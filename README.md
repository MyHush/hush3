--- conflicted
+++ resolved
@@ -1,173 +1,14 @@
-<<<<<<< HEAD
 # HUSH 3
-=======
-[![Build Status](https://travis-ci.org/KomodoPlatform/komodo.svg?branch=dev)](https://travis-ci.org/KomodoPlatform/komodo)
----
-![Komodo Logo](https://i.imgur.com/vIwVtqv.png "Komodo Logo")
-
-
-## Komodo
-
-This is the official Komodo sourcecode repository based on https://github.com/jl777/komodo. 
-
-## Development Resources
-
-- Komodo Website: [https://komodoplatform.com](https://komodoplatform.com/)
-- Komodo Blockexplorer: [https://kmdexplorer.io](https://kmdexplorer.io/)
-- Komodo Discord: [https://komodoplatform.com/discord](https://komodoplatform.com/discord)
-- Forum: [https://forum.komodoplatform.com](https://forum.komodoplatform.com/)
-- Mail: [info@komodoplatform.com](mailto:info@komodoplatform.com)
-- Support: [https://support.komodoplatform.com/support/home](https://support.komodoplatform.com/support/home)
-- Knowledgebase & How-to: [https://support.komodoplatform.com/en/support/solutions](https://support.komodoplatform.com/en/support/solutions)
-- API references & Dev Documentation: [https://docs.komodoplatform.com](https://docs.komodoplatform.com/)
-- Blog: [https://blog.komodoplatform.com](https://blog.komodoplatform.com/)
-- Whitepaper: [Komodo Whitepaper](https://komodoplatform.com/whitepaper)
-- Komodo Platform public material: [Komodo Platform public material](https://docs.google.com/document/d/1AbhWrtagu4vYdkl-vsWz-HSNyNvK-W-ZasHCqe7CZy0)
-
-## List of Komodo Platform Technologies
-
-- Delayed Proof of Work (dPoW) - Additional security layer and Komodos own consensus algorithm  
-- zk-SNARKs - Komodo Platform's privacy technology for shielded transactions  
-- Tokens/Assets Technology - create "colored coins" on the Komodo Platform and use them as a layer for securites  
-- Reward API - Komodo CC technology for securities  
-- CC - Crypto Conditions to realize "smart contract" logic on top of the Komodo Platform  
-- Jumblr - Decentralized tumbler for KMD and other cryptocurrencies  
-- Assetchains - Create your own Blockchain that inherits all Komodo Platform functionalities and blockchain interoperability  
-- Pegged Assets - Chains that maintain a peg to fiat currencies  
-- Peerchains - Scalability solution where sibling chains form a network of blockchains  
-- More in depth covered [here](https://docs.google.com/document/d/1AbhWrtagu4vYdkl-vsWz-HSNyNvK-W-ZasHCqe7CZy0)  
-- Also note you receive 5% Active User Reward on your balance.  
-[See this article for more details](https://support.komodoplatform.com/en/support/solutions/articles/29000024515-how-to-claim-the-kmd-active-user-reward-in-agama)
-
-## Tech Specification
-- Max Supply: 200 million KMD
-- Block Time: 60 seconds
-- Block Reward: 3 KMD
-- Mining Algorithm: Equihash
-
-## About this Project
-Komodo is based on Zcash and has been extended by our innovative consensus algorithm called dPoW which utilizes Bitcoin's hashrate to store Komodo blockchain information into the Bitcoin blockchain. Other new and native Komodo features are the privacy technology called JUMBLR, our assetchain capabilities (one click plug and play blockchain solutions) and a set of financial decentralization and interoperability technologies. More details are available under https://komodoplatform.com/ and https://blog.komodoplatform.com.
-
-## Getting started
-
-### Dependencies
-
-```shell
-#The following packages are needed:
-sudo apt-get install build-essential pkg-config libc6-dev m4 g++-multilib autoconf libtool ncurses-dev unzip git python python-zmq zlib1g-dev wget libcurl4-gnutls-dev bsdmainutils automake curl
-```
-
-### Build Komodo
-
-This software is based on zcash and considered experimental and is continously undergoing heavy development.
-
-The dev branch is considered the bleeding edge codebase while the master-branch is considered tested (unit tests, runtime tests, functionality). At no point of time do the Komodo Platform developers take any responsbility for any damage out of the usage of this software. 
-Komodo builds for all operating systems out of the same codebase. Follow the OS specific instructions from below.
-
-#### Linux
-```shell
-git clone https://github.com/komodoplatform/komodo --branch master --single-branch
-cd komodo
-./zcutil/fetch-params.sh
-# -j8 = using 8 threads for the compilation - replace 8 with number of threads you want to use
-./zcutil/build.sh -j8
-#This can take some time.
-```
-
-
-#### OSX
-Ensure you have [brew](https://brew.sh) and Command Line Tools installed.
-```shell
-# Install brew
-/usr/bin/ruby -e "$(curl -fsSL https://raw.githubusercontent.com/Homebrew/install/master/install)"
-# Install Xcode, opens a pop-up window to install CLT without installing the entire Xcode package
-xcode-select --install 
-# Update brew and install dependencies
-brew update
-brew upgrade
-brew tap discoteq/discoteq; brew install flock
-brew install autoconf autogen automake
-brew update && brew install gcc@8
-brew install binutils
-brew install protobuf
-brew install coreutils
-brew install wget
-# Clone the Komodo repo
-git clone https://github.com/komodoplatform/komodo --branch master --single-branch
-# Change master branch to other branch you wish to compile
-cd komodo
-./zcutil/fetch-params.sh
-# -j8 = using 8 threads for the compilation - replace 8 with number of threads you want to use
-./zcutil/build-mac.sh -j8
-# This can take some time.
-```
-
-#### Windows
-Use a debian cross-compilation setup with mingw for windows and run:
-```shell
-sudo apt-get install build-essential pkg-config libc6-dev m4 g++-multilib autoconf libtool ncurses-dev unzip git python python-zmq zlib1g-dev wget libcurl4-gnutls-dev bsdmainutils automake curl cmake mingw-w64
-curl https://sh.rustup.rs -sSf | sh
-source $HOME/.cargo/env
-rustup target add x86_64-pc-windows-gnu
-git clone https://github.com/jl777/komodo --branch master --single-branch
-cd komodo
-./zcutil/fetch-params.sh
-# -j8 = using 8 threads for the compilation - replace 8 with number of threads you want to use
-./zcutil/build-win.sh -j8
-#This can take some time.
-```
-**komodo is experimental and a work-in-progress.** Use at your own risk.
-
-To reset the Komodo blockchain change into the *~/.komodo* data directory and delete the corresponding files by running `rm -rf blocks chainstate debug.log komodostate db.log`
-
-#### Create komodo.conf
-
-Create a komodo.conf file:
-
-```
-mkdir ~/.komodo
-cd ~/.komodo
-touch komodo.conf
-
-#Add the following lines to the komodo.conf file:
-rpcuser=yourrpcusername
-rpcpassword=yoursecurerpcpassword
-rpcbind=127.0.0.1
-txindex=1
-addnode=5.9.102.210
-addnode=78.47.196.146
-addnode=178.63.69.164
-addnode=88.198.65.74
-addnode=5.9.122.241
-addnode=144.76.94.38
-addnode=89.248.166.91
-```
-### Create your own Blockchain based on Komodo
-
-Komodo allows anyone to create a runtime fork which represents an independent Blockchain. Below are the detailed instructions:
-Setup two independent servers with at least 1 server having a static IP and build komodod on those servers.  
-
-#### On server 1 (with static IP) run:
-```shell
-./komodod -ac_name=name_of_your_chain -ac_supply=100000 -bind=ip_of_server_1 &
-```
-
-#### On server 2 run:
-```shell
-./komodod -ac_name=name_of_your_chain -ac_supply=100000 -addnode=ip_of_server_1 -gen &
-```
-
-**Komodo is based on Zcash which is unfinished and highly experimental.** Use at your own risk.
->>>>>>> eb20b337
 
 ## What is HUSH?
 
 ![Logo](doc/hush/hush.png "Logo")
 
-HUSH (formerly Zdash) is a code fork of [ZCash](https://z.cash/) which has it's
-own genesis block.  Based on Bitcoin's code, it intends to offer a far higher
-standard of privacy through a sophisticated zero-knowledge proving scheme that
-preserves confidentiality of transaction metadata.
+HUSH (originally Zdash) is a code fork of [ZCash](https://z.cash/) which has
+it's own genesis block. It is not a fork of another network.  Based on
+Bitcoin's code, it intends to offer a far higher standard of privacy through a
+sophisticated zero-knowledge proving scheme that preserves confidentiality of
+transaction metadata.
 
 This software is the HUSH node and command-line client. It downloads and stores
 the entire history of HUSH transactions; depending on the speed of your
@@ -244,6 +85,8 @@
 
         ./src/hush-cli getwalletinfo
 
+NOTE: Do not use this wallet except to send funds to a new wallet!
+
 ### Private Keys
 
 You can also transport funds one address at a time via private keys.
