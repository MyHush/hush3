// Copyright (c) 2009-2010 Satoshi Nakamoto
// Copyright (c) 2009-2014 The Bitcoin Core developers
// Distributed under the MIT software license, see the accompanying
// file COPYING or http://www.opensource.org/licenses/mit-license.php.

#include "miner.h"
#ifdef ENABLE_MINING
#include "pow/tromp/equi_miner.h"
#endif

#include "amount.h"
#include "chainparams.h"
#include "importcoin.h"
#include "consensus/consensus.h"
#include "consensus/upgrades.h"
#include "consensus/validation.h"
#ifdef ENABLE_MINING
#include "crypto/equihash.h"
#include "crypto/verus_hash.h"
#endif
#include "hash.h"
#include "key_io.h"
#include "main.h"
#include "metrics.h"
#include "net.h"
#include "pow.h"
#include "primitives/transaction.h"
#include "random.h"
#include "timedata.h"
#include "ui_interface.h"
#include "util.h"
#include "utilmoneystr.h"
#ifdef ENABLE_WALLET
#include "wallet/wallet.h"
#endif

#include "zcash/Address.hpp"
#include "transaction_builder.h"

#include "sodium.h"

#include <boost/thread.hpp>
#include <boost/tuple/tuple.hpp>
#ifdef ENABLE_MINING
#include <functional>
#endif
#include <mutex>

using namespace std;

//////////////////////////////////////////////////////////////////////////////
//
// BitcoinMiner
//

//
// Unconfirmed transactions in the memory pool often depend on other
// transactions in the memory pool. When we select transactions from the
// pool, we select by highest priority or fee rate, so we might consider
// transactions that depend on transactions that aren't yet in the block.
// The COrphan class keeps track of these 'temporary orphans' while
// CreateBlock is figuring out which transactions to include.
//
class COrphan
{
public:
    const CTransaction* ptx;
    set<uint256> setDependsOn;
    CFeeRate feeRate;
    double dPriority;
    
    COrphan(const CTransaction* ptxIn) : ptx(ptxIn), feeRate(0), dPriority(0)
    {
    }
};

uint64_t nLastBlockTx = 0;
uint64_t nLastBlockSize = 0;

// We want to sort transactions by priority and fee rate, so:
typedef boost::tuple<double, CFeeRate, const CTransaction*> TxPriority;
class TxPriorityCompare
{
    bool byFee;
    
public:
    TxPriorityCompare(bool _byFee) : byFee(_byFee) { }
    
    bool operator()(const TxPriority& a, const TxPriority& b)
    {
        if (byFee)
        {
            if (a.get<1>() == b.get<1>())
                return a.get<0>() < b.get<0>();
            return a.get<1>() < b.get<1>();
        }
        else
        {
            if (a.get<0>() == b.get<0>())
                return a.get<1>() < b.get<1>();
            return a.get<0>() < b.get<0>();
        }
    }
};

void UpdateTime(CBlockHeader* pblock, const Consensus::Params& consensusParams, const CBlockIndex* pindexPrev)
{
    pblock->nTime = std::max(pindexPrev->GetMedianTimePast()+1, GetAdjustedTime());

    // Updating time can change work required on testnet:
    if (consensusParams.nPowAllowMinDifficultyBlocksAfterHeight != boost::none) {
        pblock->nBits = GetNextWorkRequired(pindexPrev, pblock, consensusParams);
    }
}

#include "komodo_defs.h"

extern CCriticalSection cs_metrics;
extern int32_t KOMODO_MININGTHREADS,KOMODO_LONGESTCHAIN,ASSETCHAINS_SEED,IS_KOMODO_NOTARY,USE_EXTERNAL_PUBKEY,KOMODO_CHOSEN_ONE,ASSETCHAIN_INIT,KOMODO_INITDONE,KOMODO_ON_DEMAND,KOMODO_INITDONE,KOMODO_PASSPORT_INITDONE;
extern uint64_t ASSETCHAINS_COMMISSION, ASSETCHAINS_STAKED;
extern bool VERUS_MINTBLOCKS;
extern uint64_t ASSETCHAINS_REWARD[ASSETCHAINS_MAX_ERAS], ASSETCHAINS_TIMELOCKGTE, ASSETCHAINS_NONCEMASK[];
extern const char *ASSETCHAINS_ALGORITHMS[];
extern int32_t VERUS_MIN_STAKEAGE, ASSETCHAINS_ALGO, ASSETCHAINS_EQUIHASH, ASSETCHAINS_VERUSHASH, ASSETCHAINS_LASTERA, ASSETCHAINS_LWMAPOS, ASSETCHAINS_NONCESHIFT[], ASSETCHAINS_HASHESPERROUND[];
extern char ASSETCHAINS_SYMBOL[KOMODO_ASSETCHAIN_MAXLEN];
extern std::string NOTARY_PUBKEY,ASSETCHAINS_OVERRIDE_PUBKEY,ASSETCHAINS_SCRIPTPUB;
void vcalc_sha256(char deprecated[(256 >> 3) * 2 + 1],uint8_t hash[256 >> 3],uint8_t *src,int32_t len);

extern uint8_t NOTARY_PUBKEY33[33],ASSETCHAINS_OVERRIDE_PUBKEY33[33];
uint32_t Mining_start,Mining_height;
int32_t My_notaryid = -1;
int32_t komodo_chosennotary(int32_t *notaryidp,int32_t height,uint8_t *pubkey33,uint32_t timestamp);
int32_t komodo_pax_opreturn(int32_t height,uint8_t *opret,int32_t maxsize);
int32_t komodo_baseid(char *origbase);
int32_t komodo_validate_interest(const CTransaction &tx,int32_t txheight,uint32_t nTime,int32_t dispflag);
int64_t komodo_block_unlocktime(uint32_t nHeight);
uint64_t komodo_commission(const CBlock *block,int32_t height);
int32_t komodo_staked(CMutableTransaction &txNew,uint32_t nBits,uint32_t *blocktimep,uint32_t *txtimep,uint256 *utxotxidp,int32_t *utxovoutp,uint64_t *utxovaluep,uint8_t *utxosig);
int32_t verus_staked(CBlock *pBlock, CMutableTransaction &txNew, uint32_t &nBits, arith_uint256 &hashResult, uint8_t *utxosig, CPubKey &pk);
int32_t komodo_notaryvin(CMutableTransaction &txNew,uint8_t *notarypub33);
int32_t decode_hex(uint8_t *bytes,int32_t n,char *hex);

CBlockTemplate* CreateNewBlock(const CScript& _scriptPubKeyIn, int32_t gpucount, bool isStake)
{
    CScript scriptPubKeyIn(_scriptPubKeyIn);

    CPubKey pk = CPubKey();
    std::vector<std::vector<unsigned char>> vAddrs;
    txnouttype txT;
    if (Solver(scriptPubKeyIn, txT, vAddrs))
    {
        if (txT == TX_PUBKEY)
            pk = CPubKey(vAddrs[0]);
    }

    uint64_t deposits; int32_t isrealtime,kmdheight; uint32_t blocktime; const CChainParams& chainparams = Params();
    //fprintf(stderr,"create new block\n");
    // Create new block
    if ( gpucount < 0 )
        gpucount = KOMODO_MAXGPUCOUNT;
    std::unique_ptr<CBlockTemplate> pblocktemplate(new CBlockTemplate());
    if(!pblocktemplate.get())
    {
        fprintf(stderr,"pblocktemplate.get() failure\n");
        return NULL;
    }
    CBlock *pblock = &pblocktemplate->block; // pointer for convenience
     // -regtest only: allow overriding block.nVersion with
    // -blockversion=N to test forking scenarios
    if (Params().MineBlocksOnDemand())
        pblock->nVersion = GetArg("-blockversion", pblock->nVersion);
    
    // Add dummy coinbase tx as first transaction
    pblock->vtx.push_back(CTransaction());
    pblocktemplate->vTxFees.push_back(-1); // updated at end
    pblocktemplate->vTxSigOps.push_back(-1); // updated at end
    
    // Largest block you're willing to create:
    unsigned int nBlockMaxSize = GetArg("-blockmaxsize", DEFAULT_BLOCK_MAX_SIZE);
    // Limit to betweeen 1K and MAX_BLOCK_SIZE-1K for sanity:
    nBlockMaxSize = std::max((unsigned int)1000, std::min((unsigned int)(MAX_BLOCK_SIZE-1000), nBlockMaxSize));
    
    // How much of the block should be dedicated to high-priority transactions,
    // included regardless of the fees they pay
    unsigned int nBlockPrioritySize = GetArg("-blockprioritysize", DEFAULT_BLOCK_PRIORITY_SIZE);
    nBlockPrioritySize = std::min(nBlockMaxSize, nBlockPrioritySize);
    
    // Minimum block size you want to create; block will be filled with free transactions
    // until there are no more or the block reaches this size:
    unsigned int nBlockMinSize = GetArg("-blockminsize", DEFAULT_BLOCK_MIN_SIZE);
    nBlockMinSize = std::min(nBlockMaxSize, nBlockMinSize);
    
    // Collect memory pool transactions into the block
    CAmount nFees = 0;

    // we will attempt to spend any cheats we see
    CTransaction cheatTx;
    boost::optional<CTransaction> cheatSpend;
    uint256 cbHash;

    CBlockIndex* pindexPrev = 0;
    {
        LOCK2(cs_main, mempool.cs);
        pindexPrev = chainActive.LastTip();
        const int nHeight = pindexPrev->GetHeight() + 1;
        const Consensus::Params &consensusParams = chainparams.GetConsensus();
        uint32_t consensusBranchId = CurrentEpochBranchId(nHeight, consensusParams);
        bool sapling = NetworkUpgradeActive(nHeight, consensusParams, Consensus::UPGRADE_SAPLING);

        const int64_t nMedianTimePast = pindexPrev->GetMedianTimePast();
        uint32_t proposedTime = GetAdjustedTime();
        if (proposedTime == nMedianTimePast)
        {
            // too fast or stuck, this addresses the too fast issue, while moving
            // forward as quickly as possible
            for (int i; i < 100; i++)
            {
                proposedTime = GetAdjustedTime();
                if (proposedTime == nMedianTimePast)
                    MilliSleep(10);
            }
        }
        pblock->nTime = GetAdjustedTime();

        CCoinsViewCache view(pcoinsTip);
        uint32_t expired; uint64_t commission;
        
        SaplingMerkleTree sapling_tree;
        assert(view.GetSaplingAnchorAt(view.GetBestAnchor(SAPLING), sapling_tree));

        // Priority order to process transactions
        list<COrphan> vOrphan; // list memory doesn't move
        map<uint256, vector<COrphan*> > mapDependers;
        bool fPrintPriority = GetBoolArg("-printpriority", false);
        
        // This vector will be sorted into a priority queue:
        vector<TxPriority> vecPriority;
        vecPriority.reserve(mempool.mapTx.size() + 1);

        // now add transactions from the mem pool
        for (CTxMemPool::indexed_transaction_set::iterator mi = mempool.mapTx.begin();
             mi != mempool.mapTx.end(); ++mi)
        {
            const CTransaction& tx = mi->GetTx();
            
            int64_t nLockTimeCutoff = (STANDARD_LOCKTIME_VERIFY_FLAGS & LOCKTIME_MEDIAN_TIME_PAST)
            ? nMedianTimePast
            : pblock->GetBlockTime();

            if (tx.IsCoinBase() || !IsFinalTx(tx, nHeight, nLockTimeCutoff) || IsExpiredTx(tx, nHeight))
            {
                //fprintf(stderr,"coinbase.%d finaltx.%d expired.%d\n",tx.IsCoinBase(),IsFinalTx(tx, nHeight, nLockTimeCutoff),IsExpiredTx(tx, nHeight));
                continue;
            }

            if ( ASSETCHAINS_SYMBOL[0] == 0 && komodo_validate_interest(tx,nHeight,(uint32_t)pblock->nTime,0) < 0 )
            {
                //fprintf(stderr,"CreateNewBlock: komodo_validate_interest failure nHeight.%d nTime.%u vs locktime.%u\n",nHeight,(uint32_t)pblock->nTime,(uint32_t)tx.nLockTime);
                continue;
            }

            COrphan* porphan = NULL;
            double dPriority = 0;
            CAmount nTotalIn = 0;
            bool fMissingInputs = false;
            if (tx.IsCoinImport())
            {
                CAmount nValueIn = GetCoinImportValue(tx);
                nTotalIn += nValueIn;
                dPriority += (double)nValueIn * 1000;  // flat multiplier
            } else {
                BOOST_FOREACH(const CTxIn& txin, tx.vin)
                {
                    // Read prev transaction
                    if (!view.HaveCoins(txin.prevout.hash))
                    {
                        // This should never happen; all transactions in the memory
                        // pool should connect to either transactions in the chain
                        // or other transactions in the memory pool.
                        if (!mempool.mapTx.count(txin.prevout.hash))
                        {
                            LogPrintf("ERROR: mempool transaction missing input\n");
                            if (fDebug) assert("mempool transaction missing input" == 0);
                            fMissingInputs = true;
                            if (porphan)
                                vOrphan.pop_back();
                            break;
                        }

                        // Has to wait for dependencies
                        if (!porphan)
                        {
                            // Use list for automatic deletion
                            vOrphan.push_back(COrphan(&tx));
                            porphan = &vOrphan.back();
                        }
                        mapDependers[txin.prevout.hash].push_back(porphan);
                        porphan->setDependsOn.insert(txin.prevout.hash);
                        nTotalIn += mempool.mapTx.find(txin.prevout.hash)->GetTx().vout[txin.prevout.n].nValue;
                        continue;
                    }
                    const CCoins* coins = view.AccessCoins(txin.prevout.hash);
                    assert(coins);

                    CAmount nValueIn = coins->vout[txin.prevout.n].nValue;
                    nTotalIn += nValueIn;

                    int nConf = nHeight - coins->nHeight;

                    dPriority += (double)nValueIn * nConf;
                }
                nTotalIn += tx.GetShieldedValueIn();
            }

            if (fMissingInputs) continue;
            
            // Priority is sum(valuein * age) / modified_txsize
            unsigned int nTxSize = ::GetSerializeSize(tx, SER_NETWORK, PROTOCOL_VERSION);
            dPriority = tx.ComputePriority(dPriority, nTxSize);
            
            uint256 hash = tx.GetHash();
            mempool.ApplyDeltas(hash, dPriority, nTotalIn);
            
            CFeeRate feeRate(nTotalIn-tx.GetValueOut(), nTxSize);
            
            if (porphan)
            {
                porphan->dPriority = dPriority;
                porphan->feeRate = feeRate;
            }
            else
                vecPriority.push_back(TxPriority(dPriority, feeRate, &(mi->GetTx())));
        }

        // Collect transactions into block
        uint64_t nBlockSize = 1000;
        uint64_t nBlockTx = 0;
        int64_t interest;
        int nBlockSigOps = 100;
        bool fSortedByFee = (nBlockPrioritySize <= 0);
        
        TxPriorityCompare comparer(fSortedByFee);
        std::make_heap(vecPriority.begin(), vecPriority.end(), comparer);
        
        while (!vecPriority.empty())
        {
            // Take highest priority transaction off the priority queue:
            double dPriority = vecPriority.front().get<0>();
            CFeeRate feeRate = vecPriority.front().get<1>();
            const CTransaction& tx = *(vecPriority.front().get<2>());
            
            std::pop_heap(vecPriority.begin(), vecPriority.end(), comparer);
            vecPriority.pop_back();
            
            // Size limits
            unsigned int nTxSize = ::GetSerializeSize(tx, SER_NETWORK, PROTOCOL_VERSION);
            if (nBlockSize + nTxSize >= nBlockMaxSize-512) // room for extra autotx
            {
                //fprintf(stderr,"nBlockSize %d + %d nTxSize >= %d nBlockMaxSize\n",(int32_t)nBlockSize,(int32_t)nTxSize,(int32_t)nBlockMaxSize);
                continue;
            }
            
            // Legacy limits on sigOps:
            unsigned int nTxSigOps = GetLegacySigOpCount(tx);
            if (nBlockSigOps + nTxSigOps >= MAX_BLOCK_SIGOPS-1)
            {
                //fprintf(stderr,"A nBlockSigOps %d + %d nTxSigOps >= %d MAX_BLOCK_SIGOPS-1\n",(int32_t)nBlockSigOps,(int32_t)nTxSigOps,(int32_t)MAX_BLOCK_SIGOPS);
                continue;
            }
            // Skip free transactions if we're past the minimum block size:
            const uint256& hash = tx.GetHash();
            double dPriorityDelta = 0;
            CAmount nFeeDelta = 0;
            mempool.ApplyDeltas(hash, dPriorityDelta, nFeeDelta);
            if (fSortedByFee && (dPriorityDelta <= 0) && (nFeeDelta <= 0) && (feeRate < ::minRelayTxFee) && (nBlockSize + nTxSize >= nBlockMinSize))
            {
                //fprintf(stderr,"fee rate skip\n");
                continue;
            }
            // Prioritise by fee once past the priority size or we run out of high-priority
            // transactions:
            if (!fSortedByFee &&
                ((nBlockSize + nTxSize >= nBlockPrioritySize) || !AllowFree(dPriority)))
            {
                fSortedByFee = true;
                comparer = TxPriorityCompare(fSortedByFee);
                std::make_heap(vecPriority.begin(), vecPriority.end(), comparer);
            }
            
            if (!view.HaveInputs(tx))
            {
                //fprintf(stderr,"dont have inputs\n");
                continue;
            }
            CAmount nTxFees = view.GetValueIn(chainActive.LastTip()->GetHeight(),&interest,tx,chainActive.LastTip()->nTime)-tx.GetValueOut();
            
            nTxSigOps += GetP2SHSigOpCount(tx, view);
            if (nBlockSigOps + nTxSigOps >= MAX_BLOCK_SIGOPS-1)
            {
                //fprintf(stderr,"B nBlockSigOps %d + %d nTxSigOps >= %d MAX_BLOCK_SIGOPS-1\n",(int32_t)nBlockSigOps,(int32_t)nTxSigOps,(int32_t)MAX_BLOCK_SIGOPS);
                continue;
            }
            // Note that flags: we don't want to set mempool/IsStandard()
            // policy here, but we still have to ensure that the block we
            // create only contains transactions that are valid in new blocks.
            CValidationState state;
            PrecomputedTransactionData txdata(tx);
            if (!ContextualCheckInputs(tx, state, view, true, MANDATORY_SCRIPT_VERIFY_FLAGS, true, txdata, Params().GetConsensus(), consensusBranchId))
            {
                //fprintf(stderr,"context failure\n");
                continue;
            }
            UpdateCoins(tx, view, nHeight);

            BOOST_FOREACH(const OutputDescription &outDescription, tx.vShieldedOutput) {
                sapling_tree.append(outDescription.cm);
            }

            // Added
            pblock->vtx.push_back(tx);
            pblocktemplate->vTxFees.push_back(nTxFees);
            pblocktemplate->vTxSigOps.push_back(nTxSigOps);
            nBlockSize += nTxSize;
            ++nBlockTx;
            nBlockSigOps += nTxSigOps;
            nFees += nTxFees;
            
            if (fPrintPriority)
            {
                LogPrintf("priority %.1f fee %s txid %s\n",dPriority, feeRate.ToString(), tx.GetHash().ToString());
            }
            
            // Add transactions that depend on this one to the priority queue
            if (mapDependers.count(hash))
            {
                BOOST_FOREACH(COrphan* porphan, mapDependers[hash])
                {
                    if (!porphan->setDependsOn.empty())
                    {
                        porphan->setDependsOn.erase(hash);
                        if (porphan->setDependsOn.empty())
                        {
                            vecPriority.push_back(TxPriority(porphan->dPriority, porphan->feeRate, porphan->ptx));
                            std::push_heap(vecPriority.begin(), vecPriority.end(), comparer);
                        }
                    }
                }
            }
        }
        
        nLastBlockTx = nBlockTx;
        nLastBlockSize = nBlockSize;
        blocktime = 1 + std::max(pindexPrev->GetMedianTimePast()+1, GetAdjustedTime());
        //pblock->nTime = blocktime + 1;
        pblock->nBits = GetNextWorkRequired(pindexPrev, pblock, Params().GetConsensus());

        int32_t stakeHeight = chainActive.Height() + 1;

        //LogPrintf("CreateNewBlock(): total size %u blocktime.%u nBits.%08x\n", nBlockSize,blocktime,pblock->nBits);
        if ( ASSETCHAINS_SYMBOL[0] != 0 && isStake )
        {
            uint64_t txfees,utxovalue; uint32_t txtime; uint256 utxotxid; int32_t i,siglen,numsigs,utxovout; uint8_t utxosig[128],*ptr;
            CMutableTransaction txStaked = CreateNewContextualCMutableTransaction(Params().GetConsensus(), stakeHeight);

            //if ( blocktime > pindexPrev->GetMedianTimePast()+60 )
            //    blocktime = pindexPrev->GetMedianTimePast() + 60;
            if (ASSETCHAINS_LWMAPOS != 0)
            {
                uint32_t nBitsPOS;
                arith_uint256 posHash;

                siglen = verus_staked(pblock, txStaked, nBitsPOS, posHash, utxosig, pk);
                blocktime = GetAdjustedTime();

                // change the scriptPubKeyIn to the same output script exactly as the staking transaction
                if (siglen > 0)
                    scriptPubKeyIn = CScript(txStaked.vout[0].scriptPubKey);
            }
            else
            {
                siglen = komodo_staked(txStaked, pblock->nBits, &blocktime, &txtime, &utxotxid, &utxovout, &utxovalue, utxosig);
            }

            if ( siglen > 0 )
            {
                CAmount txfees;

                txfees = 0;

                pblock->vtx.push_back(txStaked);
                pblocktemplate->vTxFees.push_back(txfees);
                pblocktemplate->vTxSigOps.push_back(GetLegacySigOpCount(txStaked));
                nFees += txfees;
                pblock->nTime = blocktime;
                //printf("staking PoS ht.%d t%u lag.%u\n",(int32_t)chainActive.LastTip()->GetHeight()+1,blocktime,(uint32_t)(GetAdjustedTime() - (blocktime-13)));
            } else return(0); //fprintf(stderr,"no utxos eligible for staking\n");
        }
        
        // Create coinbase tx
        CMutableTransaction txNew = CreateNewContextualCMutableTransaction(consensusParams, nHeight);
        txNew.vin.resize(1);
        txNew.vin[0].prevout.SetNull();
        txNew.vin[0].scriptSig = CScript() << nHeight << OP_0;

        txNew.vout.resize(1);
        txNew.vout[0].scriptPubKey = scriptPubKeyIn;
        txNew.vout[0].nValue = GetBlockSubsidy(nHeight,consensusParams) + nFees;

        txNew.nExpiryHeight = 0;
        txNew.nLockTime = std::max(pindexPrev->GetMedianTimePast()+1, GetAdjustedTime());

        if ( ASSETCHAINS_SYMBOL[0] == 0 && IS_KOMODO_NOTARY != 0 && My_notaryid >= 0 )
            txNew.vout[0].nValue += 5000;

        // check if coinbase transactions must be time locked at current subsidy and prepend the time lock
        // to transaction if so, cast for GTE operator
        if ((uint64_t)(txNew.vout[0].nValue) >= ASSETCHAINS_TIMELOCKGTE)
        {
            int32_t opretlen, p2shlen, scriptlen;
            CScriptExt opretScript = CScriptExt();

            txNew.vout.resize(2);

            // prepend time lock to original script unless original script is P2SH, in which case, we will leave the coins
            // protected only by the time lock rather than 100% inaccessible
            opretScript.AddCheckLockTimeVerify(komodo_block_unlocktime(nHeight));
            if (scriptPubKeyIn.IsPayToScriptHash() || scriptPubKeyIn.IsPayToCryptoCondition())
            {
                fprintf(stderr,"CreateNewBlock: attempt to add timelock to pay2sh or pay2cc\n");
                return 0;
            }
            
            opretScript += scriptPubKeyIn;

            txNew.vout[0].scriptPubKey = CScriptExt().PayToScriptHash(CScriptID(opretScript));
            txNew.vout[1].scriptPubKey = CScriptExt().OpReturnScript(opretScript, OPRETTYPE_TIMELOCK);
            txNew.vout[1].nValue = 0;
        } // timelocks and commissions are currently incompatible due to validation complexity of the combination
        else if ( nHeight > 1 && ASSETCHAINS_SYMBOL[0] != 0 && (ASSETCHAINS_OVERRIDE_PUBKEY33[0] != 0 || ASSETCHAINS_SCRIPTPUB.size() > 1) && ASSETCHAINS_COMMISSION != 0 && (commission= komodo_commission((CBlock*)&pblocktemplate->block,(int32_t)nHeight)) != 0 )
        {
            int32_t i; uint8_t *ptr;
            txNew.vout.resize(2);
            txNew.vout[1].nValue = commission;
            if ( ASSETCHAINS_SCRIPTPUB.size() > 1 )
            {
                //txNew.vout[1].scriptPubKey = CScript() << ParseHex();
                int32_t len = strlen(ASSETCHAINS_SCRIPTPUB.c_str());
                len >>= 1;
                txNew.vout[1].scriptPubKey.resize(len);
                ptr = (uint8_t *)txNew.vout[1].scriptPubKey.data();
                decode_hex(ptr,len,(char *)ASSETCHAINS_SCRIPTPUB.c_str());
            }
            else
            {
                txNew.vout[1].scriptPubKey.resize(35);
                ptr = (uint8_t *)&txNew.vout[1].scriptPubKey[0];
                ptr[0] = 33;
                for (i=0; i<33; i++)
                    ptr[i+1] = ASSETCHAINS_OVERRIDE_PUBKEY33[i];
                ptr[34] = OP_CHECKSIG;
            }
            //printf("autocreate commision vout\n");
        }

        pblock->vtx[0] = txNew;
        pblocktemplate->vTxFees[0] = -nFees;

        // if not Verus stake, setup nonce, otherwise, leave it alone
        if (!isStake || ASSETCHAINS_LWMAPOS == 0)
        {
            // Randomise nonce
            arith_uint256 nonce = UintToArith256(GetRandHash());

            // Clear the top 16 and bottom 16 or 24 bits (for local use as thread flags and counters)
            nonce <<= ASSETCHAINS_NONCESHIFT[ASSETCHAINS_ALGO];
            nonce >>= 16;
            pblock->nNonce = ArithToUint256(nonce);
        }
        
        // Fill in header
        pblock->hashPrevBlock  = pindexPrev->GetBlockHash();
        pblock->hashFinalSaplingRoot   = sapling_tree.root();

        // all Verus PoS chains need this data in the block at all times
        if ( ASSETCHAINS_LWMAPOS || ASSETCHAINS_SYMBOL[0] == 0 || ASSETCHAINS_STAKED == 0 || KOMODO_MININGTHREADS > 0 )
        {
            UpdateTime(pblock, Params().GetConsensus(), pindexPrev);
            pblock->nBits = GetNextWorkRequired(pindexPrev, pblock, Params().GetConsensus());
        }
        pblock->nSolution.clear();
        pblocktemplate->vTxSigOps[0] = GetLegacySigOpCount(pblock->vtx[0]);
        if ( ASSETCHAINS_SYMBOL[0] == 0 && IS_KOMODO_NOTARY != 0 && My_notaryid >= 0 )
        {
            uint32_t r;
            CMutableTransaction txNotary = CreateNewContextualCMutableTransaction(Params().GetConsensus(), chainActive.Height() + 1);
            if ( pblock->nTime < pindexPrev->nTime+60 )
                pblock->nTime = pindexPrev->nTime + 60;
            if ( gpucount < 33 )
            {
                uint8_t tmpbuffer[40]; uint32_t r; int32_t n=0; uint256 randvals;
                memcpy(&tmpbuffer[n],&My_notaryid,sizeof(My_notaryid)), n += sizeof(My_notaryid);
                memcpy(&tmpbuffer[n],&Mining_height,sizeof(Mining_height)), n += sizeof(Mining_height);
                memcpy(&tmpbuffer[n],&pblock->hashPrevBlock,sizeof(pblock->hashPrevBlock)), n += sizeof(pblock->hashPrevBlock);
                vcalc_sha256(0,(uint8_t *)&randvals,tmpbuffer,n);
                memcpy(&r,&randvals,sizeof(r));
                pblock->nTime += (r % (33 - gpucount)*(33 - gpucount));
            }
            if ( komodo_notaryvin(txNotary,NOTARY_PUBKEY33) > 0 )
            {
                CAmount txfees = 5000;
                pblock->vtx.push_back(txNotary);
                pblocktemplate->vTxFees.push_back(txfees);
                pblocktemplate->vTxSigOps.push_back(GetLegacySigOpCount(txNotary));
                nFees += txfees;
                pblocktemplate->vTxFees[0] = -nFees;
                //*(uint64_t *)(&pblock->vtx[0].vout[0].nValue) += txfees;
                //fprintf(stderr,"added notaryvin\n");
            }
            else
            {
                fprintf(stderr,"error adding notaryvin, need to create 0.0001 utxos\n");
                return(0);
            }
        }
        else if ( ASSETCHAINS_CC == 0 && pindexPrev != 0 && ASSETCHAINS_STAKED == 0 && (ASSETCHAINS_SYMBOL[0] != 0 || IS_KOMODO_NOTARY == 0 || My_notaryid < 0) )
        {
            CValidationState state;
            //fprintf(stderr,"check validity\n");
            if ( !TestBlockValidity(state, *pblock, pindexPrev, false, false)) // invokes CC checks
            {
                throw std::runtime_error("CreateNewBlock(): TestBlockValidity failed");
            }
            //fprintf(stderr,"valid\n");
        }
    }
    //fprintf(stderr,"done new block\n");
    return pblocktemplate.release();
}
 
/*
 #ifdef ENABLE_WALLET
 boost::optional<CScript> GetMinerScriptPubKey(CReserveKey& reservekey)
 #else
 boost::optional<CScript> GetMinerScriptPubKey()
 #endif
 {
 CKeyID keyID;
 CBitcoinAddress addr;
 if (addr.SetString(GetArg("-mineraddress", ""))) {
 addr.GetKeyID(keyID);
 } else {
 #ifdef ENABLE_WALLET
 CPubKey pubkey;
 if (!reservekey.GetReservedKey(pubkey)) {
 return boost::optional<CScript>();
 }
 keyID = pubkey.GetID();
 #else
 return boost::optional<CScript>();
 #endif
 }
 
 CScript scriptPubKey = CScript() << OP_DUP << OP_HASH160 << ToByteVector(keyID) << OP_EQUALVERIFY << OP_CHECKSIG;
 return scriptPubKey;
 }
 
 #ifdef ENABLE_WALLET
 CBlockTemplate* CreateNewBlockWithKey(CReserveKey& reservekey)
 {
 boost::optional<CScript> scriptPubKey = GetMinerScriptPubKey(reservekey);
 #else
 CBlockTemplate* CreateNewBlockWithKey()
 {
 boost::optional<CScript> scriptPubKey = GetMinerScriptPubKey();
 #endif
 
 if (!scriptPubKey) {
 return NULL;
 }
 return CreateNewBlock(*scriptPubKey);
 }*/

//////////////////////////////////////////////////////////////////////////////
//
// Internal miner
//

#ifdef ENABLE_MINING

void IncrementExtraNonce(CBlock* pblock, CBlockIndex* pindexPrev, unsigned int& nExtraNonce)
{
    // Update nExtraNonce
    static uint256 hashPrevBlock;
    if (hashPrevBlock != pblock->hashPrevBlock)
    {
        nExtraNonce = 0;
        hashPrevBlock = pblock->hashPrevBlock;
    }
    ++nExtraNonce;
    unsigned int nHeight = pindexPrev->GetHeight()+1; // Height first in coinbase required for block.version=2
    CMutableTransaction txCoinbase(pblock->vtx[0]);
    txCoinbase.vin[0].scriptSig = (CScript() << nHeight << CScriptNum(nExtraNonce)) + COINBASE_FLAGS;
    assert(txCoinbase.vin[0].scriptSig.size() <= 100);
    
    pblock->vtx[0] = txCoinbase;
    pblock->hashMerkleRoot = pblock->BuildMerkleTree();
}

#ifdef ENABLE_WALLET
//////////////////////////////////////////////////////////////////////////////
//
// Internal miner
//

CBlockTemplate* CreateNewBlockWithKey(CReserveKey& reservekey, int32_t nHeight, int32_t gpucount, bool isStake)
{
<<<<<<< HEAD
    CPubKey pubkey; CScript scriptPubKey; uint8_t *ptr; int32_t i;
    if ( nHeight == 1 && ASSETCHAINS_OVERRIDE_PUBKEY33[0] != 0 )
=======
    CPubKey pubkey; CScript scriptPubKey; uint8_t *script,*ptr; int32_t i,len;
    if ( nHeight == 1 && ASSETCHAINS_COMMISSION != 0 )
>>>>>>> c1cf0231
    {
        if ( ASSETCHAINS_OVERRIDE_PUBKEY33[0] != 0 )
            scriptPubKey = CScript() << ParseHex(ASSETCHAINS_OVERRIDE_PUBKEY) << OP_CHECKSIG;
        else
        {
            len = strlen(ASSETCHAINS_SCRIPTPUB.c_str());
            len >>= 1;
            scriptPubKey.resize(len);
            ptr = (uint8_t *)scriptPubKey.data();
            decode_hex(ptr,len,(char *)ASSETCHAINS_SCRIPTPUB.c_str());
        }
    }
    else if ( USE_EXTERNAL_PUBKEY != 0 )
    {
        //fprintf(stderr,"use notary pubkey\n");
        scriptPubKey = CScript() << ParseHex(NOTARY_PUBKEY) << OP_CHECKSIG;
    }
    else
    {
        if (!isStake)
        {
            if (!reservekey.GetReservedKey(pubkey))
            {
                return NULL;
            }
            scriptPubKey.resize(35);
            ptr = (uint8_t *)pubkey.begin();
            scriptPubKey[0] = 33;
            for (i=0; i<33; i++)
                scriptPubKey[i+1] = ptr[i];
            scriptPubKey[34] = OP_CHECKSIG;
            //scriptPubKey = CScript() << ToByteVector(pubkey) << OP_CHECKSIG;
        }
    }
    return CreateNewBlock(scriptPubKey, gpucount, isStake);
}

void komodo_broadcast(CBlock *pblock,int32_t limit)
{
    int32_t n = 1;
    //fprintf(stderr,"broadcast new block t.%u\n",(uint32_t)time(NULL));
    {
        LOCK(cs_vNodes);
        BOOST_FOREACH(CNode* pnode, vNodes)
        {
            if ( pnode->hSocket == INVALID_SOCKET )
                continue;
            if ( (rand() % n) == 0 )
            {
                pnode->PushMessage("block", *pblock);
                if ( n++ > limit )
                    break;
            }
        }
    }
    //fprintf(stderr,"finished broadcast new block t.%u\n",(uint32_t)time(NULL));
}

static bool ProcessBlockFound(CBlock* pblock, CWallet& wallet, CReserveKey& reservekey)
#else
static bool ProcessBlockFound(CBlock* pblock)
#endif // ENABLE_WALLET
{
    LogPrintf("%s\n", pblock->ToString());
    LogPrintf("generated %s height.%d\n", FormatMoney(pblock->vtx[0].vout[0].nValue),chainActive.LastTip()->GetHeight()+1);
    
    // Found a solution
    {
        if (pblock->hashPrevBlock != chainActive.LastTip()->GetBlockHash())
        {
            uint256 hash; int32_t i;
            hash = pblock->hashPrevBlock;
            for (i=31; i>=0; i--)
                fprintf(stderr,"%02x",((uint8_t *)&hash)[i]);
            fprintf(stderr," <- prev (stale)\n");
            hash = chainActive.LastTip()->GetBlockHash();
            for (i=31; i>=0; i--)
                fprintf(stderr,"%02x",((uint8_t *)&hash)[i]);
            fprintf(stderr," <- chainTip (stale)\n");
            
            return error("KomodoMiner: generated block is stale");
        }
    }
    
#ifdef ENABLE_WALLET
    // Remove key from key pool
    if ( IS_KOMODO_NOTARY == 0 )
    {
        if (GetArg("-mineraddress", "").empty()) {
            // Remove key from key pool
            reservekey.KeepKey();
        }
    }
    // Track how many getdata requests this block gets
    //if ( 0 )
    {
        //fprintf(stderr,"lock cs_wallet\n");
        LOCK(wallet.cs_wallet);
        wallet.mapRequestCount[pblock->GetHash()] = 0;
    }
#endif
    //fprintf(stderr,"process new block\n");

    // Process this block the same as if we had received it from another node
    CValidationState state;
    if (!ProcessNewBlock(1,chainActive.LastTip()->GetHeight()+1,state, NULL, pblock, true, NULL))
        return error("KomodoMiner: ProcessNewBlock, block not accepted");
    
    TrackMinedBlock(pblock->GetHash());
    komodo_broadcast(pblock,16);
    return true;
}

int32_t komodo_baseid(char *origbase);
int32_t komodo_eligiblenotary(uint8_t pubkeys[66][33],int32_t *mids,uint32_t *blocktimes,int32_t *nonzpkeysp,int32_t height);
arith_uint256 komodo_PoWtarget(int32_t *percPoSp,arith_uint256 target,int32_t height,int32_t goalperc);
int32_t FOUND_BLOCK,KOMODO_MAYBEMINED;
extern int32_t KOMODO_LASTMINED,KOMODO_INSYNC;
int32_t roundrobin_delay;
arith_uint256 HASHTarget,HASHTarget_POW;

// wait for peers to connect
int32_t waitForPeers(const CChainParams &chainparams)
{
    if (chainparams.MiningRequiresPeers())
    {
        bool fvNodesEmpty;
        {
            boost::this_thread::interruption_point();
            LOCK(cs_vNodes);
            fvNodesEmpty = vNodes.empty();
        }
        if (fvNodesEmpty || IsNotInSync())
        {
            int loops = 0, blockDiff = 0, newDiff = 0;
            
            do {
                if (fvNodesEmpty)
                {
                    MilliSleep(1000 + rand() % 4000);
                    boost::this_thread::interruption_point();
                    LOCK(cs_vNodes);
                    fvNodesEmpty = vNodes.empty();
                    loops = 0;
                    blockDiff = 0;
                }
                if ((newDiff = IsNotInSync()) > 1)
                {
                    if (blockDiff != newDiff)
                    {
                        blockDiff = newDiff;
                    }
                    else
                    {
                        if (++loops <= 10)
                        {
                            MilliSleep(1000);
                        }
                        else break;
                    }
                }
            } while (fvNodesEmpty || IsNotInSync());
            MilliSleep(100 + rand() % 400);
        }
    }
}

#ifdef ENABLE_WALLET
CBlockIndex *get_chainactive(int32_t height)
{
    if ( chainActive.LastTip() != 0 )
    {
        if ( height <= chainActive.LastTip()->GetHeight() )
        {
            LOCK(cs_main);
            return(chainActive[height]);
        }
        // else fprintf(stderr,"get_chainactive height %d > active.%d\n",height,chainActive.Tip()->GetHeight());
    }
    //fprintf(stderr,"get_chainactive null chainActive.Tip() height %d\n",height);
    return(0);
}

/*
 * A separate thread to stake, while the miner threads mine.
 */
void static VerusStaker(CWallet *pwallet)
{
    LogPrintf("Verus staker thread started\n");
    RenameThread("verus-staker");

    const CChainParams& chainparams = Params();
    auto consensusParams = chainparams.GetConsensus();

    // Each thread has its own key
    CReserveKey reservekey(pwallet);

    // Each thread has its own counter
    unsigned int nExtraNonce = 0;
    std::vector<unsigned char> solnPlaceholder = std::vector<unsigned char>();
    solnPlaceholder.resize(Eh200_9.SolutionWidth);
    uint8_t *script; uint64_t total,checktoshis; int32_t i,j;

    while ( (ASSETCHAIN_INIT == 0 || KOMODO_INITDONE == 0) ) //chainActive.Tip()->GetHeight() != 235300 &&
    {
        sleep(1);
        if ( komodo_baseid(ASSETCHAINS_SYMBOL) < 0 )
            break;
    }

    // try a nice clean peer connection to start
    CBlockIndex *pindexPrev, *pindexCur;
    do {
        pindexPrev = chainActive.LastTip();
        MilliSleep(5000 + rand() % 5000);
        waitForPeers(chainparams);
        pindexCur = chainActive.LastTip();
    } while (pindexPrev != pindexCur);

    try {
        while (true)
        {
            waitForPeers(chainparams);
            CBlockIndex* pindexPrev = chainActive.LastTip();
            printf("Staking height %d for %s\n", pindexPrev->GetHeight() + 1, ASSETCHAINS_SYMBOL);

            // Create new block
            unsigned int nTransactionsUpdatedLast = mempool.GetTransactionsUpdated();
            if ( Mining_height != pindexPrev->GetHeight()+1 )
            {
                Mining_height = pindexPrev->GetHeight()+1;
                Mining_start = (uint32_t)time(NULL);
            }

            // Check for stop or if block needs to be rebuilt
            boost::this_thread::interruption_point();

            // try to stake a block
            CBlockTemplate *ptr = NULL;
            if (Mining_height > VERUS_MIN_STAKEAGE)
                ptr = CreateNewBlockWithKey(reservekey, Mining_height, 0, true);

            if ( ptr == 0 )
            {
                // wait to try another staking block until after the tip moves again
                while ( chainActive.LastTip() == pindexPrev )
                    sleep(1);
                continue;
            }

            unique_ptr<CBlockTemplate> pblocktemplate(ptr);
            if (!pblocktemplate.get())
            {
                if (GetArg("-mineraddress", "").empty()) {
                    LogPrintf("Error in %s staker: Keypool ran out, please call keypoolrefill before restarting the mining thread\n",
                              ASSETCHAINS_ALGORITHMS[ASSETCHAINS_ALGO]);
                } else {
                    // Should never reach here, because -mineraddress validity is checked in init.cpp
                    LogPrintf("Error in %s staker: Invalid %s -mineraddress\n", ASSETCHAINS_ALGORITHMS[ASSETCHAINS_ALGO], ASSETCHAINS_SYMBOL);
                }
                return;
            }

            CBlock *pblock = &pblocktemplate->block;
            LogPrintf("Staking with %u transactions in block (%u bytes)\n", pblock->vtx.size(),::GetSerializeSize(*pblock,SER_NETWORK,PROTOCOL_VERSION));
            //
            // Search
            //
            int64_t nStart = GetTime();

            // take up the necessary space for alignment
            pblock->nSolution = solnPlaceholder;

            // we don't use this, but IncrementExtraNonce is the function that builds the merkle tree
            unsigned int nExtraNonce = 0;
            IncrementExtraNonce(pblock, pindexPrev, nExtraNonce);

            if (vNodes.empty() && chainparams.MiningRequiresPeers())
            {
                if ( Mining_height > ASSETCHAINS_MINHEIGHT )
                {
                    fprintf(stderr,"no nodes, attempting reconnect\n");
                    continue;
                }
            }

            if (mempool.GetTransactionsUpdated() != nTransactionsUpdatedLast && GetTime() - nStart > 60)
            {
                fprintf(stderr,"timeout, retrying\n");
                continue;
            }

            if ( pindexPrev != chainActive.LastTip() )
            {
                printf("Block %d added to chain\n", chainActive.LastTip()->GetHeight());
                MilliSleep(250);
                continue;
            }

            int32_t unlockTime = komodo_block_unlocktime(Mining_height);
            int64_t subsidy = (int64_t)(pblock->vtx[0].vout[0].nValue);

            uint256 hashTarget = ArithToUint256(arith_uint256().SetCompact(pblock->nBits));

            pblock->nBits = GetNextWorkRequired(pindexPrev, pblock, consensusParams);

            UpdateTime(pblock, consensusParams, pindexPrev);

            ProcessBlockFound(pblock, *pwallet, reservekey);

            LogPrintf("Using %s algorithm:\n", ASSETCHAINS_ALGORITHMS[ASSETCHAINS_ALGO]);
            LogPrintf("Staked block found  \n  hash: %s  \ntarget: %s\n", pblock->GetHash().GetHex(), hashTarget.GetHex());
            printf("Found block %d \n", Mining_height );
            printf("staking reward %.8f %s!\n", (double)subsidy / (double)COIN, ASSETCHAINS_SYMBOL);
            arith_uint256 post;
            post.SetCompact(pblock->GetVerusPOSTarget());
            pindexPrev = get_chainactive(Mining_height - 100);
            CTransaction &sTx = pblock->vtx[pblock->vtx.size()-1];
            printf("POS hash: %s  \ntarget:   %s\n", 
                CTransaction::_GetVerusPOSHash(&(pblock->nNonce), sTx.vin[0].prevout.hash, sTx.vin[0].prevout.n, Mining_height, pindexPrev->GetBlockHeader().GetVerusEntropyHash(Mining_height - 100), sTx.vout[0].nValue).GetHex().c_str(), ArithToUint256(post).GetHex().c_str());
            if (unlockTime > Mining_height && subsidy >= ASSETCHAINS_TIMELOCKGTE)
                printf("- timelocked until block %i\n", unlockTime);
            else
                printf("\n");

            // Check for stop or if block needs to be rebuilt
            boost::this_thread::interruption_point();

            sleep(3);

            // In regression test mode, stop mining after a block is found.
            if (chainparams.MineBlocksOnDemand()) {
                throw boost::thread_interrupted();
            }
        }
    }
    catch (const boost::thread_interrupted&)
    {
        LogPrintf("VerusStaker terminated\n");
        throw;
    }
    catch (const std::runtime_error &e)
    {
        LogPrintf("VerusStaker runtime error: %s\n", e.what());
        return;
    }
}

void static BitcoinMiner_noeq(CWallet *pwallet)
#else
void static BitcoinMiner_noeq()
#endif
{
    LogPrintf("%s miner started\n", ASSETCHAINS_ALGORITHMS[ASSETCHAINS_ALGO]);
    RenameThread("verushash-miner");

#ifdef ENABLE_WALLET
    // Each thread has its own key
    CReserveKey reservekey(pwallet);
#endif

    const CChainParams& chainparams = Params();
    // Each thread has its own counter
    unsigned int nExtraNonce = 0;
    std::vector<unsigned char> solnPlaceholder = std::vector<unsigned char>();
    solnPlaceholder.resize(Eh200_9.SolutionWidth);
    uint8_t *script; uint64_t total,checktoshis; int32_t i,j;

    while ( (ASSETCHAIN_INIT == 0 || KOMODO_INITDONE == 0) ) //chainActive.Tip()->GetHeight() != 235300 &&
    {
        sleep(1);
        if ( komodo_baseid(ASSETCHAINS_SYMBOL) < 0 )
            break;
    }

    SetThreadPriority(THREAD_PRIORITY_LOWEST);

    // try a nice clean peer connection to start
    CBlockIndex *pindexPrev, *pindexCur;
    do {
        pindexPrev = chainActive.LastTip();
        MilliSleep(5000 + rand() % 5000);
        waitForPeers(chainparams);
        pindexCur = chainActive.LastTip();
    } while (pindexPrev != pindexCur);

    // this will not stop printing more than once in all cases, but it will allow us to print in all cases
    // and print duplicates rarely without having to synchronize
    static CBlockIndex *lastChainTipPrinted;

    miningTimer.start();

    try {
        printf("Mining %s with %s\n", ASSETCHAINS_SYMBOL, ASSETCHAINS_ALGORITHMS[ASSETCHAINS_ALGO]);
        while (true)
        {
            miningTimer.stop();
            waitForPeers(chainparams);

            pindexPrev = chainActive.LastTip();
            sleep(1);

            // prevent forking on startup before the diff algorithm kicks in
            if (pindexPrev->GetHeight() < 50 || pindexPrev != chainActive.LastTip())
            {
                do {
                    pindexPrev = chainActive.LastTip();
                    MilliSleep(5000 + rand() % 5000);
                } while (pindexPrev != chainActive.LastTip());
            }

            // Create new block
            unsigned int nTransactionsUpdatedLast = mempool.GetTransactionsUpdated();
            if ( Mining_height != pindexPrev->GetHeight()+1 )
            {
                Mining_height = pindexPrev->GetHeight()+1;
                Mining_start = (uint32_t)time(NULL);
            }

            if (lastChainTipPrinted != pindexPrev)
            {
                printf("Mining height %d\n", Mining_height);
                lastChainTipPrinted = pindexPrev;
            }

            miningTimer.start();

#ifdef ENABLE_WALLET
            CBlockTemplate *ptr = CreateNewBlockWithKey(reservekey, Mining_height, 0);
#else
            CBlockTemplate *ptr = CreateNewBlockWithKey();
#endif
            if ( ptr == 0 )
            {
                static uint32_t counter;
                if ( counter++ < 100 )
                    fprintf(stderr,"created illegal block, retry\n");
                continue;
            }

            unique_ptr<CBlockTemplate> pblocktemplate(ptr);
            if (!pblocktemplate.get())
            {
                if (GetArg("-mineraddress", "").empty()) {
                    LogPrintf("Error in %s miner: Keypool ran out, please call keypoolrefill before restarting the mining thread\n",
                              ASSETCHAINS_ALGORITHMS[ASSETCHAINS_ALGO]);
                } else {
                    // Should never reach here, because -mineraddress validity is checked in init.cpp
                    LogPrintf("Error in %s miner: Invalid %s -mineraddress\n", ASSETCHAINS_ALGORITHMS[ASSETCHAINS_ALGO], ASSETCHAINS_SYMBOL);
                }
                return;
            }
            CBlock *pblock = &pblocktemplate->block;
            if ( ASSETCHAINS_SYMBOL[0] != 0 )
            {
                if ( ASSETCHAINS_REWARD[0] == 0 && !ASSETCHAINS_LASTERA )
                {
                    if ( pblock->vtx.size() == 1 && pblock->vtx[0].vout.size() == 1 && Mining_height > ASSETCHAINS_MINHEIGHT )
                    {
                        static uint32_t counter;
                        if ( counter++ < 10 )
                            fprintf(stderr,"skip generating %s on-demand block, no tx avail\n",ASSETCHAINS_SYMBOL);
                        sleep(10);
                        continue;
                    } else fprintf(stderr,"%s vouts.%d mining.%d vs %d\n",ASSETCHAINS_SYMBOL,(int32_t)pblock->vtx[0].vout.size(),Mining_height,ASSETCHAINS_MINHEIGHT);
                }
            }
            IncrementExtraNonce(pblock, pindexPrev, nExtraNonce);
            LogPrintf("Running %s miner with %u transactions in block (%u bytes)\n",ASSETCHAINS_ALGORITHMS[ASSETCHAINS_ALGO],
                       pblock->vtx.size(),::GetSerializeSize(*pblock,SER_NETWORK,PROTOCOL_VERSION));
            //
            // Search
            //
            uint32_t savebits; int64_t nStart = GetTime();

            pblock->nSolution = solnPlaceholder;
            savebits = pblock->nBits;
            arith_uint256 hashTarget = arith_uint256().SetCompact(pblock->nBits);
            arith_uint256 mask(ASSETCHAINS_NONCEMASK[ASSETCHAINS_ALGO]);

            Mining_start = 0;

            if ( pindexPrev != chainActive.LastTip() )
            {
                if (lastChainTipPrinted != chainActive.LastTip())
                {
                    lastChainTipPrinted = chainActive.LastTip();
                    printf("Block %d added to chain\n", lastChainTipPrinted->GetHeight());
                }
                MilliSleep(250);
                continue;
            }

            if ( ASSETCHAINS_STAKED != 0 )
            {
                int32_t percPoS,z;
                hashTarget = komodo_PoWtarget(&percPoS,hashTarget,Mining_height,ASSETCHAINS_STAKED);
                for (z=31; z>=0; z--)
                    fprintf(stderr,"%02x",((uint8_t *)&hashTarget)[z]);
                fprintf(stderr," PoW for staked coin PoS %d%% vs target %d%%\n",percPoS,(int32_t)ASSETCHAINS_STAKED);
            }

            while (true)
            {
                arith_uint256 arNonce = UintToArith256(pblock->nNonce);

                CVerusHashWriter ss = CVerusHashWriter(SER_GETHASH, PROTOCOL_VERSION);
                ss << *((CBlockHeader *)pblock);
                int64_t *extraPtr = ss.xI64p();
                CVerusHash &vh = ss.GetState();
                uint256 hashResult = uint256();
                vh.ClearExtra();
                int64_t i, count = ASSETCHAINS_NONCEMASK[ASSETCHAINS_ALGO] + 1;
                int64_t hashesToGo = ASSETCHAINS_HASHESPERROUND[ASSETCHAINS_ALGO];

                // for speed check NONCEMASK at a time
                for (i = 0; i < count; i++)
                {
                    *extraPtr = i;
                    vh.ExtraHash((unsigned char *)&hashResult);

                    if ( UintToArith256(hashResult) <= hashTarget )
                    {
                        if (pblock->nSolution.size() != 1344)
                        {
                            LogPrintf("ERROR: Block solution is not 1344 bytes as it should be");
                            sleep(5);
                            break;
                        }

                        SetThreadPriority(THREAD_PRIORITY_NORMAL);

                        *((int64_t *)&(pblock->nSolution.data()[pblock->nSolution.size() - 15])) = i;

                        int32_t unlockTime = komodo_block_unlocktime(Mining_height);
                        int64_t subsidy = (int64_t)(pblock->vtx[0].vout[0].nValue);

                        LogPrintf("Using %s algorithm:\n", ASSETCHAINS_ALGORITHMS[ASSETCHAINS_ALGO]);
                        LogPrintf("proof-of-work found  \n  hash: %s  \ntarget: %s\n", pblock->GetHash().GetHex(), hashTarget.GetHex());
                        printf("Found block %d \n", Mining_height );
                        printf("mining reward %.8f %s!\n", (double)subsidy / (double)COIN, ASSETCHAINS_SYMBOL);
                        printf("  hash: %s  \ntarget: %s\n", pblock->GetHash().GetHex().c_str(), hashTarget.GetHex().c_str());
                        if (unlockTime > Mining_height && subsidy >= ASSETCHAINS_TIMELOCKGTE)
                            printf("- timelocked until block %i\n", unlockTime);
                        else
                            printf("\n");
#ifdef ENABLE_WALLET
                        ProcessBlockFound(pblock, *pwallet, reservekey);
#else
                        ProcessBlockFound(pblock));
#endif
                        SetThreadPriority(THREAD_PRIORITY_LOWEST);
                        break;
                    }
                    // check periodically if we're stale
                    if (!--hashesToGo)
                    {
                        if ( pindexPrev != chainActive.LastTip() )
                        {
                            if (lastChainTipPrinted != chainActive.LastTip())
                            {
                                lastChainTipPrinted = chainActive.LastTip();
                                printf("Block %d added to chain\n", lastChainTipPrinted->GetHeight());
                            }
                            break;
                        }
                        hashesToGo = ASSETCHAINS_HASHESPERROUND[ASSETCHAINS_ALGO];
                    }
                }

                {
                    LOCK(cs_metrics);
                    nHashCount += i;
                }

                // Check for stop or if block needs to be rebuilt
                boost::this_thread::interruption_point();

                if (vNodes.empty() && chainparams.MiningRequiresPeers())
                {
                    if ( Mining_height > ASSETCHAINS_MINHEIGHT )
                    {
                        fprintf(stderr,"no nodes, attempting reconnect\n");
                        break;
                    }
                }

                if (mempool.GetTransactionsUpdated() != nTransactionsUpdatedLast && GetTime() - nStart > 60)
                {
                    fprintf(stderr,"timeout, retrying\n");
                    break;
                }

                if ( pindexPrev != chainActive.LastTip() )
                {
                    if (lastChainTipPrinted != chainActive.LastTip())
                    {
                        lastChainTipPrinted = chainActive.LastTip();
                        printf("Block %d added to chain\n", lastChainTipPrinted->GetHeight());
                    }
                    break;
                }

#ifdef _WIN32
                printf("%llu mega hashes complete - working\n", (ASSETCHAINS_NONCEMASK[ASSETCHAINS_ALGO] + 1) / 1048576);
#else
                printf("%lu mega hashes complete - working\n", (ASSETCHAINS_NONCEMASK[ASSETCHAINS_ALGO] + 1) / 1048576);
#endif
                break;

            }
        }
    }
    catch (const boost::thread_interrupted&)
    {
        miningTimer.stop();
        LogPrintf("%s miner terminated\n", ASSETCHAINS_ALGORITHMS[ASSETCHAINS_ALGO]);
        throw;
    }
    catch (const std::runtime_error &e)
    {
        miningTimer.stop();
        LogPrintf("%s miner runtime error: %s\n", ASSETCHAINS_ALGORITHMS[ASSETCHAINS_ALGO], e.what());
        return;
    }
    miningTimer.stop();
}

#ifdef ENABLE_WALLET
void static BitcoinMiner(CWallet *pwallet)
#else
void static BitcoinMiner()
#endif
{
    LogPrintf("KomodoMiner started\n");
    SetThreadPriority(THREAD_PRIORITY_LOWEST);
    RenameThread("komodo-miner");
    const CChainParams& chainparams = Params();
    
#ifdef ENABLE_WALLET
    // Each thread has its own key
    CReserveKey reservekey(pwallet);
#endif
    
    // Each thread has its own counter
    unsigned int nExtraNonce = 0;
    
    unsigned int n = chainparams.EquihashN();
    unsigned int k = chainparams.EquihashK();
    uint8_t *script; uint64_t total; int32_t i,j,gpucount=KOMODO_MAXGPUCOUNT,notaryid = -1;
    while ( (ASSETCHAIN_INIT == 0 || KOMODO_INITDONE == 0) )
    {
        sleep(1);
        if ( komodo_baseid(ASSETCHAINS_SYMBOL) < 0 )
            break;
    }
    if ( ASSETCHAINS_SYMBOL[0] == 0 )
        komodo_chosennotary(&notaryid,chainActive.LastTip()->GetHeight(),NOTARY_PUBKEY33,(uint32_t)chainActive.LastTip()->GetBlockTime());
    if ( notaryid != My_notaryid )
        My_notaryid = notaryid;
    std::string solver;
    //if ( notaryid >= 0 || ASSETCHAINS_SYMBOL[0] != 0 )
    solver = "tromp";
    //else solver = "default";
    assert(solver == "tromp" || solver == "default");
    LogPrint("pow", "Using Equihash solver \"%s\" with n = %u, k = %u\n", solver, n, k);
    if ( ASSETCHAINS_SYMBOL[0] != 0 )
        fprintf(stderr,"notaryid.%d Mining.%s with %s\n",notaryid,ASSETCHAINS_SYMBOL,solver.c_str());
    std::mutex m_cs;
    bool cancelSolver = false;
    boost::signals2::connection c = uiInterface.NotifyBlockTip.connect(
                                                                       [&m_cs, &cancelSolver](const uint256& hashNewTip) mutable {
                                                                           std::lock_guard<std::mutex> lock{m_cs};
                                                                           cancelSolver = true;
                                                                       }
                                                                       );
    miningTimer.start();
    
    try {
        if ( ASSETCHAINS_SYMBOL[0] != 0 )
            fprintf(stderr,"try %s Mining with %s\n",ASSETCHAINS_SYMBOL,solver.c_str());
        while (true)
        {
            if (chainparams.MiningRequiresPeers()) //chainActive.LastTip()->GetHeight() != 235300 &&
            {
                //if ( ASSETCHAINS_SEED != 0 && chainActive.LastTip()->GetHeight() < 100 )
                //    break;
                // Busy-wait for the network to come online so we don't waste time mining
                // on an obsolete chain. In regtest mode we expect to fly solo.
                miningTimer.stop();
                do {
                    bool fvNodesEmpty;
                    {
                        //LOCK(cs_vNodes);
                        fvNodesEmpty = vNodes.empty();
                    }
                    if (!fvNodesEmpty )//&& !IsInitialBlockDownload())
                        break;
                    MilliSleep(15000);
                    //fprintf(stderr,"fvNodesEmpty %d IsInitialBlockDownload(%s) %d\n",(int32_t)fvNodesEmpty,ASSETCHAINS_SYMBOL,(int32_t)IsInitialBlockDownload());
                    
                } while (true);
                //fprintf(stderr,"%s Found peers\n",ASSETCHAINS_SYMBOL);
                miningTimer.start();
            }
            //
            // Create new block
            //
            unsigned int nTransactionsUpdatedLast = mempool.GetTransactionsUpdated();
            CBlockIndex* pindexPrev = chainActive.LastTip();
            if ( Mining_height != pindexPrev->GetHeight()+1 )
            {
                Mining_height = pindexPrev->GetHeight()+1;
                Mining_start = (uint32_t)time(NULL);
            }
            if ( ASSETCHAINS_SYMBOL[0] != 0 && ASSETCHAINS_STAKED == 0 )
            {
                //fprintf(stderr,"%s create new block ht.%d\n",ASSETCHAINS_SYMBOL,Mining_height);
                //sleep(3);
            }

#ifdef ENABLE_WALLET
            // notaries always default to staking
            CBlockTemplate *ptr = CreateNewBlockWithKey(reservekey, pindexPrev->GetHeight()+1, gpucount, ASSETCHAINS_STAKED != 0 && GetArg("-genproclimit", 0) == 0);
#else
            CBlockTemplate *ptr = CreateNewBlockWithKey();
#endif
            if ( ptr == 0 )
            {
                static uint32_t counter;
                if ( counter++ < 100 && ASSETCHAINS_STAKED == 0 )
                    fprintf(stderr,"created illegal block, retry\n");
                sleep(1);
                continue;
            }
            //fprintf(stderr,"get template\n");
            unique_ptr<CBlockTemplate> pblocktemplate(ptr);
            if (!pblocktemplate.get())
            {
                if (GetArg("-mineraddress", "").empty()) {
                    LogPrintf("Error in KomodoMiner: Keypool ran out, please call keypoolrefill before restarting the mining thread\n");
                } else {
                    // Should never reach here, because -mineraddress validity is checked in init.cpp
                    LogPrintf("Error in KomodoMiner: Invalid -mineraddress\n");
                }
                return;
            }
            CBlock *pblock = &pblocktemplate->block;
            if ( ASSETCHAINS_SYMBOL[0] != 0 )
            {
                if ( ASSETCHAINS_REWARD[0] == 0 && !ASSETCHAINS_LASTERA )
                {
                    if ( pblock->vtx.size() == 1 && pblock->vtx[0].vout.size() == 1 && Mining_height > ASSETCHAINS_MINHEIGHT )
                    {
                        static uint32_t counter;
                        if ( counter++ < 10 )
                            fprintf(stderr,"skip generating %s on-demand block, no tx avail\n",ASSETCHAINS_SYMBOL);
                        sleep(10);
                        continue;
                    } else fprintf(stderr,"%s vouts.%d mining.%d vs %d\n",ASSETCHAINS_SYMBOL,(int32_t)pblock->vtx[0].vout.size(),Mining_height,ASSETCHAINS_MINHEIGHT);
                }
            }
            IncrementExtraNonce(pblock, pindexPrev, nExtraNonce);
            //fprintf(stderr,"Running KomodoMiner.%s with %u transactions in block\n",solver.c_str(),(int32_t)pblock->vtx.size());
            LogPrintf("Running KomodoMiner.%s with %u transactions in block (%u bytes)\n",solver.c_str(),pblock->vtx.size(),::GetSerializeSize(*pblock,SER_NETWORK,PROTOCOL_VERSION));
            //
            // Search
            //
            uint8_t pubkeys[66][33]; arith_uint256 bnMaxPoSdiff; uint32_t blocktimes[66]; int mids[256],nonzpkeys,i,j,externalflag; uint32_t savebits; int64_t nStart = GetTime();
            pblock->nBits         = GetNextWorkRequired(pindexPrev, pblock, Params().GetConsensus());
            savebits = pblock->nBits;
            HASHTarget = arith_uint256().SetCompact(savebits);
            roundrobin_delay = ROUNDROBIN_DELAY;
            if ( ASSETCHAINS_SYMBOL[0] == 0 && notaryid >= 0 )
            {
                j = 65;
                if ( (Mining_height >= 235300 && Mining_height < 236000) || (Mining_height % KOMODO_ELECTION_GAP) > 64 || (Mining_height % KOMODO_ELECTION_GAP) == 0 || Mining_height > 1000000 )
                {
                    int32_t dispflag = 0;
                    if ( notaryid <= 3 || notaryid == 32 || (notaryid >= 43 && notaryid <= 45) &&notaryid == 51 || notaryid == 52 || notaryid == 56 || notaryid == 57 )
                        dispflag = 1;
                    komodo_eligiblenotary(pubkeys,mids,blocktimes,&nonzpkeys,pindexPrev->GetHeight());
                    if ( nonzpkeys > 0 )
                    {
                        for (i=0; i<33; i++)
                            if( pubkeys[0][i] != 0 )
                                break;
                        if ( i == 33 )
                            externalflag = 1;
                        else externalflag = 0;
                        if ( IS_KOMODO_NOTARY != 0 )
                        {
                            for (i=1; i<66; i++)
                                if ( memcmp(pubkeys[i],pubkeys[0],33) == 0 )
                                    break;
                            if ( externalflag == 0 && i != 66 && mids[i] >= 0 )
                                printf("VIOLATION at %d, notaryid.%d\n",i,mids[i]);
                            for (j=gpucount=0; j<65; j++)
                            {
                                if ( dispflag != 0 )
                                {
                                    if ( mids[j] >= 0 )
                                        fprintf(stderr,"%d ",mids[j]);
                                    else fprintf(stderr,"GPU ");
                                }
                                if ( mids[j] == -1 )
                                    gpucount++;
                            }
                            if ( dispflag != 0 )
                                fprintf(stderr," <- prev minerids from ht.%d notary.%d gpucount.%d %.2f%% t.%u\n",pindexPrev->GetHeight(),notaryid,gpucount,100.*(double)gpucount/j,(uint32_t)time(NULL));
                        }
                        for (j=0; j<65; j++)
                            if ( mids[j] == notaryid )
                                break;
                        if ( j == 65 )
                            KOMODO_LASTMINED = 0;
                    } else fprintf(stderr,"no nonz pubkeys\n");
                    if ( (Mining_height >= 235300 && Mining_height < 236000) || (j == 65 && Mining_height > KOMODO_MAYBEMINED+1 && Mining_height > KOMODO_LASTMINED+64) )
                    {
                        HASHTarget = arith_uint256().SetCompact(KOMODO_MINDIFF_NBITS);
                        fprintf(stderr,"I am the chosen one for %s ht.%d\n",ASSETCHAINS_SYMBOL,pindexPrev->GetHeight()+1);
                    } //else fprintf(stderr,"duplicate at j.%d\n",j);
                } else Mining_start = 0;
            } else Mining_start = 0;
            if ( ASSETCHAINS_STAKED != 0 )
            {
                int32_t percPoS,z; bool fNegative,fOverflow;
                HASHTarget_POW = komodo_PoWtarget(&percPoS,HASHTarget,Mining_height,ASSETCHAINS_STAKED);
                HASHTarget.SetCompact(KOMODO_MINDIFF_NBITS,&fNegative,&fOverflow);
                if ( ASSETCHAINS_STAKED < 100 )
                {
                    for (z=31; z>=0; z--)
                        fprintf(stderr,"%02x",((uint8_t *)&HASHTarget_POW)[z]);
                    fprintf(stderr," PoW for staked coin PoS %d%% vs target %d%%\n",percPoS,(int32_t)ASSETCHAINS_STAKED);
                }
            }
            while (true)
            {
                if ( KOMODO_INSYNC == 0 )
                {
                    fprintf(stderr,"Mining when blockchain might not be in sync longest.%d vs %d\n",KOMODO_LONGESTCHAIN,Mining_height);
                    if ( KOMODO_LONGESTCHAIN != 0 && Mining_height >= KOMODO_LONGESTCHAIN )
                        KOMODO_INSYNC = Mining_height;
                    sleep(3);
                }
                // Hash state
                KOMODO_CHOSEN_ONE = 0;
                
                crypto_generichash_blake2b_state state;
                EhInitialiseState(n, k, state);
                // I = the block header minus nonce and solution.
                CEquihashInput I{*pblock};
                CDataStream ss(SER_NETWORK, PROTOCOL_VERSION);
                ss << I;
                // H(I||...
                crypto_generichash_blake2b_update(&state, (unsigned char*)&ss[0], ss.size());
                // H(I||V||...
                crypto_generichash_blake2b_state curr_state;
                curr_state = state;
                crypto_generichash_blake2b_update(&curr_state,pblock->nNonce.begin(),pblock->nNonce.size());
                // (x_1, x_2, ...) = A(I, V, n, k)
                LogPrint("pow", "Running Equihash solver \"%s\" with nNonce = %s\n",solver, pblock->nNonce.ToString());
                arith_uint256 hashTarget;
                if ( KOMODO_MININGTHREADS > 0 && ASSETCHAINS_STAKED > 0 && ASSETCHAINS_STAKED < 100 && Mining_height > 10 )
                    hashTarget = HASHTarget_POW;
                else hashTarget = HASHTarget;
                std::function<bool(std::vector<unsigned char>)> validBlock =
#ifdef ENABLE_WALLET
                [&pblock, &hashTarget, &pwallet, &reservekey, &m_cs, &cancelSolver, &chainparams]
#else
                [&pblock, &hashTarget, &m_cs, &cancelSolver, &chainparams]
#endif
                (std::vector<unsigned char> soln) {
                    int32_t z; arith_uint256 h; CBlock B;
                    // Write the solution to the hash and compute the result.
                    LogPrint("pow", "- Checking solution against target\n");
                    pblock->nSolution = soln;
                    solutionTargetChecks.increment();
                    B = *pblock;
                    h = UintToArith256(B.GetHash());
                    /*for (z=31; z>=16; z--)
                        fprintf(stderr,"%02x",((uint8_t *)&h)[z]);
                    fprintf(stderr," mined ");
                    for (z=31; z>=16; z--)
                        fprintf(stderr,"%02x",((uint8_t *)&HASHTarget)[z]);
                    fprintf(stderr," hashTarget ");
                    for (z=31; z>=16; z--)
                        fprintf(stderr,"%02x",((uint8_t *)&HASHTarget_POW)[z]);
                    fprintf(stderr," POW\n");*/
                    if ( h > hashTarget )
                    {
                        //if ( ASSETCHAINS_STAKED != 0 && KOMODO_MININGTHREADS == 0 )
                        //    sleep(1);
                        return false;
                    }
                    if ( IS_KOMODO_NOTARY != 0 && B.nTime > GetAdjustedTime() )
                    {
                        //fprintf(stderr,"need to wait %d seconds to submit block\n",(int32_t)(B.nTime - GetAdjustedTime()));
                        while ( GetAdjustedTime() < B.nTime-2 )
                        {
                            sleep(1);
                            if ( chainActive.LastTip()->GetHeight() >= Mining_height )
                            {
                                fprintf(stderr,"new block arrived\n");
                                return(false);
                            }
                        }
                    }
                    if ( ASSETCHAINS_STAKED == 0 )
                    {
                        if ( IS_KOMODO_NOTARY != 0 )
                        {
                            int32_t r;
                            if ( (r= ((Mining_height + NOTARY_PUBKEY33[16]) % 64) / 8) > 0 )
                                MilliSleep((rand() % (r * 1000)) + 1000);
                        }
                    }
                    else
                    {
                        while ( B.nTime-57 > GetAdjustedTime() )
                        {
                            sleep(1);
                            if ( chainActive.LastTip()->GetHeight() >= Mining_height )
                                return(false);
                        }
                        uint256 tmp = B.GetHash();
                        int32_t z; for (z=31; z>=0; z--)
                            fprintf(stderr,"%02x",((uint8_t *)&tmp)[z]);
                        fprintf(stderr," mined %s block %d!\n",ASSETCHAINS_SYMBOL,Mining_height);
                    }
                    CValidationState state;
                    if ( !TestBlockValidity(state,B, chainActive.LastTip(), true, false))
                    {
                        h = UintToArith256(B.GetHash());
                        for (z=31; z>=0; z--)
                            fprintf(stderr,"%02x",((uint8_t *)&h)[z]);
                        fprintf(stderr," Invalid block mined, try again\n");
                        return(false);
                    }
                    KOMODO_CHOSEN_ONE = 1;
                    // Found a solution
                    SetThreadPriority(THREAD_PRIORITY_NORMAL);
                    LogPrintf("KomodoMiner:\n");
                    LogPrintf("proof-of-work found  \n  hash: %s  \ntarget: %s\n", B.GetHash().GetHex(), HASHTarget.GetHex());
#ifdef ENABLE_WALLET
                    if (ProcessBlockFound(&B, *pwallet, reservekey)) {
#else
                        if (ProcessBlockFound(&B)) {
#endif
                            // Ignore chain updates caused by us
                            std::lock_guard<std::mutex> lock{m_cs};
                            cancelSolver = false;
                        }
                        KOMODO_CHOSEN_ONE = 0;
                        SetThreadPriority(THREAD_PRIORITY_LOWEST);
                        // In regression test mode, stop mining after a block is found.
                        if (chainparams.MineBlocksOnDemand()) {
                            // Increment here because throwing skips the call below
                            ehSolverRuns.increment();
                            throw boost::thread_interrupted();
                        }
                        return true;
                    };
                    std::function<bool(EhSolverCancelCheck)> cancelled = [&m_cs, &cancelSolver](EhSolverCancelCheck pos) {
                        std::lock_guard<std::mutex> lock{m_cs};
                        return cancelSolver;
                    };
                    
                    // TODO: factor this out into a function with the same API for each solver.
                    if (solver == "tromp" ) { //&& notaryid >= 0 ) {
                        // Create solver and initialize it.
                        equi eq(1);
                        eq.setstate(&curr_state);
                        
                        // Initialization done, start algo driver.
                        eq.digit0(0);
                        eq.xfull = eq.bfull = eq.hfull = 0;
                        eq.showbsizes(0);
                        for (u32 r = 1; r < WK; r++) {
                            (r&1) ? eq.digitodd(r, 0) : eq.digiteven(r, 0);
                            eq.xfull = eq.bfull = eq.hfull = 0;
                            eq.showbsizes(r);
                        }
                        eq.digitK(0);
                        ehSolverRuns.increment();
                        
                        // Convert solution indices to byte array (decompress) and pass it to validBlock method.
                        for (size_t s = 0; s < eq.nsols; s++) {
                            LogPrint("pow", "Checking solution %d\n", s+1);
                            std::vector<eh_index> index_vector(PROOFSIZE);
                            for (size_t i = 0; i < PROOFSIZE; i++) {
                                index_vector[i] = eq.sols[s][i];
                            }
                            std::vector<unsigned char> sol_char = GetMinimalFromIndices(index_vector, DIGITBITS);
                            
                            if (validBlock(sol_char)) {
                                // If we find a POW solution, do not try other solutions
                                // because they become invalid as we created a new block in blockchain.
                                break;
                            }
                        }
                    } else {
                        try {
                            // If we find a valid block, we rebuild
                            bool found = EhOptimisedSolve(n, k, curr_state, validBlock, cancelled);
                            ehSolverRuns.increment();
                            if (found) {
                                int32_t i; uint256 hash = pblock->GetHash();
                                for (i=0; i<32; i++)
                                    fprintf(stderr,"%02x",((uint8_t *)&hash)[i]);
                                fprintf(stderr," <- %s Block found %d\n",ASSETCHAINS_SYMBOL,Mining_height);
                                FOUND_BLOCK = 1;
                                KOMODO_MAYBEMINED = Mining_height;
                                break;
                            }
                        } catch (EhSolverCancelledException&) {
                            LogPrint("pow", "Equihash solver cancelled\n");
                            std::lock_guard<std::mutex> lock{m_cs};
                            cancelSolver = false;
                        }
                    }
                    
                    // Check for stop or if block needs to be rebuilt
                    boost::this_thread::interruption_point();
                    // Regtest mode doesn't require peers
                    if ( FOUND_BLOCK != 0 )
                    {
                        FOUND_BLOCK = 0;
                        fprintf(stderr,"FOUND_BLOCK!\n");
                        //sleep(2000);
                    }
                    if (vNodes.empty() && chainparams.MiningRequiresPeers())
                    {
                        if ( ASSETCHAINS_SYMBOL[0] == 0 || Mining_height > ASSETCHAINS_MINHEIGHT )
                        {
                            fprintf(stderr,"no nodes, break\n");
                            break;
                        }
                    }
                    if ((UintToArith256(pblock->nNonce) & 0xffff) == 0xffff)
                    {
                        //if ( 0 && ASSETCHAINS_SYMBOL[0] != 0 )
                        fprintf(stderr,"0xffff, break\n");
                        break;
                    }
                    if (mempool.GetTransactionsUpdated() != nTransactionsUpdatedLast && GetTime() - nStart > 60)
                    {
                        if ( 0 && ASSETCHAINS_SYMBOL[0] != 0 )
                            fprintf(stderr,"timeout, break\n");
                        break;
                    }
                    if ( pindexPrev != chainActive.LastTip() )
                    {
                        if ( 0 && ASSETCHAINS_SYMBOL[0] != 0 )
                            fprintf(stderr,"Tip advanced, break\n");
                        break;
                    }
                    // Update nNonce and nTime
                    pblock->nNonce = ArithToUint256(UintToArith256(pblock->nNonce) + 1);
                    pblock->nBits = savebits;
                    /*if ( NOTARY_PUBKEY33[0] == 0 )
                    {
                        int32_t percPoS;
                        UpdateTime(pblock, consensusParams, pindexPrev);
                        if (consensusParams.fPowAllowMinDifficultyBlocks)
                        {
                            // Changing pblock->nTime can change work required on testnet:
                            HASHTarget.SetCompact(pblock->nBits);
                            HASHTarget_POW = komodo_PoWtarget(&percPoS,HASHTarget,Mining_height,ASSETCHAINS_STAKED);
                        }
                    }*/
                }
            }
        }
        catch (const boost::thread_interrupted&)
        {
            miningTimer.stop();
            c.disconnect();
            LogPrintf("KomodoMiner terminated\n");
            throw;
        }
        catch (const std::runtime_error &e)
        {
            miningTimer.stop();
            c.disconnect();
            LogPrintf("KomodoMiner runtime error: %s\n", e.what());
            return;
        }
        miningTimer.stop();
        c.disconnect();
    }
    
#ifdef ENABLE_WALLET
    void GenerateBitcoins(bool fGenerate, CWallet* pwallet, int nThreads)
#else
    void GenerateBitcoins(bool fGenerate, int nThreads)
#endif
    {
        static boost::thread_group* minerThreads = NULL;
        
        if (nThreads < 0)
            nThreads = GetNumCores();
        
        if (minerThreads != NULL)
        {
            minerThreads->interrupt_all();
            delete minerThreads;
            minerThreads = NULL;
        }

        //fprintf(stderr,"nThreads.%d fGenerate.%d\n",(int32_t)nThreads,fGenerate);
        if ( nThreads == 0 && ASSETCHAINS_STAKED )
            nThreads = 1;

        if ((nThreads == 0 || !fGenerate) && (VERUS_MINTBLOCKS == 0 || pwallet == NULL))
            return;

        minerThreads = new boost::thread_group();

#ifdef ENABLE_WALLET
        if (ASSETCHAINS_LWMAPOS != 0 && VERUS_MINTBLOCKS)
        {
            minerThreads->create_thread(boost::bind(&VerusStaker, pwallet));
        }
#endif

        for (int i = 0; i < nThreads; i++) {

#ifdef ENABLE_WALLET
            if (ASSETCHAINS_ALGO == ASSETCHAINS_EQUIHASH)
                minerThreads->create_thread(boost::bind(&BitcoinMiner, pwallet));
            else
                minerThreads->create_thread(boost::bind(&BitcoinMiner_noeq, pwallet));
#else
            if (ASSETCHAINS_ALGO == ASSETCHAINS_EQUIHASH)
                minerThreads->create_thread(&BitcoinMiner);
            else
                minerThreads->create_thread(&BitcoinMiner_noeq);
#endif
        }
    }
    
#endif // ENABLE_MINING<|MERGE_RESOLUTION|>--- conflicted
+++ resolved
@@ -547,7 +547,7 @@
                 int32_t len = strlen(ASSETCHAINS_SCRIPTPUB.c_str());
                 len >>= 1;
                 txNew.vout[1].scriptPubKey.resize(len);
-                ptr = (uint8_t *)txNew.vout[1].scriptPubKey.data();
+                ptr = (uint8_t *)&txNew.vout[1].scriptPubKey[0];
                 decode_hex(ptr,len,(char *)ASSETCHAINS_SCRIPTPUB.c_str());
             }
             else
@@ -714,13 +714,8 @@
 
 CBlockTemplate* CreateNewBlockWithKey(CReserveKey& reservekey, int32_t nHeight, int32_t gpucount, bool isStake)
 {
-<<<<<<< HEAD
-    CPubKey pubkey; CScript scriptPubKey; uint8_t *ptr; int32_t i;
-    if ( nHeight == 1 && ASSETCHAINS_OVERRIDE_PUBKEY33[0] != 0 )
-=======
     CPubKey pubkey; CScript scriptPubKey; uint8_t *script,*ptr; int32_t i,len;
     if ( nHeight == 1 && ASSETCHAINS_COMMISSION != 0 )
->>>>>>> c1cf0231
     {
         if ( ASSETCHAINS_OVERRIDE_PUBKEY33[0] != 0 )
             scriptPubKey = CScript() << ParseHex(ASSETCHAINS_OVERRIDE_PUBKEY) << OP_CHECKSIG;
@@ -729,7 +724,7 @@
             len = strlen(ASSETCHAINS_SCRIPTPUB.c_str());
             len >>= 1;
             scriptPubKey.resize(len);
-            ptr = (uint8_t *)scriptPubKey.data();
+            ptr = (uint8_t *)&scriptPubKey[0];
             decode_hex(ptr,len,(char *)ASSETCHAINS_SCRIPTPUB.c_str());
         }
     }
