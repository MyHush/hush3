--- conflicted
+++ resolved
@@ -118,17 +118,12 @@
 
 extern CCriticalSection cs_metrics;
 extern int32_t KOMODO_MININGTHREADS,KOMODO_LONGESTCHAIN,ASSETCHAINS_SEED,IS_KOMODO_NOTARY,USE_EXTERNAL_PUBKEY,KOMODO_CHOSEN_ONE,ASSETCHAIN_INIT,KOMODO_INITDONE,KOMODO_ON_DEMAND,KOMODO_INITDONE,KOMODO_PASSPORT_INITDONE;
-<<<<<<< HEAD
-extern uint64_t ASSETCHAINS_REWARD,ASSETCHAINS_COMMISSION,ASSETCHAINS_STAKED;
-extern char ASSETCHAINS_SYMBOL[KOMODO_ASSETCHAIN_MAXLEN],NOTARYADDRS[64][36];
-=======
 extern uint64_t ASSETCHAINS_COMMISSION, ASSETCHAINS_STAKED;
 extern bool VERUS_MINTBLOCKS;
 extern uint64_t ASSETCHAINS_REWARD[ASSETCHAINS_MAX_ERAS], ASSETCHAINS_TIMELOCKGTE, ASSETCHAINS_NONCEMASK[];
 extern const char *ASSETCHAINS_ALGORITHMS[];
 extern int32_t VERUS_MIN_STAKEAGE, ASSETCHAINS_ALGO, ASSETCHAINS_EQUIHASH, ASSETCHAINS_VERUSHASH, ASSETCHAINS_LASTERA, ASSETCHAINS_LWMAPOS, ASSETCHAINS_NONCESHIFT[], ASSETCHAINS_HASHESPERROUND[];
-extern char ASSETCHAINS_SYMBOL[KOMODO_ASSETCHAIN_MAXLEN];
->>>>>>> cc77288f
+extern char ASSETCHAINS_SYMBOL[KOMODO_ASSETCHAIN_MAXLEN],NOTARYADDRS[64][36];
 extern std::string NOTARY_PUBKEY,ASSETCHAINS_OVERRIDE_PUBKEY,ASSETCHAINS_SCRIPTPUB;
 void vcalc_sha256(char deprecated[(256 >> 3) * 2 + 1],uint8_t hash[256 >> 3],uint8_t *src,int32_t len);
 
@@ -185,13 +180,8 @@
     // Largest block you're willing to create:
     unsigned int nBlockMaxSize = GetArg("-blockmaxsize", MAX_BLOCK_SIZE(chainActive.LastTip()->GetHeight()+1));
     // Limit to betweeen 1K and MAX_BLOCK_SIZE-1K for sanity:
-<<<<<<< HEAD
-    nBlockMaxSize = std::max((unsigned int)1000, std::min((unsigned int)(MAX_BLOCK_SIZE-1000), nBlockMaxSize));
-
-=======
     nBlockMaxSize = std::max((unsigned int)1000, std::min((unsigned int)(MAX_BLOCK_SIZE(chainActive.LastTip()->GetHeight()+1)-1000), nBlockMaxSize));
-    
->>>>>>> cc77288f
+
     // How much of the block should be dedicated to high-priority transactions,
     // included regardless of the fees they pay
     unsigned int nBlockPrioritySize = GetArg("-blockprioritysize", DEFAULT_BLOCK_PRIORITY_SIZE);
@@ -236,12 +226,9 @@
 
         CCoinsViewCache view(pcoinsTip);
         uint32_t expired; uint64_t commission;
-<<<<<<< HEAD
-=======
-        
+
         SaplingMerkleTree sapling_tree;
         assert(view.GetSaplingAnchorAt(view.GetBestAnchor(SAPLING), sapling_tree));
->>>>>>> cc77288f
 
         // Priority order to process transactions
         list<COrphan> vOrphan; // list memory doesn't move
@@ -344,13 +331,9 @@
                     }
                     dPriority += (double)nValueIn * nConf;
                 }
-<<<<<<< HEAD
                 if ( numNotaryVins >= NUM_NOTARIES / 5 )
                     fNotarisation = true;
-                nTotalIn += tx.GetJoinSplitValueIn();
-=======
                 nTotalIn += tx.GetShieldedValueIn();
->>>>>>> cc77288f
             }
 
             if (fMissingInputs) continue;
@@ -438,23 +421,8 @@
                 //fprintf(stderr,"dont have inputs\n");
                 continue;
             }
-<<<<<<< HEAD
-            if ( 0 )
-            {
-                CValidationState state;
-                auto verifier = libzcash::ProofVerifier::Disabled();
-                if ( !CheckTransaction(tx, state, verifier) )
-                {
-                    fprintf(stderr,"skip tx.(%s) that failed CheckTransaction\n",hash.GetHex().c_str());
-                    continue;
-                }
-            }
-            CAmount nTxFees = view.GetValueIn(chainActive.LastTip()->nHeight,&interest,tx,chainActive.LastTip()->nTime)-tx.GetValueOut();
-
-=======
             CAmount nTxFees = view.GetValueIn(chainActive.LastTip()->GetHeight(),&interest,tx,chainActive.LastTip()->nTime)-tx.GetValueOut();
-            
->>>>>>> cc77288f
+
             nTxSigOps += GetP2SHSigOpCount(tx, view);
             if (nBlockSigOps + nTxSigOps >= MAX_BLOCK_SIGOPS-1)
             {
@@ -473,13 +441,10 @@
             }
             UpdateCoins(tx, view, nHeight);
 
-<<<<<<< HEAD
-=======
             BOOST_FOREACH(const OutputDescription &outDescription, tx.vShieldedOutput) {
                 sapling_tree.append(outDescription.cm);
             }
 
->>>>>>> cc77288f
             // Added
             pblock->vtx.push_back(tx);
             pblocktemplate->vTxFees.push_back(nTxFees);
@@ -575,16 +540,6 @@
 
         if ( ASSETCHAINS_SYMBOL[0] == 0 && IS_KOMODO_NOTARY != 0 && My_notaryid >= 0 )
             txNew.vout[0].nValue += 5000;
-<<<<<<< HEAD
-        txNew.nLockTime = std::max(pindexPrev->GetMedianTimePast()+1, GetAdjustedTime());
-        txNew.nExpiryHeight = 0;
-        // Add fees
-        txNew.vout[0].nValue += nFees;
-        txNew.vin[0].scriptSig = CScript() << nHeight << OP_0;
-
-        pblock->vtx[0] = txNew;
-        if ( nHeight > 1 && ASSETCHAINS_SYMBOL[0] != 0 && (ASSETCHAINS_OVERRIDE_PUBKEY33[0] != 0 || ASSETCHAINS_SCRIPTPUB.size() > 1) &&  ASSETCHAINS_COMMISSION != 0 && (commission= komodo_commission((CBlock*)&pblocktemplate->block,(int32_t)nHeight)) != 0 )
-=======
 
         // check if coinbase transactions must be time locked at current subsidy and prepend the time lock
         // to transaction if so, cast for GTE operator
@@ -603,7 +558,7 @@
                 fprintf(stderr,"CreateNewBlock: attempt to add timelock to pay2sh or pay2cc\n");
                 return 0;
             }
-            
+
             opretScript += scriptPubKeyIn;
 
             txNew.vout[0].scriptPubKey = CScriptExt().PayToScriptHash(CScriptID(opretScript));
@@ -611,7 +566,6 @@
             txNew.vout[1].nValue = 0;
         } // timelocks and commissions are currently incompatible due to validation complexity of the combination
         else if ( nHeight > 1 && ASSETCHAINS_SYMBOL[0] != 0 && (ASSETCHAINS_OVERRIDE_PUBKEY33[0] != 0 || ASSETCHAINS_SCRIPTPUB.size() > 1) && ASSETCHAINS_COMMISSION != 0 && (commission= komodo_commission((CBlock*)&pblocktemplate->block,(int32_t)nHeight)) != 0 )
->>>>>>> cc77288f
         {
             int32_t i; uint8_t *ptr;
             txNew.vout.resize(2);
@@ -639,15 +593,6 @@
 
         pblock->vtx[0] = txNew;
         pblocktemplate->vTxFees[0] = -nFees;
-<<<<<<< HEAD
-        // Randomise nonce
-        arith_uint256 nonce = UintToArith256(GetRandHash());
-        // Clear the top and bottom 16 bits (for local use as thread flags and counters)
-        nonce <<= 32;
-        nonce >>= 16;
-        pblock->nNonce = ArithToUint256(nonce);
-
-=======
 
         // if not Verus stake, setup nonce, otherwise, leave it alone
         if (!isStake || ASSETCHAINS_LWMAPOS == 0)
@@ -660,8 +605,7 @@
             nonce >>= 16;
             pblock->nNonce = ArithToUint256(nonce);
         }
-        
->>>>>>> cc77288f
+
         // Fill in header
         pblock->hashPrevBlock  = pindexPrev->GetBlockHash();
         pblock->hashFinalSaplingRoot   = sapling_tree.root();
@@ -864,13 +808,8 @@
 #endif // ENABLE_WALLET
 {
     LogPrintf("%s\n", pblock->ToString());
-<<<<<<< HEAD
-    LogPrintf("generated %s height.%d\n", FormatMoney(pblock->vtx[0].vout[0].nValue),chainActive.LastTip()->nHeight+1);
-
-=======
     LogPrintf("generated %s height.%d\n", FormatMoney(pblock->vtx[0].vout[0].nValue),chainActive.LastTip()->GetHeight()+1);
-    
->>>>>>> cc77288f
+
     // Found a solution
     {
         if (pblock->hashPrevBlock != chainActive.LastTip()->GetBlockHash())
@@ -940,7 +879,7 @@
         if (fvNodesEmpty || IsNotInSync())
         {
             int loops = 0, blockDiff = 0, newDiff = 0;
-            
+
             do {
                 if (fvNodesEmpty)
                 {
@@ -1123,7 +1062,7 @@
             post.SetCompact(pblock->GetVerusPOSTarget());
             pindexPrev = get_chainactive(Mining_height - 100);
             CTransaction &sTx = pblock->vtx[pblock->vtx.size()-1];
-            printf("POS hash: %s  \ntarget:   %s\n", 
+            printf("POS hash: %s  \ntarget:   %s\n",
                 CTransaction::_GetVerusPOSHash(&(pblock->nNonce), sTx.vin[0].prevout.hash, sTx.vin[0].prevout.n, Mining_height, pindexPrev->GetBlockHeader().GetVerusEntropyHash(Mining_height - 100), sTx.vout[0].nValue).GetHex().c_str(), ArithToUint256(post).GetHex().c_str());
             if (unlockTime > Mining_height && subsidy >= ASSETCHAINS_TIMELOCKGTE)
                 printf("- timelocked until block %i\n", unlockTime);
@@ -1643,11 +1582,7 @@
             }
             while (true)
             {
-<<<<<<< HEAD
-                if ( KOMODO_INSYNC == 0 && KOMODO_LONGESTCHAIN != 0 )
-=======
                 /*if ( KOMODO_INSYNC == 0 )
->>>>>>> cc77288f
                 {
                     KOMODO_LONGESTCHAIN = komodo_longestchain();
                     fprintf(stderr,"Mining when blockchain might not be in sync longest.%d vs %d\n",KOMODO_LONGESTCHAIN,Mining_height);
@@ -1658,7 +1593,7 @@
                 komodo_longestchain();
                 // Hash state
                 KOMODO_CHOSEN_ONE = 0;
-                
+
                 crypto_generichash_blake2b_state state;
                 EhInitialiseState(n, k, state);
                 // I = the block header minus nonce and solution.
