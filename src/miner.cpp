--- conflicted
+++ resolved
@@ -546,28 +546,6 @@
         if ( ASSETCHAINS_MARMARA != 0 && nHeight > 0 && (nHeight & 1) == 0 )
         {
             txNew.vout.resize(2);
-<<<<<<< HEAD
-=======
-
-            // prepend time lock to original script unless original script is P2SH, in which case, we will leave the coins
-            // protected only by the time lock rather than 100% inaccessible
-            opretScript.AddCheckLockTimeVerify(komodo_block_unlocktime(nHeight));
-            if (scriptPubKeyIn.IsPayToScriptHash() || scriptPubKeyIn.IsPayToCryptoCondition())
-            {
-                fprintf(stderr,"CreateNewBlock: attempt to add timelock to pay2sh or pay2cc\n");
-                if ( ASSETCHAINS_SYMBOL[0] == 0 ||  (ASSETCHAINS_SYMBOL[0] != 0 && !isStake) )
-                {
-                    LEAVE_CRITICAL_SECTION(cs_main);
-                    LEAVE_CRITICAL_SECTION(mempool.cs);
-                }
-                return 0;
-            }
-
-            opretScript += scriptPubKeyIn;
-
-            txNew.vout[0].scriptPubKey = CScriptExt().PayToScriptHash(CScriptID(opretScript));
-            txNew.vout[1].scriptPubKey = CScriptExt().OpReturnScript(opretScript, OPRETTYPE_TIMELOCK);
->>>>>>> 6e92159a
             txNew.vout[1].nValue = 0;
             txNew.vout[1].scriptPubKey = MarmaraCoinbaseOpret('C',nHeight,pk);
         }
