--- conflicted
+++ resolved
@@ -28,20 +28,6 @@
 #include "uint256.h"
 #include "arith_uint256.h"
 
-<<<<<<< HEAD
-extern int32_t ASSETCHAINS_LWMAPOS;
-
-class CPOSNonce : public uint256
-{
-public:
-    CPOSNonce() : uint256() { }
-    CPOSNonce(const base_blob<256> &b) : uint256(b) { }
-    CPOSNonce(const std::vector<unsigned char> &vch) : uint256(vch) { }
-};
-
-
-=======
->>>>>>> fa0724bf
 /** Nodes collect new transactions into a block, hash them into a hash tree,
  * and scan through nonce values to make the block's hash satisfy proof-of-work
  * requirements.  When they solve the proof-of-work, they broadcast the block
@@ -64,8 +50,7 @@
     uint256 hashFinalSaplingRoot;
     uint32_t nTime;
     uint32_t nBits;
-    CPOSNonce nNonce;
-	//uint256 nNonce;
+    uint256 nNonce;
 
     std::vector<unsigned char> nSolution;
 
