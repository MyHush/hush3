--- conflicted
+++ resolved
@@ -8,13 +8,9 @@
 #include "tinyformat.h"
 #include "utilstrencodings.h"
 #include "script/cc.h"
-<<<<<<< HEAD
-#include "cryptoconditions/include/cryptoconditions.h"
-=======
 #include "cc/eval.h"
 #include "cryptoconditions/include/cryptoconditions.h"
 
->>>>>>> bf109a68
 
 namespace {
 inline std::string ValueString(const std::vector<unsigned char>& vch)
@@ -280,8 +276,6 @@
     return out;
 }
 
-<<<<<<< HEAD
-=======
 bool CScript::IsCoinImport() const
 {
     const_iterator pc = this->begin();
@@ -293,7 +287,6 @@
     return false;
 }
 
->>>>>>> bf109a68
 bool CScript::IsPushOnly() const
 {
     const_iterator pc = begin();
