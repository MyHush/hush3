--- conflicted
+++ resolved
@@ -18,6 +18,8 @@
 
     // Do not enforce deprecation in regtest or on testnet
     std::string networkID = Params().NetworkIDString();
+    std::string msg;
+
     if (networkID != "main" || ASSETCHAINS_SYMBOL[0] != 0 ) return;
 
     int blocksToDeprecation = DEPRECATION_HEIGHT - nHeight;
@@ -29,40 +31,20 @@
         //     occurs, but that's an irregular event that won't cause spam.
         // - The node is starting
         if (blocksToDeprecation == 0 || forceLogging) {
-            auto msg = strprintf(_("This version has been deprecated as of block height %d."),
+            msg = strprintf(_("This version has been deprecated as of block height %d."),
                                  DEPRECATION_HEIGHT) + " " +
-<<<<<<< HEAD
                        _("You should upgrade to the latest version of Komodo.");
-            if (!disableDeprecation) {
-                msg += " " + strprintf(_("To disable deprecation for this version, set %s%s."),
-                                       "-disabledeprecation=", CLIENT_VERSION_STR);
-            }
-=======
-                       _("You should upgrade to the latest version of Zcash.");
->>>>>>> 0e0f5e4e
             LogPrintf("*** %s\n", msg);
             CAlert::Notify(msg, fThread);
             uiInterface.ThreadSafeMessageBox(msg, "", CClientUIInterface::MSG_ERROR);
         }
         StartShutdown();
-    } else if (blocksToDeprecation == DEPRECATION_WARN_LIMIT ||
-               (blocksToDeprecation < DEPRECATION_WARN_LIMIT && forceLogging)) {
-        std::string msg = strprintf(_("This version will be deprecated at block height %d, and will automatically shut down."),
+    } else if (blocksToDeprecation == DEPRECATION_WARN_LIMIT || (blocksToDeprecation < DEPRECATION_WARN_LIMIT && forceLogging)) {
+        msg = strprintf(_("This version will be deprecated at block height %d, and will automatically shut down."),
                             DEPRECATION_HEIGHT) + " " +
-<<<<<<< HEAD
                   _("You should upgrade to the latest version of Komodo.");
-        } else {
-            msg = strprintf(_("This version will be deprecated at block height %d, and will automatically shut down."),
-                            DEPRECATION_HEIGHT) + " " +
-                  _("You should upgrade to the latest version of Komodo.") + " " +
-                  strprintf(_("To disable deprecation for this version, set %s%s."),
-                            "-disabledeprecation=", CLIENT_VERSION_STR);
-        }
-=======
-                  _("You should upgrade to the latest version of Zcash.");
->>>>>>> 0e0f5e4e
-        LogPrintf("*** %s\n", msg);
-        CAlert::Notify(msg, fThread);
-        uiInterface.ThreadSafeMessageBox(msg, "", CClientUIInterface::MSG_WARNING);
     }
+    LogPrintf("*** %s\n", msg);
+    CAlert::Notify(msg, fThread);
+    uiInterface.ThreadSafeMessageBox(msg, "", CClientUIInterface::MSG_WARNING);
 }