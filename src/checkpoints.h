// Copyright (c) 2009-2014 The Bitcoin Core developers
// Distributed under the MIT software license, see the accompanying
// file COPYING or http://www.opensource.org/licenses/mit-license.php.

#ifndef BITCOIN_CHECKPOINTS_H
#define BITCOIN_CHECKPOINTS_H

#include "uint256.h"

#include <map>

class CBlockIndex;
struct CCheckpointData;

/**
 * Block-chain checkpoints are compiled-in sanity checks.
 * They are updated every release or three.
 */
namespace Checkpoints
{
<<<<<<< HEAD
typedef std::map<int, uint256> MapCheckpoints;

struct CCheckpointData {
    MapCheckpoints mapCheckpoints;
    int64_t nTimeLastCheckpoint;
    int64_t nTransactionsLastCheckpoint;
    double fTransactionsPerDay;
};
    bool CheckBlock(const CCheckpointData& data, int nHeight, const uint256& hash);
=======
>>>>>>> 4d6498b9

//! Return conservative estimate of total number of blocks, 0 if unknown
int GetTotalBlocksEstimate(const CCheckpointData& data);

//! Returns last CBlockIndex* in mapBlockIndex that is a checkpoint
CBlockIndex* GetLastCheckpoint(const CCheckpointData& data);

double GuessVerificationProgress(const CCheckpointData& data, CBlockIndex* pindex, bool fSigchecks = true);

} //namespace Checkpoints

#endif // BITCOIN_CHECKPOINTS_H<|MERGE_RESOLUTION|>--- conflicted
+++ resolved
@@ -18,8 +18,8 @@
  */
 namespace Checkpoints
 {
-<<<<<<< HEAD
-typedef std::map<int, uint256> MapCheckpoints;
+
+    typedef std::map<int, uint256> MapCheckpoints;
 
 struct CCheckpointData {
     MapCheckpoints mapCheckpoints;
@@ -28,9 +28,8 @@
     double fTransactionsPerDay;
 };
     bool CheckBlock(const CCheckpointData& data, int nHeight, const uint256& hash);
-=======
->>>>>>> 4d6498b9
 
+    
 //! Return conservative estimate of total number of blocks, 0 if unknown
 int GetTotalBlocksEstimate(const CCheckpointData& data);
 
