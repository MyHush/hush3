/******************************************************************************
 * Copyright © 2014-2018 The SuperNET Developers.                             *
 *                                                                            *
 * See the AUTHORS, DEVELOPER-AGREEMENT and LICENSE files at                  *
 * the top-level directory of this distribution for the individual copyright  *
 * holder information and the developer policies on copyright and licensing.  *
 *                                                                            *
 * Unless otherwise agreed in a custom licensing agreement, no part of the    *
 * SuperNET software, including this file may be copied, modified, propagated *
 * or distributed except according to the terms contained in the LICENSE file *
 *                                                                            *
 * Removal or modification of this copyright notice is prohibited.            *
 *                                                                            *
 ******************************************************************************/

// komodo functions that interact with bitcoind C++

#include <curl/curl.h>
#include <curl/easy.h>
#include "primitives/nonce.h"
#include "consensus/params.h"
#include "komodo_defs.h"
#include "script/standard.h"
#include "cc/CCinclude.h"

int32_t komodo_notaries(uint8_t pubkeys[64][33],int32_t height,uint32_t timestamp);
int32_t komodo_electednotary(int32_t *numnotariesp,uint8_t *pubkey33,int32_t height,uint32_t timestamp);
unsigned int lwmaGetNextPOSRequired(const CBlockIndex* pindexLast, const Consensus::Params& params);
bool EnsureWalletIsAvailable(bool avoidException);
extern bool fRequestShutdown;
//#define issue_curl(cmdstr) bitcoind_RPC(0,(char *)"curl",(char *)"http://127.0.0.1:7776",0,0,(char *)(cmdstr))

struct MemoryStruct { char *memory; size_t size; };
struct return_string { char *ptr; size_t len; };

// return data from the server
#define CURL_GLOBAL_ALL (CURL_GLOBAL_SSL|CURL_GLOBAL_WIN32)
#define CURL_GLOBAL_SSL (1<<0)
#define CURL_GLOBAL_WIN32 (1<<1)


/************************************************************************
 *
 * Initialize the string handler so that it is thread safe
 *
 ************************************************************************/

void init_string(struct return_string *s)
{
    s->len = 0;
    s->ptr = (char *)calloc(1,s->len+1);
    if ( s->ptr == NULL )
    {
        fprintf(stderr,"init_string malloc() failed\n");
        exit(-1);
    }
    s->ptr[0] = '\0';
}

/************************************************************************
 *
 * Use the "writer" to accumulate text until done
 *
 ************************************************************************/

size_t accumulatebytes(void *ptr,size_t size,size_t nmemb,struct return_string *s)
{
    size_t new_len = s->len + size*nmemb;
    s->ptr = (char *)realloc(s->ptr,new_len+1);
    if ( s->ptr == NULL )
    {
        fprintf(stderr, "accumulate realloc() failed\n");
        exit(-1);
    }
    memcpy(s->ptr+s->len,ptr,size*nmemb);
    s->ptr[new_len] = '\0';
    s->len = new_len;
    return(size * nmemb);
}

/************************************************************************
 *
 * return the current system time in milliseconds
 *
 ************************************************************************/

#define EXTRACT_BITCOIND_RESULT  // if defined, ensures error is null and returns the "result" field
#ifdef EXTRACT_BITCOIND_RESULT

/************************************************************************
 *
 * perform post processing of the results
 *
 ************************************************************************/

char *post_process_bitcoind_RPC(char *debugstr,char *command,char *rpcstr,char *params)
{
    long i,j,len; char *retstr = 0; cJSON *json,*result,*error;
    //printf("<<<<<<<<<<< bitcoind_RPC: %s post_process_bitcoind_RPC.%s.[%s]\n",debugstr,command,rpcstr);
    if ( command == 0 || rpcstr == 0 || rpcstr[0] == 0 )
    {
        if ( strcmp(command,"signrawtransaction") != 0 )
            printf("<<<<<<<<<<< bitcoind_RPC: %s post_process_bitcoind_RPC.%s.[%s]\n",debugstr,command,rpcstr);
        return(rpcstr);
    }
    json = cJSON_Parse(rpcstr);
    if ( json == 0 )
    {
        printf("<<<<<<<<<<< bitcoind_RPC: %s post_process_bitcoind_RPC.%s can't parse.(%s) params.(%s)\n",debugstr,command,rpcstr,params);
        free(rpcstr);
        return(0);
    }
    result = cJSON_GetObjectItem(json,"result");
    error = cJSON_GetObjectItem(json,"error");
    if ( error != 0 && result != 0 )
    {
        if ( (error->type&0xff) == cJSON_NULL && (result->type&0xff) != cJSON_NULL )
        {
            retstr = cJSON_Print(result);
            len = strlen(retstr);
            if ( retstr[0] == '"' && retstr[len-1] == '"' )
            {
                for (i=1,j=0; i<len-1; i++,j++)
                    retstr[j] = retstr[i];
                retstr[j] = 0;
            }
        }
        else if ( (error->type&0xff) != cJSON_NULL || (result->type&0xff) != cJSON_NULL )
        {
            if ( strcmp(command,"signrawtransaction") != 0 )
                printf("<<<<<<<<<<< bitcoind_RPC: %s post_process_bitcoind_RPC (%s) error.%s\n",debugstr,command,rpcstr);
        }
        free(rpcstr);
    } else retstr = rpcstr;
    free_json(json);
    //fprintf(stderr,"<<<<<<<<<<< bitcoind_RPC: postprocess returns.(%s)\n",retstr);
    return(retstr);
}
#endif

/************************************************************************
 *
 * perform the query
 *
 ************************************************************************/

char *bitcoind_RPC(char **retstrp,char *debugstr,char *url,char *userpass,char *command,char *params)
{
    static int didinit,count,count2; static double elapsedsum,elapsedsum2;
    struct curl_slist *headers = NULL; struct return_string s; CURLcode res; CURL *curl_handle;
    char *bracket0,*bracket1,*databuf = 0; long len; int32_t specialcase,numretries; double starttime;
    if ( didinit == 0 )
    {
        didinit = 1;
        curl_global_init(CURL_GLOBAL_ALL); //init the curl session
    }
    numretries = 0;
    if ( debugstr != 0 && strcmp(debugstr,"BTCD") == 0 && command != 0 && strcmp(command,"SuperNET") ==  0 )
        specialcase = 1;
    else specialcase = 0;
    if ( url[0] == 0 )
        strcpy(url,"http://127.0.0.1:7876/nxt");
    if ( specialcase != 0 && 0 )
        printf("<<<<<<<<<<< bitcoind_RPC: debug.(%s) url.(%s) command.(%s) params.(%s)\n",debugstr,url,command,params);
try_again:
    if ( retstrp != 0 )
        *retstrp = 0;
    starttime = OS_milliseconds();
    curl_handle = curl_easy_init();
    init_string(&s);
    headers = curl_slist_append(0,"Expect:");

    curl_easy_setopt(curl_handle,CURLOPT_USERAGENT,"mozilla/4.0");//"Mozilla/4.0 (compatible; )");
    curl_easy_setopt(curl_handle,CURLOPT_HTTPHEADER,	headers);
    curl_easy_setopt(curl_handle,CURLOPT_URL,		url);
    curl_easy_setopt(curl_handle,CURLOPT_WRITEFUNCTION,	(void *)accumulatebytes); 		// send all data to this function
    curl_easy_setopt(curl_handle,CURLOPT_WRITEDATA,		&s); 			// we pass our 's' struct to the callback
    curl_easy_setopt(curl_handle,CURLOPT_NOSIGNAL,		1L);   			// supposed to fix "Alarm clock" and long jump crash
    curl_easy_setopt(curl_handle,CURLOPT_NOPROGRESS,	1L);			// no progress callback
    if ( strncmp(url,"https",5) == 0 )
    {
        curl_easy_setopt(curl_handle,CURLOPT_SSL_VERIFYPEER,0);
        curl_easy_setopt(curl_handle,CURLOPT_SSL_VERIFYHOST,0);
    }
    if ( userpass != 0 )
        curl_easy_setopt(curl_handle,CURLOPT_USERPWD,	userpass);
    databuf = 0;
    if ( params != 0 )
    {
        if ( command != 0 && specialcase == 0 )
        {
            len = strlen(params);
            if ( len > 0 && params[0] == '[' && params[len-1] == ']' ) {
                bracket0 = bracket1 = (char *)"";
            }
            else
            {
                bracket0 = (char *)"[";
                bracket1 = (char *)"]";
            }

            databuf = (char *)malloc(256 + strlen(command) + strlen(params));
            sprintf(databuf,"{\"id\":\"jl777\",\"method\":\"%s\",\"params\":%s%s%s}",command,bracket0,params,bracket1);
            //printf("url.(%s) userpass.(%s) databuf.(%s)\n",url,userpass,databuf);
            //
        } //else if ( specialcase != 0 ) fprintf(stderr,"databuf.(%s)\n",params);
        curl_easy_setopt(curl_handle,CURLOPT_POST,1L);
        if ( databuf != 0 )
            curl_easy_setopt(curl_handle,CURLOPT_POSTFIELDS,databuf);
        else curl_easy_setopt(curl_handle,CURLOPT_POSTFIELDS,params);
    }
    //laststart = milliseconds();
    res = curl_easy_perform(curl_handle);
    curl_slist_free_all(headers);
    curl_easy_cleanup(curl_handle);
    if ( databuf != 0 ) // clean up temporary buffer
    {
        free(databuf);
        databuf = 0;
    }
    if ( res != CURLE_OK )
    {
        numretries++;
        if ( specialcase != 0 )
        {
            printf("<<<<<<<<<<< bitcoind_RPC.(%s): BTCD.%s timeout params.(%s) s.ptr.(%s) err.%d\n",url,command,params,s.ptr,res);
            free(s.ptr);
            return(0);
        }
        else if ( numretries >= 1 )
        {
            //printf("Maximum number of retries exceeded!\n");
            free(s.ptr);
            return(0);
        }
        if ( (rand() % 1000) == 0 )
            printf( "curl_easy_perform() failed: %s %s.(%s %s), retries: %d\n",curl_easy_strerror(res),debugstr,url,command,numretries);
        free(s.ptr);
        sleep((1<<numretries));
        goto try_again;

    }
    else
    {
        if ( command != 0 && specialcase == 0 )
        {
            count++;
            elapsedsum += (OS_milliseconds() - starttime);
            if ( (count % 1000000) == 0)
                printf("%d: ave %9.6f | elapsed %.3f millis | bitcoind_RPC.(%s) url.(%s)\n",count,elapsedsum/count,(OS_milliseconds() - starttime),command,url);
            if ( retstrp != 0 )
            {
                *retstrp = s.ptr;
                return(s.ptr);
            }
            return(post_process_bitcoind_RPC(debugstr,command,s.ptr,params));
        }
        else
        {
            if ( 0 && specialcase != 0 )
                fprintf(stderr,"<<<<<<<<<<< bitcoind_RPC: BTCD.(%s) -> (%s)\n",params,s.ptr);
            count2++;
            elapsedsum2 += (OS_milliseconds() - starttime);
            if ( (count2 % 10000) == 0)
                printf("%d: ave %9.6f | elapsed %.3f millis | NXT calls.(%s) cmd.(%s)\n",count2,elapsedsum2/count2,(double)(OS_milliseconds() - starttime),url,command);
            return(s.ptr);
        }
    }
    printf("bitcoind_RPC: impossible case\n");
    free(s.ptr);
    return(0);
}

static size_t WriteMemoryCallback(void *ptr,size_t size,size_t nmemb,void *data)
{
    size_t realsize = (size * nmemb);
    struct MemoryStruct *mem = (struct MemoryStruct *)data;
    mem->memory = (char *)((ptr != 0) ? realloc(mem->memory,mem->size + realsize + 1) : malloc(mem->size + realsize + 1));
    if ( mem->memory != 0 )
    {
        if ( ptr != 0 )
            memcpy(&(mem->memory[mem->size]),ptr,realsize);
        mem->size += realsize;
        mem->memory[mem->size] = 0;
    }
    //printf("got %d bytes\n",(int32_t)(size*nmemb));
    return(realsize);
}

char *curl_post(CURL **cHandlep,char *url,char *userpass,char *postfields,char *hdr0,char *hdr1,char *hdr2,char *hdr3)
{
    struct MemoryStruct chunk; CURL *cHandle; long code; struct curl_slist *headers = 0;
    if ( (cHandle= *cHandlep) == NULL )
        *cHandlep = cHandle = curl_easy_init();
    else curl_easy_reset(cHandle);
    //#ifdef DEBUG
    //curl_easy_setopt(cHandle,CURLOPT_VERBOSE, 1);
    //#endif
    curl_easy_setopt(cHandle,CURLOPT_USERAGENT,"mozilla/4.0");//"Mozilla/4.0 (compatible; )");
    curl_easy_setopt(cHandle,CURLOPT_SSL_VERIFYPEER,0);
    //curl_easy_setopt(cHandle,CURLOPT_SSLVERSION,1);
    curl_easy_setopt(cHandle,CURLOPT_URL,url);
    curl_easy_setopt(cHandle,CURLOPT_CONNECTTIMEOUT,10);
    if ( userpass != 0 && userpass[0] != 0 )
        curl_easy_setopt(cHandle,CURLOPT_USERPWD,userpass);
    if ( postfields != 0 && postfields[0] != 0 )
    {
        curl_easy_setopt(cHandle,CURLOPT_POST,1);
        curl_easy_setopt(cHandle,CURLOPT_POSTFIELDS,postfields);
    }
    if ( hdr0 != NULL && hdr0[0] != 0 )
    {
        //printf("HDR0.(%s) HDR1.(%s) HDR2.(%s) HDR3.(%s)\n",hdr0!=0?hdr0:"",hdr1!=0?hdr1:"",hdr2!=0?hdr2:"",hdr3!=0?hdr3:"");
        headers = curl_slist_append(headers,hdr0);
        if ( hdr1 != 0 && hdr1[0] != 0 )
            headers = curl_slist_append(headers,hdr1);
        if ( hdr2 != 0 && hdr2[0] != 0 )
            headers = curl_slist_append(headers,hdr2);
        if ( hdr3 != 0 && hdr3[0] != 0 )
            headers = curl_slist_append(headers,hdr3);
    } //headers = curl_slist_append(0,"Expect:");
    if ( headers != 0 )
        curl_easy_setopt(cHandle,CURLOPT_HTTPHEADER,headers);
    //res = curl_easy_perform(cHandle);
    memset(&chunk,0,sizeof(chunk));
    curl_easy_setopt(cHandle,CURLOPT_WRITEFUNCTION,WriteMemoryCallback);
    curl_easy_setopt(cHandle,CURLOPT_WRITEDATA,(void *)&chunk);
    curl_easy_perform(cHandle);
    curl_easy_getinfo(cHandle,CURLINFO_RESPONSE_CODE,&code);
    if ( headers != 0 )
        curl_slist_free_all(headers);
    if ( code != 200 )
        printf("(%s) server responded with code %ld (%s)\n",url,code,chunk.memory);
    return(chunk.memory);
}

char *komodo_issuemethod(char *userpass,char *method,char *params,uint16_t port)
{
    //static void *cHandle;
    char url[512],*retstr=0,*retstr2=0,postdata[8192];
    if ( params == 0 || params[0] == 0 )
        params = (char *)"[]";
    if ( strlen(params) < sizeof(postdata)-128 )
    {
        sprintf(url,(char *)"http://127.0.0.1:%u",port);
        sprintf(postdata,"{\"method\":\"%s\",\"params\":%s}",method,params);
        //printf("[%s] (%s) postdata.(%s) params.(%s) USERPASS.(%s)\n",ASSETCHAINS_SYMBOL,url,postdata,params,KMDUSERPASS);
        retstr2 = bitcoind_RPC(&retstr,(char *)"debug",url,userpass,method,params);
        //retstr = curl_post(&cHandle,url,USERPASS,postdata,0,0,0,0);
    }
    return(retstr2);
}

int32_t notarizedtxid_height(char *dest,char *txidstr,int32_t *kmdnotarized_heightp)
{
    char *jsonstr,params[256],*userpass; uint16_t port; cJSON *json,*item; int32_t height = 0,txid_height = 0,txid_confirmations = 0;
    params[0] = 0;
    *kmdnotarized_heightp = 0;
    if ( strcmp(dest,"KMD") == 0 )
    {
        port = KMD_PORT;
        userpass = KMDUSERPASS;
    }
    else if ( strcmp(dest,"BTC") == 0 )
    {
        port = 8332;
        userpass = BTCUSERPASS;
    }
    else return(0);
    if ( userpass[0] != 0 )
    {
        if ( (jsonstr= komodo_issuemethod(userpass,(char *)"getinfo",params,port)) != 0 )
        {
            //printf("(%s)\n",jsonstr);
            if ( (json= cJSON_Parse(jsonstr)) != 0 )
            {
                if ( (item= jobj(json,(char *)"result")) != 0 )
                {
                    height = jint(item,(char *)"blocks");
                    *kmdnotarized_heightp = strcmp(dest,"KMD") == 0 ? jint(item,(char *)"notarized") : height;
                }
                free_json(json);
            }
            free(jsonstr);
        }
        sprintf(params,"[\"%s\", 1]",txidstr);
        if ( (jsonstr= komodo_issuemethod(userpass,(char *)"getrawtransaction",params,port)) != 0 )
        {
            //printf("(%s)\n",jsonstr);
            if ( (json= cJSON_Parse(jsonstr)) != 0 )
            {
                if ( (item= jobj(json,(char *)"result")) != 0 )
                {
                    txid_confirmations = jint(item,(char *)"rawconfirmations");
                    if ( txid_confirmations > 0 && height > txid_confirmations )
                        txid_height = height - txid_confirmations;
                    else txid_height = height;
                    //printf("height.%d tconfs.%d txid_height.%d\n",height,txid_confirmations,txid_height);
                }
                free_json(json);
            }
            free(jsonstr);
        }
    }
    return(txid_height);
}

int32_t komodo_verifynotarizedscript(int32_t height,uint8_t *script,int32_t len,uint256 NOTARIZED_HASH)
{
    int32_t i; uint256 hash; char params[256];
    for (i=0; i<32; i++)
        ((uint8_t *)&hash)[i] = script[2+i];
    if ( hash == NOTARIZED_HASH )
        return(1);
    for (i=0; i<32; i++)
        printf("%02x",((uint8_t *)&NOTARIZED_HASH)[i]);
    printf(" notarized, ");
    for (i=0; i<32; i++)
        printf("%02x",((uint8_t *)&hash)[i]);
    printf(" opreturn from [%s] ht.%d MISMATCHED\n",ASSETCHAINS_SYMBOL,height);
    return(-1);
}

int32_t komodo_verifynotarization(char *symbol,char *dest,int32_t height,int32_t NOTARIZED_HEIGHT,uint256 NOTARIZED_HASH,uint256 NOTARIZED_DESTTXID)
{
    char params[256],*jsonstr,*hexstr; uint8_t *script,_script[8192]; int32_t n,len,retval = -1; cJSON *json,*txjson,*vouts,*vout,*skey;
    script = _script;
    /*params[0] = '[';
     params[1] = '"';
     for (i=0; i<32; i++)
     sprintf(&params[i*2 + 2],"%02x",((uint8_t *)&NOTARIZED_DESTTXID)[31-i]);
     strcat(params,"\", 1]");*/
    sprintf(params,"[\"%s\", 1]",NOTARIZED_DESTTXID.ToString().c_str());
    if ( strcmp(symbol,ASSETCHAINS_SYMBOL[0]==0?(char *)"KMD":ASSETCHAINS_SYMBOL) != 0 )
        return(0);
    if ( 0 && ASSETCHAINS_SYMBOL[0] != 0 )
        printf("[%s] src.%s dest.%s params.[%s] ht.%d notarized.%d\n",ASSETCHAINS_SYMBOL,symbol,dest,params,height,NOTARIZED_HEIGHT);
    if ( strcmp(dest,"KMD") == 0 )
    {
        if ( KMDUSERPASS[0] != 0 )
        {
            if ( ASSETCHAINS_SYMBOL[0] != 0 )
            {
                jsonstr = komodo_issuemethod(KMDUSERPASS,(char *)"getrawtransaction",params,KMD_PORT);
                //printf("userpass.(%s) got (%s)\n",KMDUSERPASS,jsonstr);
            }
        }//else jsonstr = _dex_getrawtransaction();
        else return(0); // need universal way to issue DEX* API, since notaries mine most blocks, this ok
    }
    else if ( strcmp(dest,"BTC") == 0 )
    {
        if ( BTCUSERPASS[0] != 0 )
        {
            //printf("BTCUSERPASS.(%s)\n",BTCUSERPASS);
            jsonstr = komodo_issuemethod(BTCUSERPASS,(char *)"getrawtransaction",params,8332);
        }
        //else jsonstr = _dex_getrawtransaction();
        else return(0);
    }
    else
    {
        printf("[%s] verifynotarization error unexpected dest.(%s)\n",ASSETCHAINS_SYMBOL,dest);
        return(-1);
    }
    if ( jsonstr != 0 )
    {
        if ( (json= cJSON_Parse(jsonstr)) != 0 )
        {
            if ( (txjson= jobj(json,(char *)"result")) != 0 && (vouts= jarray(&n,txjson,(char *)"vout")) > 0 )
            {
                vout = jitem(vouts,n-1);
                if ( 0 && ASSETCHAINS_SYMBOL[0] != 0 )
                    printf("vout.(%s)\n",jprint(vout,0));
                if ( (skey= jobj(vout,(char *)"scriptPubKey")) != 0 )
                {
                    if ( (hexstr= jstr(skey,(char *)"hex")) != 0 )
                    {
                        //printf("HEX.(%s) vs hash.%s\n",hexstr,NOTARIZED_HASH.ToString().c_str());
                        len = strlen(hexstr) >> 1;
                        decode_hex(script,len,hexstr);
                        if ( script[1] == 0x4c )
                        {
                            script++;
                            len--;
                        }
                        else if ( script[1] == 0x4d )
                        {
                            script += 2;
                            len -= 2;
                        }
                        retval = komodo_verifynotarizedscript(height,script,len,NOTARIZED_HASH);
                    }
                }
            }
            free_json(txjson);
        }
        free(jsonstr);
    }
    return(retval);
}

/*uint256 komodo_getblockhash(int32_t height)
 {
 uint256 hash; char params[128],*hexstr,*jsonstr; cJSON *result; int32_t i; uint8_t revbuf[32];
 memset(&hash,0,sizeof(hash));
 sprintf(params,"[%d]",height);
 if ( (jsonstr= komodo_issuemethod(KMDUSERPASS,(char *)"getblockhash",params,BITCOIND_RPCPORT)) != 0 )
 {
 if ( (result= cJSON_Parse(jsonstr)) != 0 )
 {
 if ( (hexstr= jstr(result,(char *)"result")) != 0 )
 {
 if ( is_hexstr(hexstr,0) == 64 )
 {
 decode_hex(revbuf,32,hexstr);
 for (i=0; i<32; i++)
 ((uint8_t *)&hash)[i] = revbuf[31-i];
 }
 }
 free_json(result);
 }
 printf("KMD hash.%d (%s) %x\n",height,jsonstr,*(uint32_t *)&hash);
 free(jsonstr);
 }
 return(hash);
 }

 uint256 _komodo_getblockhash(int32_t height);*/

uint64_t komodo_seed(int32_t height)
{
    uint64_t seed = 0;
    /*if ( 0 ) // problem during init time, seeds are needed for loading blockindex, so null seeds...
     {
     uint256 hash,zero; CBlockIndex *pindex;
     memset(&hash,0,sizeof(hash));
     memset(&zero,0,sizeof(zero));
     if ( height > 10 )
     height -= 10;
     if ( ASSETCHAINS_SYMBOL[0] == 0 )
     hash = _komodo_getblockhash(height);
     if ( memcmp(&hash,&zero,sizeof(hash)) == 0 )
     hash = komodo_getblockhash(height);
     int32_t i;
     for (i=0; i<32; i++)
     printf("%02x",((uint8_t *)&hash)[i]);
     printf(" seed.%d\n",height);
     seed = arith_uint256(hash.GetHex()).GetLow64();
     }
     else*/
    {
        seed = (height << 13) ^ (height << 2);
        seed <<= 21;
        seed |= (height & 0xffffffff);
        seed ^= (seed << 17) ^ (seed << 1);
    }
    return(seed);
}

uint32_t komodo_txtime(uint64_t *valuep,uint256 hash, int32_t n, char *destaddr)
{
    CTxDestination address; CTransaction tx; uint256 hashBlock;
    *valuep = 0;
    if (!GetTransaction(hash, tx,
#ifndef KOMODO_ZCASH
                        Params().GetConsensus(),
#endif
                        hashBlock, true))
    {
        //fprintf(stderr,"ERROR: %s/v%d locktime.%u\n",hash.ToString().c_str(),n,(uint32_t)tx.nLockTime);
        return(0);
    }
    //fprintf(stderr,"%s/v%d locktime.%u\n",hash.ToString().c_str(),n,(uint32_t)tx.nLockTime);
    if ( n < tx.vout.size() )
    {
        *valuep = tx.vout[n].nValue;
        if (ExtractDestination(tx.vout[n].scriptPubKey, address))
            strcpy(destaddr,CBitcoinAddress(address).ToString().c_str());
    }
    return(tx.nLockTime);
}

CBlockIndex *komodo_getblockindex(uint256 hash)
{
    BlockMap::const_iterator it = mapBlockIndex.find(hash);
    return((it != mapBlockIndex.end()) ? it->second : NULL);
}

uint32_t komodo_txtime2(uint64_t *valuep,uint256 hash,int32_t n,char *destaddr)
{
    CTxDestination address; CBlockIndex *pindex; CTransaction tx; uint256 hashBlock; uint32_t txtime = 0;
    *valuep = 0;
    if (!GetTransaction(hash, tx,
#ifndef KOMODO_ZCASH
                        Params().GetConsensus(),
#endif
                        hashBlock, true))
    {
        //fprintf(stderr,"ERROR: %s/v%d locktime.%u\n",hash.ToString().c_str(),n,(uint32_t)tx.nLockTime);
        return(0);
    }
    if ( (pindex= komodo_getblockindex(hashBlock)) != 0 )
        txtime = pindex->nTime;
    else txtime = tx.nLockTime;
    //fprintf(stderr,"%s/v%d locktime.%u\n",hash.ToString().c_str(),n,(uint32_t)tx.nLockTime);
    if ( n < tx.vout.size() )
    {
        *valuep = tx.vout[n].nValue;
        if (ExtractDestination(tx.vout[n].scriptPubKey, address))
            strcpy(destaddr,CBitcoinAddress(address).ToString().c_str());
    }
    return(txtime);
}

int32_t komodo_WhoStaked(CBlock *pblock, CTxDestination &addressout)
{
    int32_t n,vout; uint32_t txtime; uint64_t value; char voutaddr[64],destaddr[64]; CTxDestination voutaddress; uint256 txid;
    if ( (n= pblock->vtx.size()) > 1 && pblock->vtx[n-1].vin.size() == 1 && pblock->vtx[n-1].vout.size() == 1 )
    {
        txid = pblock->vtx[n-1].vin[0].prevout.hash;
        vout = pblock->vtx[n-1].vin[0].prevout.n;
        txtime = komodo_txtime(&value,txid,vout,destaddr);
        if ( ExtractDestination(pblock->vtx[n-1].vout[0].scriptPubKey,voutaddress) )
        {
            strcpy(voutaddr,CBitcoinAddress(voutaddress).ToString().c_str());
            if ( strcmp(destaddr,voutaddr) == 0 && pblock->vtx[n-1].vout[0].nValue == value )
            {
                //fprintf(stderr,"is PoS block!\n");
                addressout = voutaddress;
                return(1);
            }
        }
    }
    return(0);
}

int32_t komodo_isPoS(CBlock *pblock)
{
    int32_t n,vout; uint32_t txtime; uint64_t value; char voutaddr[64],destaddr[64]; CTxDestination voutaddress; uint256 txid;
    if ( ASSETCHAINS_STAKED != 0 )
    {
        if ( (n= pblock->vtx.size()) > 1 && pblock->vtx[n-1].vin.size() == 1 && pblock->vtx[n-1].vout.size() == 1 )
        {
            txid = pblock->vtx[n-1].vin[0].prevout.hash;
            vout = pblock->vtx[n-1].vin[0].prevout.n;
            txtime = komodo_txtime(&value,txid,vout,destaddr);
            if ( ExtractDestination(pblock->vtx[n-1].vout[0].scriptPubKey,voutaddress) )
            {
                strcpy(voutaddr,CBitcoinAddress(voutaddress).ToString().c_str());
                if ( strcmp(destaddr,voutaddr) == 0 && pblock->vtx[n-1].vout[0].nValue == value )
                {
                    //fprintf(stderr,"is PoS block!\n");
                    return(1);
                }
            }
        }
    }
    return(0);
}

void komodo_disconnect(CBlockIndex *pindex,CBlock& block)
{
    char symbol[KOMODO_ASSETCHAIN_MAXLEN],dest[KOMODO_ASSETCHAIN_MAXLEN]; struct komodo_state *sp;
    //fprintf(stderr,"disconnect ht.%d\n",pindex->GetHeight());
    komodo_init(pindex->GetHeight());
    if ( (sp= komodo_stateptr(symbol,dest)) != 0 )
    {
        //sp->rewinding = pindex->GetHeight();
        //fprintf(stderr,"-%d ",pindex->GetHeight());
    } else printf("komodo_disconnect: ht.%d cant get komodo_state.(%s)\n",pindex->GetHeight(),ASSETCHAINS_SYMBOL);
}

int32_t komodo_is_notarytx(const CTransaction& tx)
{
    uint8_t *ptr; static uint8_t crypto777[33];
    if ( tx.vout.size() > 0 )
    {
        ptr = (uint8_t *)&tx.vout[0].scriptPubKey[0];
        if ( ptr != 0 )
        {
            if ( crypto777[0] == 0 )
                decode_hex(crypto777,33,(char *)CRYPTO777_PUBSECPSTR);
            if ( memcmp(ptr+1,crypto777,33) == 0 )
            {
                //printf("found notarytx\n");
                return(1);
            }
        }
    }
    return(0);
}

int32_t komodo_block2height(CBlock *block)
{
    static uint32_t match,mismatch;
    int32_t i,n,height2=-1,height = 0; uint8_t *ptr; CBlockIndex *pindex = NULL;
    BlockMap::const_iterator it = mapBlockIndex.find(block->GetHash());
    if ( it != mapBlockIndex.end() && (pindex = it->second) != 0 )
    {
        height2 = (int32_t)pindex->GetHeight();
        if ( height2 >= 0 )
            return(height2);
    }
    if ( pindex && block != 0 && block->vtx[0].vin.size() > 0 )
    {
        ptr = (uint8_t *)&block->vtx[0].vin[0].scriptSig[0];
        if ( ptr != 0 && block->vtx[0].vin[0].scriptSig.size() > 5 )
        {
            //for (i=0; i<6; i++)
            //    printf("%02x",ptr[i]);
            n = ptr[0];
            for (i=0; i<n; i++) // looks strange but this works
            {
                //03bb81000101(bb 187) (81 48001) (00 12288256)  <- coinbase.6 ht.12288256
                height += ((uint32_t)ptr[i+1] << (i*8));
                //printf("(%02x %x %d) ",ptr[i+1],((uint32_t)ptr[i+1] << (i*8)),height);
            }
            //printf(" <- coinbase.%d ht.%d\n",(int32_t)block->vtx[0].vin[0].scriptSig.size(),height);
        }
        //komodo_init(height);
    }
    if ( height != height2 )
    {
        //fprintf(stderr,"block2height height.%d vs height2.%d, match.%d mismatch.%d\n",height,height2,match,mismatch);
        mismatch++;
        if ( height2 >= 0 )
            height = height2;
    } else match++;
    return(height);
}

int32_t komodo_block2pubkey33(uint8_t *pubkey33,CBlock *block)
{
    int32_t n;
    if ( KOMODO_LOADINGBLOCKS == 0 )
        memset(pubkey33,0xff,33);
    else memset(pubkey33,0,33);
    if ( block->vtx[0].vout.size() > 0 )
    {
        txnouttype whichType;
        vector<vector<unsigned char>> vch = vector<vector<unsigned char>>();
        if (Solver(block->vtx[0].vout[0].scriptPubKey, whichType, vch) && whichType == TX_PUBKEY)
        {
            CPubKey pubKey(vch[0]);
            if (pubKey.IsValid())
            {
                memcpy(pubkey33,vch[0].data(),33);
                return true;
            }
            else memset(pubkey33,0,33);
        }
        else memset(pubkey33,0,33);
    }
    return(0);
}

int32_t komodo_blockload(CBlock& block,CBlockIndex *pindex)
{
    block.SetNull();
    // Open history file to read
    CAutoFile filein(OpenBlockFile(pindex->GetBlockPos(),true),SER_DISK,CLIENT_VERSION);
    if (filein.IsNull())
        return(-1);
    // Read block
    try { filein >> block; }
    catch (const std::exception& e)
    {
        fprintf(stderr,"readblockfromdisk err B\n");
        return(-1);
    }
    return(0);
}

uint32_t komodo_chainactive_timestamp()
{
    if ( chainActive.LastTip() != 0 )
        return((uint32_t)chainActive.LastTip()->GetBlockTime());
    else return(0);
}

CBlockIndex *komodo_chainactive(int32_t height)
{
    if ( chainActive.LastTip() != 0 )
    {
        if ( height <= chainActive.LastTip()->GetHeight() )
            return(chainActive[height]);
        // else fprintf(stderr,"komodo_chainactive height %d > active.%d\n",height,chainActive.LastTip()->GetHeight());
    }
    //fprintf(stderr,"komodo_chainactive null chainActive.LastTip() height %d\n",height);
    return(0);
}

uint32_t komodo_heightstamp(int32_t height)
{
    CBlockIndex *ptr;
    if ( height > 0 && (ptr= komodo_chainactive(height)) != 0 )
        return(ptr->nTime);
    //else fprintf(stderr,"komodo_heightstamp null ptr for block.%d\n",height);
    return(0);
}

/*void komodo_pindex_init(CBlockIndex *pindex,int32_t height) gets data corrupted
{
    int32_t i,num; uint8_t pubkeys[64][33]; CBlock block;
    if ( pindex->didinit != 0 )
        return;
    //printf("pindex.%d komodo_pindex_init notary.%d from height.%d\n",pindex->GetHeight(),pindex->notaryid,height);
    if ( pindex->didinit == 0 )
    {
        pindex->notaryid = -1;
        if ( KOMODO_LOADINGBLOCKS == 0 )
            memset(pindex->pubkey33,0xff,33);
        else memset(pindex->pubkey33,0,33);
        if ( komodo_blockload(block,pindex) == 0 )
        {
            komodo_block2pubkey33(pindex->pubkey33,&block);
            //for (i=0; i<33; i++)
            //    fprintf(stderr,"%02x",pindex->pubkey33[i]);
            //fprintf(stderr," set pubkey at height %d/%d\n",pindex->GetHeight(),height);
            //if ( pindex->pubkey33[0] == 2 || pindex->pubkey33[0] == 3 )
            //    pindex->didinit = (KOMODO_LOADINGBLOCKS == 0);
        } // else fprintf(stderr,"error loading block at %d/%d",pindex->GetHeight(),height);
    }
    if ( pindex->didinit != 0 && pindex->GetHeight() >= 0 && (num= komodo_notaries(pubkeys,(int32_t)pindex->GetHeight(),(uint32_t)pindex->nTime)) > 0 )
    {
        for (i=0; i<num; i++)
        {
            if ( memcmp(pubkeys[i],pindex->pubkey33,33) == 0 )
            {
                pindex->notaryid = i;
                break;
            }
        }
        if ( 0 && i == num )
        {
            for (i=0; i<33; i++)
                fprintf(stderr,"%02x",pindex->pubkey33[i]);
            fprintf(stderr," unmatched pubkey at height %d/%d\n",pindex->GetHeight(),height);
        }
    }
}*/

void komodo_index2pubkey33(uint8_t *pubkey33,CBlockIndex *pindex,int32_t height)
{
    int32_t num,i; CBlock block;
    memset(pubkey33,0,33);
    if ( pindex != 0 )
    {
        if ( komodo_blockload(block,pindex) == 0 )
            komodo_block2pubkey33(pubkey33,&block);
    }
}

/*int8_t komodo_minerid(int32_t height,uint8_t *destpubkey33)
{
    int32_t num,i,numnotaries; CBlockIndex *pindex; uint32_t timestamp=0; uint8_t pubkey33[33],pubkeys[64][33];
    if ( (pindex= chainActive[height]) != 0 )
    {
        if ( pindex->didinit != 0 )
        {
            if ( destpubkey33 != 0 )
                memcpy(destpubkey33,pindex->pubkey33,33);
            return(pindex->notaryid);
        }
        komodo_index2pubkey33(pubkey33,pindex,height);
        if ( destpubkey33 != 0 )
            memcpy(destpubkey33,pindex->pubkey33,33);
        if ( pindex->didinit != 0 )
            return(pindex->notaryid);
        timestamp = pindex->GetBlockTime();
        if ( (num= komodo_notaries(pubkeys,height,timestamp)) > 0 )
        {
            for (i=0; i<num; i++)
                if ( memcmp(pubkeys[i],pubkey33,33) == 0 )
                    return(i);
        }
    }
    fprintf(stderr,"komodo_minerid height.%d null pindex\n",height);
    return(komodo_electednotary(&numnotaries,pubkey33,height,timestamp));
}*/

int32_t komodo_eligiblenotary(uint8_t pubkeys[66][33],int32_t *mids,uint32_t blocktimes[66],int32_t *nonzpkeysp,int32_t height)
{
    int32_t i,j,n,duplicate; CBlock block; CBlockIndex *pindex; uint8_t notarypubs33[64][33];
    memset(mids,-1,sizeof(*mids)*66);
    n = komodo_notaries(notarypubs33,height,0);
    for (i=duplicate=0; i<66; i++)
    {
        if ( (pindex= komodo_chainactive(height-i)) != 0 )
        {
            blocktimes[i] = pindex->nTime;
            if ( komodo_blockload(block,pindex) == 0 )
            {
                komodo_block2pubkey33(pubkeys[i],&block);
                for (j=0; j<n; j++)
                {
                    if ( memcmp(notarypubs33[j],pubkeys[i],33) == 0 )
                    {
                        mids[i] = j;
                        (*nonzpkeysp)++;
                        break;
                    }
                }
            } else fprintf(stderr,"couldnt load block.%d\n",height);
            if ( mids[0] >= 0 && i > 0 && mids[i] == mids[0] )
                duplicate++;
        }
    }
    if ( i == 66 && duplicate == 0 && (height > 186233 || *nonzpkeysp > 0) )
        return(1);
    else return(0);
}

int32_t komodo_minerids(uint8_t *minerids,int32_t height,int32_t width)
{
    int32_t i,j,nonz,numnotaries; CBlock block; CBlockIndex *pindex; uint8_t notarypubs33[64][33],pubkey33[33];
    numnotaries = komodo_notaries(notarypubs33,height,0);
    for (i=nonz=0; i<width; i++)
    {
        if ( height-i <= 0 )
            continue;
        if ( (pindex= komodo_chainactive(height-width+i+1)) != 0 )
        {
            if ( komodo_blockload(block,pindex) == 0 )
            {
                komodo_block2pubkey33(pubkey33,&block);
                for (j=0; j<numnotaries; j++)
                {
                    if ( memcmp(notarypubs33[j],pubkey33,33) == 0 )
                    {
                        minerids[nonz++] = j;
                        break;
                    }
                }
                if ( j == numnotaries )
                    minerids[nonz++] = j;
            } else fprintf(stderr,"couldnt load block.%d\n",height);
        }
    }
    return(nonz);
}

int32_t komodo_is_special(uint8_t pubkeys[66][33],int32_t mids[66],uint32_t blocktimes[66],int32_t height,uint8_t pubkey33[33],uint32_t blocktime)
{
    int32_t i,j,notaryid=0,minerid,limit,nid; uint8_t destpubkey33[33];
    komodo_chosennotary(&notaryid,height,pubkey33,blocktimes[0]);
    if ( height >= 82000 )
    {
        if ( notaryid >= 0 )
        {
            for (i=1; i<66; i++)
            {
                if ( mids[i] == notaryid )
                {
                    if ( height > 792000 )
                    {
                        for (j=0; j<66; j++)
                            fprintf(stderr,"%d ",mids[j]);
                        fprintf(stderr,"ht.%d repeat notaryid.%d in mids[%d]\n",height,notaryid,i);
                        return(-1);
                    } else break;
                }
            }
            if ( blocktime != 0 && blocktimes[1] != 0 && blocktime < blocktimes[1]+57 )
            {
                if ( height > 807000 )
                    return(-2);
            }
            return(1);
        } else return(0);
    }
    else
    {
        if ( height >= 34000 && notaryid >= 0 )
        {
            if ( height < 79693 )
                limit = 64;
            else if ( height < 82000 )
                limit = 8;
            else limit = 66;
            for (i=1; i<limit; i++)
            {
                komodo_chosennotary(&nid,height-i,pubkey33,blocktimes[i]);
                if ( nid == notaryid )
                {
                    //for (j=0; j<66; j++)
                    //    fprintf(stderr,"%d ",mids[j]);
                    //fprintf(stderr,"ht.%d repeat mids[%d] nid.%d notaryid.%d\n",height-i,i,nid,notaryid);
                    if ( height > 225000 )
                        return(-1);
                }
            }
            //fprintf(stderr,"special notaryid.%d ht.%d limit.%d\n",notaryid,height,limit);
            return(1);
        }
    }
    return(0);
}

int32_t komodo_MoM(int32_t *notarized_heightp,uint256 *MoMp,uint256 *kmdtxidp,int32_t nHeight,uint256 *MoMoMp,int32_t *MoMoMoffsetp,int32_t *MoMoMdepthp,int32_t *kmdstartip,int32_t *kmdendip)
{
    int32_t depth,notarized_ht; uint256 MoM,kmdtxid;
    depth = komodo_MoMdata(&notarized_ht,&MoM,&kmdtxid,nHeight,MoMoMp,MoMoMoffsetp,MoMoMdepthp,kmdstartip,kmdendip);
    memset(MoMp,0,sizeof(*MoMp));
    memset(kmdtxidp,0,sizeof(*kmdtxidp));
    *notarized_heightp = 0;
    if ( depth != 0 && notarized_ht > 0 && nHeight > notarized_ht-depth && nHeight <= notarized_ht )
    {
        *MoMp = MoM;
        *notarized_heightp = notarized_ht;
        *kmdtxidp = kmdtxid;
    }
    return(depth);
}

int32_t komodo_checkpoint(int32_t *notarized_heightp,int32_t nHeight,uint256 hash)
{
    int32_t notarized_height,MoMdepth; uint256 MoM,notarized_hash,notarized_desttxid; CBlockIndex *notary,*pindex;
    if ( (pindex= chainActive.LastTip()) == 0 )
        return(-1);
    notarized_height = komodo_notarizeddata(pindex->GetHeight(),&notarized_hash,&notarized_desttxid);
    *notarized_heightp = notarized_height;
    BlockMap::const_iterator it;
    if ( notarized_height >= 0 && notarized_height <= pindex->GetHeight() && (it = mapBlockIndex.find(notarized_hash)) != mapBlockIndex.end() && (notary = it->second) != NULL )
    {
        //printf("nHeight.%d -> (%d %s)\n",pindex->Tip()->GetHeight(),notarized_height,notarized_hash.ToString().c_str());
        if ( notary->GetHeight() == notarized_height ) // if notarized_hash not in chain, reorg
        {
            if ( nHeight < notarized_height )
            {
                //fprintf(stderr,"[%s] nHeight.%d < NOTARIZED_HEIGHT.%d\n",ASSETCHAINS_SYMBOL,nHeight,notarized_height);
                return(-1);
            }
            else if ( nHeight == notarized_height && memcmp(&hash,&notarized_hash,sizeof(hash)) != 0 )
            {
                fprintf(stderr,"[%s] nHeight.%d == NOTARIZED_HEIGHT.%d, diff hash\n",ASSETCHAINS_SYMBOL,nHeight,notarized_height);
                return(-1);
            }
        } //else fprintf(stderr,"[%s] unexpected error notary_hash %s ht.%d at ht.%d\n",ASSETCHAINS_SYMBOL,notarized_hash.ToString().c_str(),notarized_height,notary->GetHeight());
    }
    //else if ( notarized_height > 0 && notarized_height != 73880 && notarized_height >= 170000 )
    //    fprintf(stderr,"[%s] couldnt find notarized.(%s %d) ht.%d\n",ASSETCHAINS_SYMBOL,notarized_hash.ToString().c_str(),notarized_height,pindex->GetHeight());
    return(0);
}

uint32_t komodo_interest_args(uint32_t *txheighttimep,int32_t *txheightp,uint32_t *tiptimep,uint64_t *valuep,uint256 hash,int32_t n)
{
    LOCK(cs_main);
    CTransaction tx; uint256 hashBlock; CBlockIndex *pindex,*tipindex;
    *txheighttimep = *txheightp = *tiptimep = 0;
    *valuep = 0;
    if ( !GetTransaction(hash,tx,hashBlock,true) )
        return(0);
    uint32_t locktime = 0;
    if ( n < tx.vout.size() )
    {
        if ( (pindex= komodo_getblockindex(hashBlock)) != 0 )
        {
            *valuep = tx.vout[n].nValue;
            *txheightp = pindex->GetHeight();
            *txheighttimep = pindex->nTime;
            if ( *tiptimep == 0 && (tipindex= chainActive.LastTip()) != 0 )
                *tiptimep = (uint32_t)tipindex->nTime;
            locktime = tx.nLockTime;
            //fprintf(stderr,"tx locktime.%u %.8f height.%d | tiptime.%u\n",locktime,(double)*valuep/COIN,*txheightp,*tiptimep);
        }
    }
    return(locktime);
}

uint64_t komodo_interest(int32_t txheight,uint64_t nValue,uint32_t nLockTime,uint32_t tiptime);

uint64_t komodo_accrued_interest(int32_t *txheightp,uint32_t *locktimep,uint256 hash,int32_t n,int32_t checkheight,uint64_t checkvalue,int32_t tipheight)
{
    uint64_t value; uint32_t tiptime=0,txheighttimep; CBlockIndex *pindex;
    if ( (pindex= chainActive[tipheight]) != 0 )
        tiptime = (uint32_t)pindex->nTime;
    else fprintf(stderr,"cant find height[%d]\n",tipheight);
    if ( (*locktimep= komodo_interest_args(&txheighttimep,txheightp,&tiptime,&value,hash,n)) != 0 )
    {
        if ( (checkvalue == 0 || value == checkvalue) && (checkheight == 0 || *txheightp == checkheight) )
            return(komodo_interest(*txheightp,value,*locktimep,tiptime));
        //fprintf(stderr,"nValue %llu lock.%u:%u nTime.%u -> %llu\n",(long long)coins.vout[n].nValue,coins.nLockTime,timestamp,pindex->nTime,(long long)interest);
        else fprintf(stderr,"komodo_accrued_interest value mismatch %llu vs %llu or height mismatch %d vs %d\n",(long long)value,(long long)checkvalue,*txheightp,checkheight);
    }
    return(0);
}

int32_t komodo_nextheight()
{
    CBlockIndex *pindex; int32_t ht,longest = komodo_longestchain();
    if ( (pindex= chainActive.LastTip()) != 0 && (ht= pindex->GetHeight()) >= longest )
        return(ht+1);
    else return(longest + 1);
}

int32_t komodo_isrealtime(int32_t *kmdheightp)
{
    struct komodo_state *sp; CBlockIndex *pindex;
    if ( (sp= komodo_stateptrget((char *)"KMD")) != 0 )
        *kmdheightp = sp->CURRENT_HEIGHT;
    else *kmdheightp = 0;
    if ( (pindex= chainActive.LastTip()) != 0 && pindex->GetHeight() >= (int32_t)komodo_longestchain() )
        return(1);
    else return(0);
}

int32_t komodo_validate_interest(const CTransaction &tx,int32_t txheight,uint32_t cmptime,int32_t dispflag)
{
    if ( KOMODO_REWIND == 0 && ASSETCHAINS_SYMBOL[0] == 0 && (int64_t)tx.nLockTime >= LOCKTIME_THRESHOLD ) //1473793441 )
    {
        if ( txheight > 246748 )
        {
            if ( txheight < 247205 )
                cmptime -= 16000;
            if ( (int64_t)tx.nLockTime < cmptime-KOMODO_MAXMEMPOOLTIME )
            {
                if ( tx.nLockTime != 1477258935 && dispflag != 0 )
                {
                    fprintf(stderr,"komodo_validate_interest.%d reject.%d [%d] locktime %u cmp2.%u\n",dispflag,txheight,(int32_t)(tx.nLockTime - (cmptime-KOMODO_MAXMEMPOOLTIME)),(uint32_t)tx.nLockTime,cmptime);
                }
                return(-1);
            }
            if ( 0 && dispflag != 0 )
                fprintf(stderr,"validateinterest.%d accept.%d [%d] locktime %u cmp2.%u\n",dispflag,(int32_t)txheight,(int32_t)(tx.nLockTime - (cmptime-KOMODO_MAXMEMPOOLTIME)),(int32_t)tx.nLockTime,cmptime);
        }
    }
    return(0);
}

/*
 komodo_checkPOW (fast) is called early in the process and should only refer to data immediately available. it is a filter to prevent bad blocks from going into the local DB. The more blocks we can filter out at this stage, the less junk in the local DB that will just get purged later on.

 komodo_checkPOW (slow) is called right before connecting blocks so all prior blocks can be assumed to be there and all checks must pass

 commission must be in coinbase.vout[1] and must be >= 10000 sats
 PoS stake must be without txfee and in the last tx in the block at vout[0]
 */

CAmount GetBlockSubsidy(int nHeight, const Consensus::Params& consensusParams);

uint64_t komodo_commission(const CBlock *pblock,int32_t height)
{
    int32_t i,j,n=0,txn_count; int64_t nSubsidy; uint64_t commission,total = 0;
    txn_count = pblock->vtx.size();
    if ( ASSETCHAINS_FOUNDERS != 0 )
    {
        nSubsidy = GetBlockSubsidy(height,Params().GetConsensus());
        //fprintf(stderr,"ht.%d nSubsidy %.8f prod %llu\n",height,(double)nSubsidy/COIN,(long long)(nSubsidy * ASSETCHAINS_COMMISSION));
        commission = ((nSubsidy * ASSETCHAINS_COMMISSION) / COIN);
        if ( ASSETCHAINS_FOUNDERS > 1 )
        {
            if ( (height % ASSETCHAINS_FOUNDERS) == 0 )
                commission = commission * ASSETCHAINS_FOUNDERS;
            else commission = 0;
        }
    }
    else
    {
        for (i=0; i<txn_count; i++)
        {
            n = pblock->vtx[i].vout.size();
            for (j=0; j<n; j++)
            {
                //fprintf(stderr,"(%d %.8f).%d ",i,dstr(block.vtx[i].vout[j].nValue),j);
                if ( i != 0 || j != 1 )
                    total += pblock->vtx[i].vout[j].nValue;
            }
        }
        commission = ((total * ASSETCHAINS_COMMISSION) / COIN);
    }
    if ( commission < 10000 )
        commission = 0;
    return(commission);
}

uint32_t komodo_segid32(char *coinaddr)
{
    bits256 addrhash;
    vcalc_sha256(0,(uint8_t *)&addrhash,(uint8_t *)coinaddr,(int32_t)strlen(coinaddr));
    return(addrhash.uints[0]);
}

int8_t komodo_segid(int32_t nocache,int32_t height)
{
    CTxDestination voutaddress; CBlock block; CBlockIndex *pindex; uint64_t value; uint32_t txtime; char voutaddr[64],destaddr[64]; int32_t txn_count,vout; uint256 txid; int8_t segid = -1;
    if ( height > 0 && (pindex= komodo_chainactive(height)) != 0 )
    {
        if ( nocache == 0 && pindex->segid >= -1 )
            return(pindex->segid);
        if ( komodo_blockload(block,pindex) == 0 )
        {
            txn_count = block.vtx.size();
            if ( txn_count > 1 && block.vtx[txn_count-1].vin.size() == 1 && block.vtx[txn_count-1].vout.size() == 1 )
            {
                txid = block.vtx[txn_count-1].vin[0].prevout.hash;
                vout = block.vtx[txn_count-1].vin[0].prevout.n;
                txtime = komodo_txtime(&value,txid,vout,destaddr);
                if ( ExtractDestination(block.vtx[txn_count-1].vout[0].scriptPubKey,voutaddress) )
                {
                    strcpy(voutaddr,CBitcoinAddress(voutaddress).ToString().c_str());
                    if ( strcmp(destaddr,voutaddr) == 0 && block.vtx[txn_count-1].vout[0].nValue == value )
                    {
                        segid = komodo_segid32(voutaddr) & 0x3f;
                        //fprintf(stderr,"komodo_segid.(%d) -> %02x\n",height,segid);
                    }
                } else fprintf(stderr,"komodo_segid ht.%d couldnt extract voutaddress\n",height);
            }
        }
    }
    return(segid);
}

void komodo_segids(uint8_t *hashbuf,int32_t height,int32_t n)
{
    static uint8_t prevhashbuf[100]; static int32_t prevheight;
    int32_t i;
    if ( height == prevheight && n == 100 )
        memcpy(hashbuf,prevhashbuf,100);
    else
    {
        memset(hashbuf,0xff,n);
        for (i=0; i<n; i++)
        {
            hashbuf[i] = (uint8_t)komodo_segid(1,height+i);
            //fprintf(stderr,"%02x ",hashbuf[i]);
        }
        if ( n == 100 )
        {
            memcpy(prevhashbuf,hashbuf,100);
            prevheight = height;
            //fprintf(stderr,"prevsegids.%d\n",height+n);
        }
    }
}

uint32_t komodo_stakehash(uint256 *hashp,char *address,uint8_t *hashbuf,uint256 txid,int32_t vout)
{
    bits256 addrhash;
    vcalc_sha256(0,(uint8_t *)&addrhash,(uint8_t *)address,(int32_t)strlen(address));
    memcpy(&hashbuf[100],&addrhash,sizeof(addrhash));
    memcpy(&hashbuf[100+sizeof(addrhash)],&txid,sizeof(txid));
    memcpy(&hashbuf[100+sizeof(addrhash)+sizeof(txid)],&vout,sizeof(vout));
    vcalc_sha256(0,(uint8_t *)hashp,hashbuf,100 + (int32_t)sizeof(uint256)*2 + sizeof(vout));
    return(addrhash.uints[0]);
}

uint32_t komodo_stake(int32_t validateflag,arith_uint256 bnTarget,int32_t nHeight,uint256 txid,int32_t vout,uint32_t blocktime,uint32_t prevtime,char *destaddr)
{
    bool fNegative,fOverflow; uint8_t hashbuf[256]; char address[64]; bits256 addrhash; arith_uint256 hashval,mindiff,ratio,coinage256; uint256 hash,pasthash; int32_t diff=0,segid,minage,i,iter=0; uint32_t txtime,segid32,winner = 0 ; uint64_t value,coinage;
    txtime = komodo_txtime2(&value,txid,vout,address);
    if ( validateflag == 0 )
    {
        //fprintf(stderr,"blocktime.%u -> ",blocktime);
        if ( blocktime < prevtime+3 )
            blocktime = prevtime+3;
        if ( blocktime < GetAdjustedTime()-60 )
            blocktime = GetAdjustedTime()+30;
        //fprintf(stderr,"blocktime.%u txtime.%u\n",blocktime,txtime);
    }
    if ( value == 0 || txtime == 0 || blocktime == 0 || prevtime == 0 )
    {
        //fprintf(stderr,"komodo_stake null %.8f %u %u %u\n",dstr(value),txtime,blocktime,prevtime);
        return(0);
    }
    if ( value < SATOSHIDEN )
        return(0);
    value /= SATOSHIDEN;
    mindiff.SetCompact(KOMODO_MINDIFF_NBITS,&fNegative,&fOverflow);
    ratio = (mindiff / bnTarget);
    if ( (minage= nHeight*3) > 6000 ) // about 100 blocks
        minage = 6000;
    komodo_segids(hashbuf,nHeight-101,100);
    segid32 = komodo_stakehash(&hash,address,hashbuf,txid,vout);
    segid = ((nHeight + segid32) & 0x3f);
    for (iter=0; iter<600; iter++)
    {
        if ( blocktime+iter+segid*2 < txtime+minage )
            continue;
        diff = (iter + blocktime - txtime - minage);
        if ( diff < 0 )
            diff = 60;
        else if ( diff > 3600*24*30 )
        {
            //printf("diff.%d (iter.%d blocktime.%u txtime.%u minage.%d)\n",(int32_t)diff,iter,blocktime,txtime,(int32_t)minage);
            diff = 3600*24*30;
        }
        if ( iter > 0 )
            diff += segid*2;
        coinage = (value * diff);
        if ( blocktime+iter+segid*2 > prevtime+480 )
            coinage *= ((blocktime+iter+segid*2) - (prevtime+400));
        coinage256 = arith_uint256(coinage+1);
        hashval = ratio * (UintToArith256(hash) / coinage256);
        if ( hashval <= bnTarget )
        {
            winner = 1;
            if ( validateflag == 0 )
            {
                //fprintf(stderr,"winner blocktime.%u iter.%d segid.%d\n",blocktime,iter,segid);
                blocktime += iter;
                blocktime += segid * 2;
            }
            break;
        }
        if ( validateflag != 0 )
        {
            /*for (i=31; i>=24; i--)
                fprintf(stderr,"%02x",((uint8_t *)&hashval)[i]);
            fprintf(stderr," vs ");
            for (i=31; i>=24; i--)
                fprintf(stderr,"%02x",((uint8_t *)&bnTarget)[i]);
            fprintf(stderr," segid.%d iter.%d winner.%d coinage.%llu %d ht.%d t.%u v%d diff.%d\n",segid,iter,winner,(long long)coinage,(int32_t)(blocktime - txtime),nHeight,blocktime,(int32_t)value,(int32_t)diff);*/
            break;
        }
    }
    //fprintf(stderr,"iterated until i.%d winner.%d\n",i,winner);
    if ( 0 && validateflag != 0 )
    {
        for (i=31; i>=24; i--)
            fprintf(stderr,"%02x",((uint8_t *)&hashval)[i]);
        fprintf(stderr," vs ");
        for (i=31; i>=24; i--)
            fprintf(stderr,"%02x",((uint8_t *)&bnTarget)[i]);
        fprintf(stderr," segid.%d iter.%d winner.%d coinage.%llu %d ht.%d t.%u v%d diff.%d ht.%d\n",segid,iter,winner,(long long)coinage,(int32_t)(blocktime - txtime),nHeight,blocktime,(int32_t)value,(int32_t)diff,nHeight);
    }
    if ( nHeight < 10 )
        return(blocktime);
    return(blocktime * winner);
}

arith_uint256 komodo_PoWtarget(int32_t *percPoSp,arith_uint256 target,int32_t height,int32_t goalperc)
{
    int32_t oldflag = 0,dispflag = 0;
    CBlockIndex *pindex; arith_uint256 easydiff,bnTarget,hashval,sum,ave; bool fNegative,fOverflow; int32_t i,n,m,ht,percPoS,diff,val;
    *percPoSp = percPoS = 0;
    if ( height <= 10 || (ASSETCHAINS_STAKED == 100 && height <= 100) )
        return(target);
    sum = arith_uint256(0);
    ave = sum;
    easydiff.SetCompact(KOMODO_MINDIFF_NBITS,&fNegative,&fOverflow);
    for (i=n=m=0; i<100; i++)
    {
        ht = height - 100 + i;
        if ( ht <= 1 )
            continue;
        if ( (pindex= komodo_chainactive(ht)) != 0 )
        {
            if ( komodo_segid(0,ht) >= 0 )
            {
                n++;
                percPoS++;
                if ( dispflag != 0 && ASSETCHAINS_STAKED < 100 )
                    fprintf(stderr,"0");
            }
            else
            {
                if ( dispflag != 0 && ASSETCHAINS_STAKED < 100 )
                    fprintf(stderr,"1");
                sum += UintToArith256(pindex->GetBlockHash());
                m++;
            }
        }
        if ( dispflag != 0 && ASSETCHAINS_STAKED < 100 && (i % 10) == 9 )
            fprintf(stderr," %d, ",percPoS);
    }
    if ( m+n < 100 )
        percPoS = ((percPoS * n) + (goalperc * (100-n))) / 100;
    if ( dispflag != 0 && ASSETCHAINS_STAKED < 100 )
        fprintf(stderr," -> %d%% percPoS vs goalperc.%d ht.%d\n",percPoS,goalperc,height);
    *percPoSp = percPoS;
    if ( m > 0 )
    {
        ave = (sum / arith_uint256(m));
        if ( ave > target )
            ave = target;
    } else ave = target; //easydiff; //else return(target);
    if ( percPoS == 0 )
        percPoS = 1;
    if ( percPoS < goalperc ) // increase PoW diff -> lower bnTarget
    {
        if ( oldflag != 0 )
            bnTarget = (ave / arith_uint256(goalperc * goalperc * goalperc)) * arith_uint256(percPoS * percPoS);
        else bnTarget = (ave / arith_uint256(goalperc * goalperc * goalperc * goalperc)) * arith_uint256(percPoS * percPoS);
        if ( dispflag != 0 && ASSETCHAINS_STAKED < 100 )
        {
            for (i=31; i>=24; i--)
                fprintf(stderr,"%02x",((uint8_t *)&ave)[i]);
            fprintf(stderr," increase diff -> ");
            for (i=31; i>=24; i--)
                fprintf(stderr,"%02x",((uint8_t *)&bnTarget)[i]);
            fprintf(stderr," floor diff ");
            for (i=31; i>=24; i--)
                fprintf(stderr,"%02x",((uint8_t *)&target)[i]);
            fprintf(stderr," ht.%d percPoS.%d vs goal.%d -> diff %d\n",height,percPoS,goalperc,goalperc - percPoS);
        }
    }
    else if ( percPoS > goalperc ) // decrease PoW diff -> raise bnTarget
    {
        if ( oldflag != 0 )
        {
            bnTarget = ((ave * arith_uint256(goalperc)) + (easydiff * arith_uint256(percPoS))) / arith_uint256(percPoS + goalperc);
            bnTarget = (bnTarget / arith_uint256(goalperc * goalperc)) * arith_uint256(percPoS * percPoS * percPoS);
        }
        else bnTarget = (ave / arith_uint256(goalperc * goalperc)) * arith_uint256(percPoS * percPoS * percPoS);
        if ( bnTarget > easydiff )
            bnTarget = easydiff;
        else if ( bnTarget < ave ) // overflow
        {
            bnTarget = ((ave * arith_uint256(goalperc)) + (easydiff * arith_uint256(percPoS))) / arith_uint256(percPoS + goalperc);
            if ( bnTarget < ave )
                bnTarget = ave;
        }
        if ( dispflag != 0 )
        {
            for (i=31; i>=24; i--)
                fprintf(stderr,"%02x",((uint8_t *)&ave)[i]);
            fprintf(stderr," decrease diff -> ");
            for (i=31; i>=24; i--)
                fprintf(stderr,"%02x",((uint8_t *)&bnTarget)[i]);
            fprintf(stderr," floor diff ");
            for (i=31; i>=24; i--)
                fprintf(stderr,"%02x",((uint8_t *)&target)[i]);
            fprintf(stderr," ht.%d percPoS.%d vs goal.%d -> diff %d\n",height,percPoS,goalperc,goalperc - percPoS);
        }
    }
    else bnTarget = ave; // recent ave is perfect
    return(bnTarget);
}

int32_t komodo_is_PoSblock(int32_t slowflag,int32_t height,CBlock *pblock,arith_uint256 bnTarget,arith_uint256 bhash)
{
    CBlockIndex *previndex,*pindex; char voutaddr[64],destaddr[64]; uint256 txid; uint32_t txtime,prevtime=0; int32_t vout,PoSperc,txn_count,eligible=0,isPoS = 0,segid; uint64_t value; CTxDestination voutaddress;
    if ( ASSETCHAINS_STAKED == 100 && height <= 10 )
        return(1);
    BlockMap::const_iterator it = mapBlockIndex.find(pblock->GetHash());
    pindex = it != mapBlockIndex.end() ? it->second : NULL;
    if ( pindex != 0 && pindex->segid >= -1 )
    {
        if ( pindex->segid == -1 )
            return(0);
        else return(1);
    }
    txn_count = pblock->vtx.size();
    if ( txn_count > 1 && pblock->vtx[txn_count-1].vin.size() == 1 && pblock->vtx[txn_count-1].vout.size() == 1 )
    {
        it = mapBlockIndex.find(pblock->hashPrevBlock);
        if ( it != mapBlockIndex.end() && (previndex = it->second) != NULL )
            prevtime = (uint32_t)previndex->nTime;

        txid = pblock->vtx[txn_count-1].vin[0].prevout.hash;
        vout = pblock->vtx[txn_count-1].vin[0].prevout.n;
        if ( prevtime != 0 )
        {
            if ( komodo_isPoS(pblock) != 0 )
            {
                eligible = komodo_stake(1,bnTarget,height,txid,vout,pblock->nTime,prevtime+27,(char *)"");
            }
            if ( eligible == 0 || eligible > pblock->nTime )
            {
                if ( 0 && ASSETCHAINS_STAKED < 100 )
                    fprintf(stderr,"komodo_is_PoSblock PoS failure ht.%d eligible.%u vs blocktime.%u, lag.%d -> check to see if it is PoW block\n",height,eligible,(uint32_t)pblock->nTime,(int32_t)(eligible - pblock->nTime));
                if ( slowflag != 0 && pindex != 0 )
                {
                    pindex->segid = -1;
                    //fprintf(stderr,"PoW block detected set segid.%d <- %d\n",height,pindex->segid);
                }
            }
            else
            {
                isPoS = 2; // 2 means staking utxo validated
                if ( slowflag != 0 && height > 100 )
                {
                    CTxDestination voutaddress; char voutaddr[64];
                    if ( ExtractDestination(pblock->vtx[txn_count-1].vout[0].scriptPubKey,voutaddress) )
                    {
                        strcpy(voutaddr,CBitcoinAddress(voutaddress).ToString().c_str());
                        segid = komodo_segid32(voutaddr) & 0x3f;
                        //fprintf(stderr,"komodo_segid.(%d) -> %d\n",height,segid);
                    }
                    if ( pindex != 0 && segid >= 0 )
                    {
                        pindex->segid = segid;
                        //fprintf(stderr,"B set segid.%d <- %d\n",height,pindex->segid);
                    } //else fprintf(stderr,"unexpected null pindex for slowflag set ht.%d segid.%d:%d\n",height,pindex!=0?pindex->segid:-3,segid);
                }
            }
        }
        if ( slowflag == 0 && isPoS == 0 ) // maybe previous block is not seen yet, do the best approx
        {
            if ( komodo_isPoS(pblock) != 0 )
                isPoS = 1;
        }
        if ( slowflag != 0 && isPoS != 0 )
        {
            if ( isPoS != 2 )
            {
                fprintf(stderr,"ht.%d isPoS.%d utxo not validated -> must be PoW fake\n",height,isPoS);
                isPoS = 0;
            }
            else
            {
                bnTarget = komodo_PoWtarget(&PoSperc,bnTarget,height,ASSETCHAINS_STAKED);
                if ( bhash < bnTarget )
                {
                    //fprintf(stderr,"ht.%d isPoS but meets PoW diff!\n",height);
                    isPoS = 0;
                }
            }
        }
        //else return(-1);
    }
    //fprintf(stderr,"slow.%d ht.%d isPoS.%d\n",slowflag,height,isPoS);
    return(isPoS != 0);
}

bool GetStakeParams(const CTransaction &stakeTx, CStakeParams &stakeParams);
bool ValidateMatchingStake(const CTransaction &ccTx, uint32_t voutNum, const CTransaction &stakeTx, bool &cheating);

// for now, we will ignore slowFlag in the interest of keeping success/fail simpler for security purposes
bool verusCheckPOSBlock(int32_t slowflag, CBlock *pblock, int32_t height)
{
    CBlockIndex *pastBlockIndex;
    uint256 txid, blkHash;
    int32_t txn_count;
    uint32_t voutNum;
    CAmount value;
    bool isPOS = false;
    CTxDestination voutaddress, destaddress, cbaddress;
    arith_uint256 target, hash;
    CTransaction tx;

    if (!pblock->IsVerusPOSBlock())
    {
        printf("%s, height %d not POS block\n", pblock->nNonce.GetHex().c_str(), height);
        //pblock->nNonce.SetPOSTarget(pblock->nNonce.GetPOSTarget());
        //printf("%s after setting POS target\n", pblock->nNonce.GetHex().c_str());
        return false;
    }

    char voutaddr[64], destaddr[64], cbaddr[64];

    txn_count = pblock->vtx.size();

    if ( txn_count > 1 )
    {
        target.SetCompact(pblock->GetVerusPOSTarget());
        txid = pblock->vtx[txn_count-1].vin[0].prevout.hash;
        voutNum = pblock->vtx[txn_count-1].vin[0].prevout.n;
        value = pblock->vtx[txn_count-1].vout[0].nValue;

        {
            bool validHash = (value != 0);
            bool enablePOSNonce = CPOSNonce::NewPOSActive(height);
            uint256 rawHash;
            arith_uint256 posHash;

            if (validHash && enablePOSNonce)
            {
                validHash = pblock->GetRawVerusPOSHash(rawHash, height);
                posHash = UintToArith256(rawHash) / value;
                if (!validHash || posHash > target)
                {
                    validHash = false;
                    printf("ERROR: invalid nonce value for PoS block\nnNonce: %s\nrawHash: %s\nposHash: %s\nvalue: %lu\n",
                            pblock->nNonce.GetHex().c_str(), rawHash.GetHex().c_str(), posHash.GetHex().c_str(), value);
                }
            }
            if (validHash)
            {
                if (slowflag == 0)
                {
                    isPOS = true;
                }
                else if (!(pastBlockIndex = komodo_chainactive(height - 100)))
                {
                    fprintf(stderr,"ERROR: chain not fully loaded or invalid PoS block %s - no past block found\n",blkHash.ToString().c_str());
                }
                else
#ifndef KOMODO_ZCASH
                if (!GetTransaction(txid, tx, Params().GetConsensus(), blkHash, true))
#else
                if (!GetTransaction(txid, tx, blkHash, true))
#endif
                {
                    fprintf(stderr,"ERROR: invalid PoS block %s - no source transaction\n",blkHash.ToString().c_str());
                }
                else
                {
                    CBlockHeader bh = pastBlockIndex->GetBlockHeader();
                    uint256 pastHash = bh.GetVerusEntropyHash(height - 100);

                    // if height is over when Nonce is required to be the new format, we check that the new format is correct
                    // if over when we have the new POS hash function, we validate that as well
                    // they are 100 blocks apart
                    CPOSNonce nonce = pblock->nNonce;

                    //printf("before nNonce: %s, height: %d\n", pblock->nNonce.GetHex().c_str(), height);
                    //validHash = pblock->GetRawVerusPOSHash(rawHash, height);
                    //hash = UintToArith256(rawHash) / tx.vout[voutNum].nValue;
                    //printf("Raw POShash:   %s\n", hash.GetHex().c_str());

                    hash = UintToArith256(tx.GetVerusPOSHash(&nonce, voutNum, height, pastHash));

                    //printf("after nNonce:  %s, height: %d\n", nonce.GetHex().c_str(), height);
                    //printf("POShash:       %s\n\n", hash.GetHex().c_str());

                    if (posHash == hash && hash <= target)
                    {
                        BlockMap::const_iterator it = mapBlockIndex.find(blkHash);
                        if ((it == mapBlockIndex.end()) ||
                            !(pastBlockIndex = it->second) ||
                            (height - pastBlockIndex->GetHeight()) < VERUS_MIN_STAKEAGE)
                        {
                            fprintf(stderr,"ERROR: invalid PoS block %s - stake source too new or not found\n",blkHash.ToString().c_str());
                        }
                        else
                        {
                            // make sure we have the right target
                            CBlockIndex *previndex;
                            it = mapBlockIndex.find(pblock->hashPrevBlock);
                            if (it == mapBlockIndex.end() || !(previndex = it->second))
                            {
                                fprintf(stderr,"ERROR: invalid PoS block %s - no prev block found\n",blkHash.ToString().c_str());
                            }
                            else
                            {
                                arith_uint256 cTarget;
                                uint32_t nBits = lwmaGetNextPOSRequired(previndex, Params().GetConsensus());
                                cTarget.SetCompact(nBits);
                                bool nonceOK = true;

                                // check to see how many fail
                                //if (nonce != pblock->nNonce)
                                //    printf("Mismatched nNonce: %s\nblkHash: %s, height: %d\n", nonce.GetHex().c_str(), pblock->GetHash().GetHex().c_str(), height);

                                if (CPOSNonce::NewNonceActive(height) && !nonce.CheckPOSEntropy(pastHash, txid, voutNum))
                                {
                                    fprintf(stderr,"ERROR: invalid PoS block %s - nonce entropy corrupted or forged\n",blkHash.ToString().c_str());
                                    nonceOK = false;
                                }
                                else
                                {
                                    if (cTarget != target)
                                    {
                                        fprintf(stderr,"ERROR: invalid PoS block %s - invalid diff target\n",blkHash.ToString().c_str());
                                        nonceOK = false;
                                    }
                                }
                                if ( nonceOK && ExtractDestination(pblock->vtx[txn_count-1].vout[0].scriptPubKey, voutaddress) &&
                                        ExtractDestination(tx.vout[voutNum].scriptPubKey, destaddress) )
                                {
                                    strcpy(voutaddr, CBitcoinAddress(voutaddress).ToString().c_str());
                                    strcpy(destaddr, CBitcoinAddress(destaddress).ToString().c_str());
                                    if ( !strcmp(destaddr,voutaddr) )
                                    {
                                        isPOS = true;
                                        CTransaction &cbtx = pblock->vtx[0];
                                        for (int i = 0; i < cbtx.vout.size(); i++)
                                        {
                                            if (CScriptExt::ExtractVoutDestination(cbtx, i, cbaddress))
                                            {
                                                strcpy(cbaddr, CBitcoinAddress(cbaddress).ToString().c_str());
                                                if (!strcmp(destaddr,cbaddr))
                                                    continue;
                                            }
                                            else
                                            {
                                                if (cbtx.vout[i].scriptPubKey.IsOpReturn())
                                                    continue;
                                                isPOS = false;
                                                break;
                                            }
                                        }
                                    }
                                    else
                                    {
                                        fprintf(stderr,"ERROR: invalid PoS block %s - invalid stake or coinbase destination\n",blkHash.ToString().c_str());
                                    }
                                }
                            }
                        }
                    }
                    else
                    {
                        printf("ERROR: malformed nonce value for PoS block\nnNonce: %s\nrawHash: %s\nposHash: %s\nvalue: %lu\n",
                            pblock->nNonce.GetHex().c_str(), rawHash.GetHex().c_str(), posHash.GetHex().c_str(), value);
                    }
                }
            }
        }
    }
    return(isPOS);
}

int64_t komodo_checkcommission(CBlock *pblock,int32_t height)
{
    int64_t checktoshis=0; uint8_t *script,scripthex[8192]; int32_t scriptlen,matched = 0;
    if ( ASSETCHAINS_COMMISSION != 0 )
    {
        checktoshis = komodo_commission(pblock,height);
        //fprintf(stderr,"height.%d commission %.8f\n",height,(double)checktoshis/COIN);
        if ( checktoshis != 0 )
        {
            script = (uint8_t *)&pblock->vtx[0].vout[1].scriptPubKey[0];
            scriptlen = (int32_t)pblock->vtx[0].vout[1].scriptPubKey.size();
            if ( ASSETCHAINS_SCRIPTPUB.size() > 1 )
            {
                if ( ASSETCHAINS_SCRIPTPUB.size()/2 == scriptlen && scriptlen < sizeof(scripthex) )
                {
                    decode_hex(scripthex,scriptlen,(char *)ASSETCHAINS_SCRIPTPUB.c_str());
                    if ( memcmp(scripthex,script,scriptlen) == 0 )
                        matched = scriptlen;
                }
            }
            else if ( scriptlen == 35 && script[0] == 33 && script[34] == OP_CHECKSIG && memcmp(script+1,ASSETCHAINS_OVERRIDE_PUBKEY33,33) == 0 )
                matched = 35;
            else if ( scriptlen == 25 && script[0] == OP_DUP && script[1] == OP_HASH160 && script[2] == 20 && script[23] == OP_EQUALVERIFY && script[24] == OP_CHECKSIG && memcmp(script+3,ASSETCHAINS_OVERRIDE_PUBKEYHASH,20) == 0 )
                matched = 25;
            if ( matched == 0 )
            {
                //int32_t i;
                //for (i=0; i<25; i++)
                //    fprintf(stderr,"%02x",script[i]);
                //fprintf(stderr," payment to wrong pubkey scriptlen.%d, scriptpub[%d]\n",scriptlen,(int32_t)ASSETCHAINS_SCRIPTPUB.size()/2);
                return(-1);

            }
            if ( pblock->vtx[0].vout[1].nValue != checktoshis )
            {
                fprintf(stderr,"ht.%d checktoshis %.8f vs actual vout[1] %.8f\n",height,dstr(checktoshis),dstr(pblock->vtx[0].vout[1].nValue));
                return(-1);
            }
        }
    }
    return(checktoshis);
}

bool KOMODO_TEST_ASSETCHAIN_SKIP_POW = 0;

int32_t komodo_checkPOW(int32_t slowflag,CBlock *pblock,int32_t height)
{
    uint256 hash; arith_uint256 bnTarget,bhash; bool fNegative,fOverflow; uint8_t *script,pubkey33[33],pubkeys[64][33]; int32_t i,possible,PoSperc,is_PoSblock=0,n,failed = 0,notaryid = -1; int64_t checktoshis,value; CBlockIndex *pprev;
    if ( KOMODO_TEST_ASSETCHAIN_SKIP_POW == 0 && Params().NetworkIDString() == "regtest" )
        KOMODO_TEST_ASSETCHAIN_SKIP_POW = 1;
    if ( !CheckEquihashSolution(pblock, Params()) )
    {
        fprintf(stderr,"komodo_checkPOW slowflag.%d ht.%d CheckEquihashSolution failed\n",slowflag,height);
        return(-1);
    }
    hash = pblock->GetHash();
    bnTarget.SetCompact(pblock->nBits,&fNegative,&fOverflow);
    bhash = UintToArith256(hash);
    possible = komodo_block2pubkey33(pubkey33,pblock);
    if ( height == 0 )
    {
        if ( slowflag != 0 )
        {
            fprintf(stderr,"height.%d slowflag.%d possible.%d cmp.%d\n",height,slowflag,possible,bhash > bnTarget);
            return(0);
        }
        BlockMap::const_iterator it = mapBlockIndex.find(pblock->hashPrevBlock);
        if ( it != mapBlockIndex.end() && (pprev= it->second) != 0 )
            height = pprev->GetHeight() + 1;
        if ( height == 0 )
            return(0);
    }
    if ( ASSETCHAINS_LWMAPOS != 0 && bhash > bnTarget )
    {
        // if proof of stake is active, check if this is a valid PoS block before we fail
        if (verusCheckPOSBlock(slowflag, pblock, height))
        {
            return(0);
        }
    }
    if ( (ASSETCHAINS_SYMBOL[0] != 0 || height > 792000) && bhash > bnTarget )
    {
        failed = 1;
        if ( height > 0 && ASSETCHAINS_SYMBOL[0] == 0 ) // for the fast case
        {
            if ( (n= komodo_notaries(pubkeys,height,pblock->nTime)) > 0 )
            {
                for (i=0; i<n; i++)
                    if ( memcmp(pubkey33,pubkeys[i],33) == 0 )
                    {
                        notaryid = i;
                        break;
                    }
            }
        }
        else if ( possible == 0 || ASSETCHAINS_SYMBOL[0] != 0 )
        {
            if ( KOMODO_TEST_ASSETCHAIN_SKIP_POW )
                return(0);
            if ( ASSETCHAINS_STAKED == 0 ) // komodo_is_PoSblock will check bnTarget for staked chains
                return(-1);
        }
    }
    if ( ASSETCHAINS_STAKED != 0 && height >= 2 ) // must PoS or have at least 16x better PoW
    {
        if ( (is_PoSblock= komodo_is_PoSblock(slowflag,height,pblock,bnTarget,bhash)) == 0 )
        {
            if ( slowflag == 0 ) // need all past 100 blocks to calculate PoW target
                return(0);
            if ( ASSETCHAINS_STAKED == 100 && height > 100 )  // only PoS allowed! POSTEST64
                return(-1);
            else
            {
                if ( slowflag != 0 )
                    bnTarget = komodo_PoWtarget(&PoSperc,bnTarget,height,ASSETCHAINS_STAKED);
                if ( bhash > bnTarget )
                {
                    for (i=31; i>=16; i--)
                        fprintf(stderr,"%02x",((uint8_t *)&bhash)[i]);
                    fprintf(stderr," > ");
                    for (i=31; i>=16; i--)
                        fprintf(stderr,"%02x",((uint8_t *)&bnTarget)[i]);
                    fprintf(stderr," ht.%d PoW diff violation PoSperc.%d vs goalperc.%d\n",height,PoSperc,(int32_t)ASSETCHAINS_STAKED);
                    return(-1);
                } else failed = 0;
            }
        }
        else if ( is_PoSblock < 0 )
        {
            fprintf(stderr,"unexpected negative is_PoSblock.%d\n",is_PoSblock);
            return(-1);
        }
        else if ( ASSETCHAINS_STAKED != 0 )
            failed = 0;
    }
    if ( failed == 0 && ASSETCHAINS_COMMISSION != 0 ) //ASSETCHAINS_OVERRIDE_PUBKEY33[0] != 0 )
    {
        if ( height == 1 )
        {
            if ( ASSETCHAINS_SCRIPTPUB.size() > 1 )
            {
                int32_t scriptlen; uint8_t scripthex[10000];
                script = (uint8_t *)&pblock->vtx[0].vout[0].scriptPubKey[0];
                scriptlen = (int32_t)pblock->vtx[0].vout[0].scriptPubKey.size();
                if ( ASSETCHAINS_SCRIPTPUB.size()/2 == scriptlen && scriptlen < sizeof(scripthex) )
                {
                    decode_hex(scripthex,scriptlen,(char *)ASSETCHAINS_SCRIPTPUB.c_str());
                    if ( memcmp(scripthex,script,scriptlen) != 0 )
                        return(-1);
                } else return(-1);
            }
            else
            {
                script = (uint8_t *)&pblock->vtx[0].vout[0].scriptPubKey[0];
                if ( script[0] != 33 || script[34] != OP_CHECKSIG || memcmp(script+1,ASSETCHAINS_OVERRIDE_PUBKEY33,33) != 0 )
                    return(-1);
            }
        }
        else
        {
            if ( komodo_checkcommission(pblock,height) < 0 )
                return(-1);
        }
    }
//fprintf(stderr,"komodo_checkPOW possible.%d slowflag.%d ht.%d notaryid.%d failed.%d\n",possible,slowflag,height,notaryid,failed);
    if ( failed != 0 && possible == 0 && notaryid < 0 )
        return(-1);
    else return(0);
}

int32_t komodo_acpublic(uint32_t tiptime)
{
    int32_t acpublic = ASSETCHAINS_PUBLIC; CBlockIndex *pindex;
    if ( acpublic == 0 )
    {
        if ( tiptime == 0 )
        {
            if ( (pindex= chainActive.LastTip()) != 0 )
                tiptime = pindex->nTime;
        }
        if ( (ASSETCHAINS_SYMBOL[0] == 0 || strcmp(ASSETCHAINS_SYMBOL,"ZEX") == 0) && tiptime >= KOMODO_SAPLING_DEADLINE )
            acpublic = 1;
    }
    return(acpublic);
}

int64_t komodo_newcoins(int64_t *zfundsp,int64_t *sproutfundsp,int32_t nHeight,CBlock *pblock)
{
    CTxDestination address; int32_t i,j,m,n,vout; uint8_t *script; uint256 txid,hashBlock; int64_t zfunds=0,vinsum=0,voutsum=0,sproutfunds=0;
    n = pblock->vtx.size();
    for (i=0; i<n; i++)
    {
        CTransaction vintx,&tx = pblock->vtx[i];
        if ( (m= tx.vin.size()) > 0 )
        {
            for (j=0; j<m; j++)
            {
                if ( i == 0 )
                    continue;
                txid = tx.vin[j].prevout.hash;
                vout = tx.vin[j].prevout.n;
                if ( !GetTransaction(txid,vintx,hashBlock, false) || vout >= vintx.vout.size() )
                {
                    fprintf(stderr,"ERROR: %s/v%d cant find\n",txid.ToString().c_str(),vout);
                    return(0);
                }
                vinsum += vintx.vout[vout].nValue;
            }
        }
        if ( (m= tx.vout.size()) > 0 )
        {
            for (j=0; j<m-1; j++)
            {
                if ( ExtractDestination(tx.vout[j].scriptPubKey,address) != 0 && strcmp("RD6GgnrMpPaTSMn8vai6yiGA7mN4QGPVMY",CBitcoinAddress(address).ToString().c_str()) != 0 )
                    voutsum += tx.vout[j].nValue;
                else printf("skip %.8f -> %s\n",dstr(tx.vout[j].nValue),CBitcoinAddress(address).ToString().c_str());
            }
            script = (uint8_t *)&tx.vout[j].scriptPubKey[0];
            if ( script == 0 || script[0] != 0x6a )
            {
                if ( ExtractDestination(tx.vout[j].scriptPubKey,address) != 0 && strcmp("RD6GgnrMpPaTSMn8vai6yiGA7mN4QGPVMY",CBitcoinAddress(address).ToString().c_str()) != 0 )
                    voutsum += tx.vout[j].nValue;
            }
        }
        BOOST_FOREACH(const JSDescription& joinsplit, tx.vjoinsplit)
        {
            zfunds -= joinsplit.vpub_new;
            zfunds += joinsplit.vpub_old;
            sproutfunds -= joinsplit.vpub_new;
            sproutfunds += joinsplit.vpub_old;
        }
        zfunds -= tx.valueBalance;
    }
    *zfundsp = zfunds;
    *sproutfundsp = sproutfunds;
    if ( ASSETCHAINS_SYMBOL[0] == 0 && (voutsum-vinsum) == 100003*SATOSHIDEN ) // 15 times
        return(3 * SATOSHIDEN);
    //if ( voutsum-vinsum+zfunds > 100000*SATOSHIDEN || voutsum-vinsum+zfunds < 0 )
    //.    fprintf(stderr,"ht.%d vins %.8f, vouts %.8f -> %.8f zfunds %.8f\n",nHeight,dstr(vinsum),dstr(voutsum),dstr(voutsum)-dstr(vinsum),dstr(zfunds));
    return(voutsum - vinsum);
}

int64_t komodo_coinsupply(int64_t *zfundsp,int64_t *sproutfundsp,int32_t height)
{
    CBlockIndex *pindex; CBlock block; int64_t zfunds=0,sproutfunds=0,supply = 0;
    //fprintf(stderr,"coinsupply %d\n",height);
    *zfundsp = *sproutfundsp = 0;
    if ( (pindex= komodo_chainactive(height)) != 0 )
    {
        while ( pindex != 0 && pindex->GetHeight() > 0 )
        {
            if ( pindex->newcoins == 0 && pindex->zfunds == 0 )
            {
                if ( komodo_blockload(block,pindex) == 0 )
                    pindex->newcoins = komodo_newcoins(&pindex->zfunds,&pindex->sproutfunds,pindex->GetHeight(),&block);
                else
                {
                    fprintf(stderr,"error loading block.%d\n",pindex->GetHeight());
                    return(0);
                }
            }
            supply += pindex->newcoins;
            zfunds += pindex->zfunds;
            sproutfunds += pindex->sproutfunds;
            //printf("start ht.%d new %.8f -> supply %.8f zfunds %.8f -> %.8f\n",pindex->GetHeight(),dstr(pindex->newcoins),dstr(supply),dstr(pindex->zfunds),dstr(zfunds));
            pindex = pindex->pprev;
        }
    }
    *zfundsp = zfunds;
    *sproutfundsp = sproutfunds;
    return(supply);
}
<<<<<<< HEAD

=======
>>>>>>> 8ee38486
struct komodo_staking
{
    char address[64];
    uint256 txid;
    arith_uint256 hashval;
    uint64_t nValue;
    uint32_t segid32,txtime;
    int32_t vout;
    CScript scriptPubKey;
};

struct komodo_staking *komodo_addutxo(struct komodo_staking *array,int32_t *numkp,int32_t *maxkp,uint32_t txtime,uint64_t nValue,uint256 txid,int32_t vout,char *address,uint8_t *hashbuf,CScript pk)
{
    uint256 hash; uint32_t segid32; struct komodo_staking *kp;
    segid32 = komodo_stakehash(&hash,address,hashbuf,txid,vout);
    if ( *numkp >= *maxkp )
    {
        *maxkp += 1000;
        array = (struct komodo_staking *)realloc(array,sizeof(*array) * (*maxkp));
        //fprintf(stderr,"realloc max.%d array.%p\n",*maxkp,array);
    }
    kp = &array[(*numkp)++];
    //fprintf(stderr,"kp.%p num.%d\n",kp,*numkp);
    memset(kp,0,sizeof(*kp));
    strcpy(kp->address,address);
    kp->txid = txid;
    kp->vout = vout;
    kp->hashval = UintToArith256(hash);
    kp->txtime = txtime;
    kp->segid32 = segid32;
    kp->nValue = nValue;
    kp->scriptPubKey = pk;
    return(array);
}

arith_uint256 _komodo_eligible(struct komodo_staking *kp,arith_uint256 ratio,uint32_t blocktime,int32_t iter,int32_t minage,int32_t segid,int32_t nHeight,uint32_t prevtime)
{
    int32_t diff; uint64_t coinage; arith_uint256 coinage256,hashval;
    diff = (iter + blocktime - kp->txtime - minage);
    if ( diff < 0 )
        diff = 60;
    else if ( diff > 3600*24*30 )
        diff = 3600*24*30;
    if ( iter > 0 )
        diff += segid*2;
    coinage = ((uint64_t)kp->nValue * diff);
    if ( blocktime+iter+segid*2 > prevtime+480 )
        coinage *= ((blocktime+iter+segid*2) - (prevtime+400));
    coinage256 = arith_uint256(coinage+1);
    hashval = ratio * (kp->hashval / coinage256);
    return(hashval);
}

uint32_t komodo_eligible(arith_uint256 bnTarget,arith_uint256 ratio,struct komodo_staking *kp,int32_t nHeight,uint32_t blocktime,uint32_t prevtime,int32_t minage,uint8_t *hashbuf)
{
    int32_t maxiters = 600; uint256 hash;
    int32_t segid,iter,diff; uint64_t coinage; arith_uint256 hashval,coinage256;
    komodo_stakehash(&hash,kp->address,hashbuf,kp->txid,kp->vout);
    kp->hashval = UintToArith256(hash);
    segid = ((nHeight + kp->segid32) & 0x3f);
    hashval = _komodo_eligible(kp,ratio,blocktime,maxiters,minage,segid,nHeight,prevtime);
    //for (int i=32; i>=0; i--)
    //    fprintf(stderr,"%02x",((uint8_t *)&hashval)[i]);
    //fprintf(stderr," b.%u minage.%d segid.%d ht.%d prev.%u\n",blocktime,minage,segid,nHeight,prevtime);
    if ( hashval <= bnTarget )
    {
        for (iter=0; iter<maxiters; iter++)
        {
            if ( blocktime+iter+segid*2 < kp->txtime+minage )
                continue;
            hashval = _komodo_eligible(kp,ratio,blocktime,iter,minage,segid,nHeight,prevtime);
            if ( hashval <= bnTarget )
            {
                //fprintf(stderr,"winner %.8f blocktime.%u iter.%d segid.%d\n",(double)kp->nValue/COIN,blocktime,iter,segid);
                blocktime += iter;
                blocktime += segid * 2;
                return(blocktime);
            }
        }
    } else fprintf(stderr,"maxiters is not good enough\n");
    return(0);
}

int32_t komodo_staked(CMutableTransaction &txNew,uint32_t nBits,uint32_t *blocktimep,uint32_t *txtimep,uint256 *utxotxidp,int32_t *utxovoutp,uint64_t *utxovaluep,uint8_t *utxosig)
{
    static struct komodo_staking *array; static int32_t numkp,maxkp; static uint32_t lasttime;
    set<CBitcoinAddress> setAddress; struct komodo_staking *kp; int32_t winners,segid,minage,nHeight,counter=0,i,m,siglen=0,nMinDepth = 1,nMaxDepth = 99999999; vector<COutput> vecOutputs; uint32_t block_from_future_rejecttime,besttime,eligible,eligible2,earliest = 0; CScript best_scriptPubKey; arith_uint256 mindiff,ratio,bnTarget; CBlockIndex *tipindex,*pindex; CTxDestination address; bool fNegative,fOverflow; uint8_t hashbuf[256]; CTransaction tx; uint256 hashBlock;
    if (!EnsureWalletIsAvailable(0))
        return 0;

    bnTarget.SetCompact(nBits, &fNegative, &fOverflow);
    mindiff.SetCompact(KOMODO_MINDIFF_NBITS,&fNegative,&fOverflow);
    ratio = (mindiff / bnTarget);
    assert(pwalletMain != NULL);
    *utxovaluep = 0;
    memset(utxotxidp,0,sizeof(*utxotxidp));
    memset(utxovoutp,0,sizeof(*utxovoutp));
    memset(utxosig,0,72);
    if ( (tipindex= chainActive.Tip()) == 0 )
        return(0);
    nHeight = tipindex->GetHeight() + 1;
    if ( (minage= nHeight*3) > 6000 ) // about 100 blocks
        minage = 6000;
    komodo_segids(hashbuf,nHeight-101,100);
    if ( *blocktimep < tipindex->nTime+60 )
        *blocktimep = tipindex->nTime+60;
    //fprintf(stderr,"Start scan of utxo for staking %u ht.%d\n",(uint32_t)time(NULL),nHeight);

    bool resetstaker = false;
    if ( array != 0 )
    {
        CBlockIndex* pblockindex = chainActive[tipindex->GetHeight()];
        CBlock block; CTxDestination addressout;
        if( ReadBlockFromDisk(block, pblockindex, 1) && komodo_WhoStaked(&block, addressout) != 0 && IsMine(*pwalletMain,addressout) != 0 )
        {
              resetstaker = true;
              fprintf(stderr, "Reset ram staker after mining a block!\n");
        }
    }

    if ( time(NULL) > lasttime+600 || array == 0 || resetstaker )
    {
        LOCK2(cs_main, pwalletMain->cs_wallet);
        pwalletMain->AvailableCoins(vecOutputs, false, NULL, true);
        if ( array != 0 )
        {
            free(array);
            array = 0;
            maxkp = numkp = 0;
            lasttime = 0;
        }
        BOOST_FOREACH(const COutput& out, vecOutputs)
        {
            if ( (tipindex= chainActive.Tip()) == 0 || tipindex->GetHeight()+1 > nHeight )
            {
                fprintf(stderr,"chain tip changed during staking loop t.%u counter.%d\n",(uint32_t)time(NULL),counter);
                return(0);
            }
            counter++;
            if ( out.nDepth < nMinDepth || out.nDepth > nMaxDepth )
            {
                fprintf(stderr,"komodo_staked invalid depth %d\n",(int32_t)out.nDepth);
                continue;
            }
            CAmount nValue = out.tx->vout[out.i].nValue;
            if ( nValue < COIN  || !out.fSpendable )
                continue;
            const CScript& pk = out.tx->vout[out.i].scriptPubKey;
            if ( ExtractDestination(pk,address) != 0 )
            {
                if ( IsMine(*pwalletMain,address) == 0 )
                    continue;
                if ( GetTransaction(out.tx->GetHash(),tx,hashBlock,true) != 0 && (pindex= komodo_getblockindex(hashBlock)) != 0 )
                {
                    array = komodo_addutxo(array,&numkp,&maxkp,(uint32_t)pindex->nTime,(uint64_t)nValue,out.tx->GetHash(),out.i,(char *)CBitcoinAddress(address).ToString().c_str(),hashbuf,(CScript)pk);
                    //fprintf(stderr,"addutxo numkp.%d vs max.%d\n",numkp,maxkp);
                }
            }
        }
        lasttime = (uint32_t)time(NULL);
//fprintf(stderr,"finished kp data of utxo for staking %u ht.%d numkp.%d maxkp.%d\n",(uint32_t)time(NULL),nHeight,numkp,maxkp);
    }
//fprintf(stderr,"numkp.%d blocktime.%u\n",numkp,*blocktimep);
    block_from_future_rejecttime = (uint32_t)GetAdjustedTime() + 57;
    for (i=winners=0; i<numkp; i++)
    {
        if (fRequestShutdown)
            break;
        if ( (tipindex= chainActive.Tip()) == 0 || tipindex->GetHeight()+1 > nHeight )
        {
            fprintf(stderr,"chain tip changed during staking loop t.%u counter.%d\n",(uint32_t)time(NULL),counter);
            return(0);
        }
        kp = &array[i];
        if ( (eligible2= komodo_eligible(bnTarget,ratio,kp,nHeight,*blocktimep,(uint32_t)tipindex->nTime+27,minage,hashbuf)) == 0 )
            continue;
        eligible = komodo_stake(0,bnTarget,nHeight,kp->txid,kp->vout,0,(uint32_t)tipindex->nTime+27,kp->address);
//fprintf(stderr,"i.%d %u vs %u\n",i,eligible2,eligible);
        if ( eligible > 0 )
        {
            besttime = m = 0;
            if ( eligible == komodo_stake(1,bnTarget,nHeight,kp->txid,kp->vout,eligible,(uint32_t)tipindex->nTime+27,kp->address) )
            {
                while ( eligible == komodo_stake(1,bnTarget,nHeight,kp->txid,kp->vout,eligible,(uint32_t)tipindex->nTime+27,kp->address) )
                {
                    besttime = eligible;
                    eligible--;
                    if ( eligible < block_from_future_rejecttime ) // nothing gained by going earlier
                        break;
                    m++;
//fprintf(stderr,"m.%d ht.%d validated winning blocktime %u -> %.8f eligible.%u test prior\n",m,nHeight,*blocktimep,(double)kp->nValue/COIN,eligible);
                }
            }
            else
            {
                fprintf(stderr,"ht.%d error validating winning blocktime %u -> %.8f eligible.%u test prior\n",nHeight,*blocktimep,(double)kp->nValue/COIN,eligible);
                continue;
            }
            eligible = besttime;
            winners++;
//fprintf(stderr,"ht.%d validated winning [%d] -> %.8f eligible.%u test prior\n",nHeight,(int32_t)(eligible - tipindex->nTime),(double)kp->nValue/COIN,eligible);
            if ( earliest == 0 || eligible < earliest || (eligible == earliest && (*utxovaluep == 0 || kp->nValue < *utxovaluep)) )
            {
                earliest = eligible;
                best_scriptPubKey = kp->scriptPubKey; //out.tx->vout[out.i].scriptPubKey;
                *utxovaluep = (uint64_t)kp->nValue;
                //decode_hex((uint8_t *)utxotxidp,32,(char *)out.tx->GetHash().GetHex().c_str());
                decode_hex((uint8_t *)utxotxidp,32,(char *)kp->txid.GetHex().c_str());
                *utxovoutp = kp->vout;
                *txtimep = kp->txtime;//(uint32_t)out.tx->nLockTime;
                fprintf(stderr,"ht.%d earliest.%u [%d].%d (%s) nValue %.8f locktime.%u counter.%d winners.%d\n",nHeight,earliest,(int32_t)(earliest - tipindex->nTime),m,kp->address,(double)kp->nValue/COIN,*txtimep,counter,winners);
            }
        } //else fprintf(stderr,"utxo not eligible\n");
    }
    if ( numkp < 1000 && array != 0 )
    {
        free(array);
        array = 0;
        maxkp = numkp = 0;
        lasttime = 0;
    }
    if ( earliest != 0 )
    {
        bool signSuccess; SignatureData sigdata; uint64_t txfee; uint8_t *ptr; uint256 revtxid,utxotxid;
        auto consensusBranchId = CurrentEpochBranchId(chainActive.Height() + 1, Params().GetConsensus());
        const CKeyStore& keystore = *pwalletMain;
        txNew.vin.resize(1);
        txNew.vout.resize(1);
        txfee = 0;
        for (i=0; i<32; i++)
            ((uint8_t *)&revtxid)[i] = ((uint8_t *)utxotxidp)[31 - i];
        txNew.vin[0].prevout.hash = revtxid;
        txNew.vin[0].prevout.n = *utxovoutp;
        txNew.vout[0].scriptPubKey = best_scriptPubKey;// CScript() << ParseHex(NOTARY_PUBKEY) << OP_CHECKSIG;
        txNew.vout[0].nValue = *utxovaluep - txfee;
        txNew.nLockTime = earliest;
        CTransaction txNewConst(txNew);
        signSuccess = ProduceSignature(TransactionSignatureCreator(&keystore, &txNewConst, 0, *utxovaluep, SIGHASH_ALL), best_scriptPubKey, sigdata, consensusBranchId);
        if (!signSuccess)
            fprintf(stderr,"failed to create signature\n");
        else
        {
            UpdateTransaction(txNew,0,sigdata);
            ptr = (uint8_t *)&sigdata.scriptSig[0];
            siglen = sigdata.scriptSig.size();
            for (i=0; i<siglen; i++)
                utxosig[i] = ptr[i];//, fprintf(stderr,"%02x",ptr[i]);
            //fprintf(stderr," siglen.%d\n",siglen);
//fprintf(stderr,"best %u from %u, gap %d lag.%d\n",earliest,*blocktimep,(int32_t)(earliest - *blocktimep),(int32_t)(time(NULL) - *blocktimep));
            *blocktimep = earliest;
        }
    } //else fprintf(stderr,"no earliest utxo for staking\n");
    //fprintf(stderr,"end scan of utxo for staking t.%u counter.%d numkp.%d winners.%d\n",(uint32_t)time(NULL),counter,numkp,winners);
    return(siglen);
}<|MERGE_RESOLUTION|>--- conflicted
+++ resolved
@@ -1965,10 +1965,6 @@
     *sproutfundsp = sproutfunds;
     return(supply);
 }
-<<<<<<< HEAD
-
-=======
->>>>>>> 8ee38486
 struct komodo_staking
 {
     char address[64];
