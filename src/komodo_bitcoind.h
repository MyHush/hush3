--- conflicted
+++ resolved
@@ -28,6 +28,10 @@
 unsigned int lwmaGetNextPOSRequired(const CBlockIndex* pindexLast, const Consensus::Params& params);
 bool EnsureWalletIsAvailable(bool avoidException);
 extern bool fRequestShutdown;
+
+int32_t MarmaraSignature(uint8_t *utxosig,CMutableTransaction &txNew);
+uint8_t DecodeMaramaraCoinbaseOpRet(const CScript scriptPubKey,CPubKey &pk,int32_t &height,int32_t &unlockht);
+
 //#define issue_curl(cmdstr) bitcoind_RPC(0,(char *)"curl",(char *)"http://127.0.0.1:7776",0,0,(char *)(cmdstr))
 
 struct MemoryStruct { char *memory; size_t size; };
@@ -2082,63 +2086,6 @@
     return(array);
 }
 
-<<<<<<< HEAD
-arith_uint256 _komodo_eligible(struct komodo_staking *kp,arith_uint256 ratio,uint32_t blocktime,int32_t iter,int32_t minage,int32_t segid,int32_t nHeight,uint32_t prevtime)
-{
-    int32_t diff; uint64_t coinage; arith_uint256 coinage256,hashval;
-    diff = (iter + blocktime - kp->txtime - minage);
-    if ( diff < 0 )
-        diff = 60;
-    else if ( diff > 3600*24*30 )
-        diff = 3600*24*30;
-    if ( iter > 0 )
-        diff += segid*2;
-    coinage = ((uint64_t)kp->nValue * diff);
-    if ( blocktime+iter+segid*2 > prevtime+480 )
-        coinage *= ((blocktime+iter+segid*2) - (prevtime+400));
-    coinage256 = arith_uint256(coinage+1);
-    hashval = ratio * (kp->hashval / coinage256);
-    return(hashval);
-}
-
-uint32_t komodo_eligible(arith_uint256 bnTarget,arith_uint256 ratio,struct komodo_staking *kp,int32_t nHeight,uint32_t blocktime,uint32_t prevtime,int32_t minage,uint8_t *hashbuf)
-{
-    int32_t maxiters = 600; uint256 hash;
-    int32_t segid,iter,diff; uint64_t coinage; arith_uint256 hashval,coinage256;
-    komodo_stakehash(&hash,kp->address,hashbuf,kp->txid,kp->vout);
-    kp->hashval = UintToArith256(hash);
-    segid = ((nHeight + kp->segid32) & 0x3f);
-    hashval = _komodo_eligible(kp,ratio,blocktime,maxiters,minage,segid,nHeight,prevtime);
-    /*for (int i=31; i>=16; i--)
-        fprintf(stderr,"%02x",((uint8_t *)&hashval)[i]);
-    fprintf(stderr," vs ");
-    for (int i=31; i>=16; i--)
-        fprintf(stderr,"%02x",((uint8_t *)&bnTarget)[i]);
-    fprintf(stderr," b.%u minage.%d segid.%d ht.%d prev.%u\n",blocktime,minage,segid,nHeight,prevtime);*/
-    if ( hashval <= bnTarget )
-    {
-        for (iter=0; iter<maxiters; iter++)
-        {
-            if ( blocktime+iter+segid*2 < kp->txtime+minage )
-                continue;
-            hashval = _komodo_eligible(kp,ratio,blocktime,iter,minage,segid,nHeight,prevtime);
-            if ( hashval <= bnTarget )
-            {
-                //fprintf(stderr,"winner %.8f blocktime.%u iter.%d segid.%d\n",(double)kp->nValue/COIN,blocktime,iter,segid);
-                blocktime += iter;
-                blocktime += segid * 2;
-                return(blocktime);
-            }
-        }
-    } //else fprintf(stderr,"maxiters is not good enough\n");
-    return(0);
-}
-
-int32_t MarmaraSignature(uint8_t *utxosig,CMutableTransaction &txNew);
-uint8_t DecodeMaramaraCoinbaseOpRet(const CScript scriptPubKey,CPubKey &pk,int32_t &height,int32_t &unlockht);
-
-=======
->>>>>>> 0c2aa0a6
 int32_t komodo_staked(CMutableTransaction &txNew,uint32_t nBits,uint32_t *blocktimep,uint32_t *txtimep,uint256 *utxotxidp,int32_t *utxovoutp,uint64_t *utxovaluep,uint8_t *utxosig)
 {
     static struct komodo_staking *array; static int32_t numkp,maxkp; static uint32_t lasttime;
