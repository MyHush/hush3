/******************************************************************************
 * Copyright © 2014-2018 The SuperNET Developers.                             *
 *                                                                            *
 * See the AUTHORS, DEVELOPER-AGREEMENT and LICENSE files at                  *
 * the top-level directory of this distribution for the individual copyright  *
 * holder information and the developer policies on copyright and licensing.  *
 *                                                                            *
 * Unless otherwise agreed in a custom licensing agreement, no part of the    *
 * SuperNET software, including this file may be copied, modified, propagated *
 * or distributed except according to the terms contained in the LICENSE file *
 *                                                                            *
 * Removal or modification of this copyright notice is prohibited.            *
 *                                                                            *
 ******************************************************************************/

// komodo functions that interact with bitcoind C++

#ifdef _WIN32
#include <curl/curl.h>
#include <curl/easy.h>
#else
#include <curl/curl.h>
#include <curl/easy.h>
#endif

#include "komodo_defs.h"

int32_t komodo_notaries(uint8_t pubkeys[64][33],int32_t height,uint32_t timestamp);
int32_t komodo_electednotary(int32_t *numnotariesp,uint8_t *pubkey33,int32_t height,uint32_t timestamp);

//#define issue_curl(cmdstr) bitcoind_RPC(0,(char *)"curl",(char *)"http://127.0.0.1:7776",0,0,(char *)(cmdstr))

struct MemoryStruct { char *memory; size_t size; };
struct return_string { char *ptr; size_t len; };

// return data from the server
#define CURL_GLOBAL_ALL (CURL_GLOBAL_SSL|CURL_GLOBAL_WIN32)
#define CURL_GLOBAL_SSL (1<<0)
#define CURL_GLOBAL_WIN32 (1<<1)


/************************************************************************
 *
 * Initialize the string handler so that it is thread safe
 *
 ************************************************************************/

void init_string(struct return_string *s)
{
    s->len = 0;
    s->ptr = (char *)calloc(1,s->len+1);
    if ( s->ptr == NULL )
    {
        fprintf(stderr,"init_string malloc() failed\n");
        exit(-1);
    }
    s->ptr[0] = '\0';
}

/************************************************************************
 *
 * Use the "writer" to accumulate text until done
 *
 ************************************************************************/

size_t accumulatebytes(void *ptr,size_t size,size_t nmemb,struct return_string *s)
{
    size_t new_len = s->len + size*nmemb;
    s->ptr = (char *)realloc(s->ptr,new_len+1);
    if ( s->ptr == NULL )
    {
        fprintf(stderr, "accumulate realloc() failed\n");
        exit(-1);
    }
    memcpy(s->ptr+s->len,ptr,size*nmemb);
    s->ptr[new_len] = '\0';
    s->len = new_len;
    return(size * nmemb);
}

/************************************************************************
 *
 * return the current system time in milliseconds
 *
 ************************************************************************/

#define EXTRACT_BITCOIND_RESULT  // if defined, ensures error is null and returns the "result" field
#ifdef EXTRACT_BITCOIND_RESULT

/************************************************************************
 *
 * perform post processing of the results
 *
 ************************************************************************/

char *post_process_bitcoind_RPC(char *debugstr,char *command,char *rpcstr,char *params)
{
    long i,j,len; char *retstr = 0; cJSON *json,*result,*error;
    //printf("<<<<<<<<<<< bitcoind_RPC: %s post_process_bitcoind_RPC.%s.[%s]\n",debugstr,command,rpcstr);
    if ( command == 0 || rpcstr == 0 || rpcstr[0] == 0 )
    {
        if ( strcmp(command,"signrawtransaction") != 0 )
            printf("<<<<<<<<<<< bitcoind_RPC: %s post_process_bitcoind_RPC.%s.[%s]\n",debugstr,command,rpcstr);
        return(rpcstr);
    }
    json = cJSON_Parse(rpcstr);
    if ( json == 0 )
    {
        printf("<<<<<<<<<<< bitcoind_RPC: %s post_process_bitcoind_RPC.%s can't parse.(%s) params.(%s)\n",debugstr,command,rpcstr,params);
        free(rpcstr);
        return(0);
    }
    result = cJSON_GetObjectItem(json,"result");
    error = cJSON_GetObjectItem(json,"error");
    if ( error != 0 && result != 0 )
    {
        if ( (error->type&0xff) == cJSON_NULL && (result->type&0xff) != cJSON_NULL )
        {
            retstr = cJSON_Print(result);
            len = strlen(retstr);
            if ( retstr[0] == '"' && retstr[len-1] == '"' )
            {
                for (i=1,j=0; i<len-1; i++,j++)
                    retstr[j] = retstr[i];
                retstr[j] = 0;
            }
        }
        else if ( (error->type&0xff) != cJSON_NULL || (result->type&0xff) != cJSON_NULL )
        {
            if ( strcmp(command,"signrawtransaction") != 0 )
                printf("<<<<<<<<<<< bitcoind_RPC: %s post_process_bitcoind_RPC (%s) error.%s\n",debugstr,command,rpcstr);
        }
        free(rpcstr);
    } else retstr = rpcstr;
    free_json(json);
    //fprintf(stderr,"<<<<<<<<<<< bitcoind_RPC: postprocess returns.(%s)\n",retstr);
    return(retstr);
}
#endif

/************************************************************************
 *
 * perform the query
 *
 ************************************************************************/

char *bitcoind_RPC(char **retstrp,char *debugstr,char *url,char *userpass,char *command,char *params)
{
    static int didinit,count,count2; static double elapsedsum,elapsedsum2;
    struct curl_slist *headers = NULL; struct return_string s; CURLcode res; CURL *curl_handle;
    char *bracket0,*bracket1,*databuf = 0; long len; int32_t specialcase,numretries; double starttime;
    if ( didinit == 0 )
    {
        didinit = 1;
        curl_global_init(CURL_GLOBAL_ALL); //init the curl session
    }
    numretries = 0;
    if ( debugstr != 0 && strcmp(debugstr,"BTCD") == 0 && command != 0 && strcmp(command,"SuperNET") ==  0 )
        specialcase = 1;
    else specialcase = 0;
    if ( url[0] == 0 )
        strcpy(url,"http://127.0.0.1:7876/nxt");
    if ( specialcase != 0 && 0 )
        printf("<<<<<<<<<<< bitcoind_RPC: debug.(%s) url.(%s) command.(%s) params.(%s)\n",debugstr,url,command,params);
try_again:
    if ( retstrp != 0 )
        *retstrp = 0;
    starttime = OS_milliseconds();
    curl_handle = curl_easy_init();
    init_string(&s);
    headers = curl_slist_append(0,"Expect:");

    curl_easy_setopt(curl_handle,CURLOPT_USERAGENT,"mozilla/4.0");//"Mozilla/4.0 (compatible; )");
    curl_easy_setopt(curl_handle,CURLOPT_HTTPHEADER,	headers);
    curl_easy_setopt(curl_handle,CURLOPT_URL,		url);
    curl_easy_setopt(curl_handle,CURLOPT_WRITEFUNCTION,	(void *)accumulatebytes); 		// send all data to this function
    curl_easy_setopt(curl_handle,CURLOPT_WRITEDATA,		&s); 			// we pass our 's' struct to the callback
    curl_easy_setopt(curl_handle,CURLOPT_NOSIGNAL,		1L);   			// supposed to fix "Alarm clock" and long jump crash
    curl_easy_setopt(curl_handle,CURLOPT_NOPROGRESS,	1L);			// no progress callback
    if ( strncmp(url,"https",5) == 0 )
    {
        curl_easy_setopt(curl_handle,CURLOPT_SSL_VERIFYPEER,0);
        curl_easy_setopt(curl_handle,CURLOPT_SSL_VERIFYHOST,0);
    }
    if ( userpass != 0 )
        curl_easy_setopt(curl_handle,CURLOPT_USERPWD,	userpass);
    databuf = 0;
    if ( params != 0 )
    {
        if ( command != 0 && specialcase == 0 )
        {
            len = strlen(params);
            if ( len > 0 && params[0] == '[' && params[len-1] == ']' ) {
                bracket0 = bracket1 = (char *)"";
            }
            else
            {
                bracket0 = (char *)"[";
                bracket1 = (char *)"]";
            }

            databuf = (char *)malloc(256 + strlen(command) + strlen(params));
            sprintf(databuf,"{\"id\":\"jl777\",\"method\":\"%s\",\"params\":%s%s%s}",command,bracket0,params,bracket1);
            //printf("url.(%s) userpass.(%s) databuf.(%s)\n",url,userpass,databuf);
            //
        } //else if ( specialcase != 0 ) fprintf(stderr,"databuf.(%s)\n",params);
        curl_easy_setopt(curl_handle,CURLOPT_POST,1L);
        if ( databuf != 0 )
            curl_easy_setopt(curl_handle,CURLOPT_POSTFIELDS,databuf);
        else curl_easy_setopt(curl_handle,CURLOPT_POSTFIELDS,params);
    }
    //laststart = milliseconds();
    res = curl_easy_perform(curl_handle);
    curl_slist_free_all(headers);
    curl_easy_cleanup(curl_handle);
    if ( databuf != 0 ) // clean up temporary buffer
    {
        free(databuf);
        databuf = 0;
    }
    if ( res != CURLE_OK )
    {
        numretries++;
        if ( specialcase != 0 )
        {
            printf("<<<<<<<<<<< bitcoind_RPC.(%s): BTCD.%s timeout params.(%s) s.ptr.(%s) err.%d\n",url,command,params,s.ptr,res);
            free(s.ptr);
            return(0);
        }
        else if ( numretries >= 1 )
        {
            //printf("Maximum number of retries exceeded!\n");
            free(s.ptr);
            return(0);
        }
        if ( (rand() % 1000) == 0 )
            printf( "curl_easy_perform() failed: %s %s.(%s %s), retries: %d\n",curl_easy_strerror(res),debugstr,url,command,numretries);
        free(s.ptr);
        sleep((1<<numretries));
        goto try_again;

    }
    else
    {
        if ( command != 0 && specialcase == 0 )
        {
            count++;
            elapsedsum += (OS_milliseconds() - starttime);
            if ( (count % 1000000) == 0)
                printf("%d: ave %9.6f | elapsed %.3f millis | bitcoind_RPC.(%s) url.(%s)\n",count,elapsedsum/count,(OS_milliseconds() - starttime),command,url);
            if ( retstrp != 0 )
            {
                *retstrp = s.ptr;
                return(s.ptr);
            }
            return(post_process_bitcoind_RPC(debugstr,command,s.ptr,params));
        }
        else
        {
            if ( 0 && specialcase != 0 )
                fprintf(stderr,"<<<<<<<<<<< bitcoind_RPC: BTCD.(%s) -> (%s)\n",params,s.ptr);
            count2++;
            elapsedsum2 += (OS_milliseconds() - starttime);
            if ( (count2 % 10000) == 0)
                printf("%d: ave %9.6f | elapsed %.3f millis | NXT calls.(%s) cmd.(%s)\n",count2,elapsedsum2/count2,(double)(OS_milliseconds() - starttime),url,command);
            return(s.ptr);
        }
    }
    printf("bitcoind_RPC: impossible case\n");
    free(s.ptr);
    return(0);
}

static size_t WriteMemoryCallback(void *ptr,size_t size,size_t nmemb,void *data)
{
    size_t realsize = (size * nmemb);
    struct MemoryStruct *mem = (struct MemoryStruct *)data;
    mem->memory = (char *)((ptr != 0) ? realloc(mem->memory,mem->size + realsize + 1) : malloc(mem->size + realsize + 1));
    if ( mem->memory != 0 )
    {
        if ( ptr != 0 )
            memcpy(&(mem->memory[mem->size]),ptr,realsize);
        mem->size += realsize;
        mem->memory[mem->size] = 0;
    }
    //printf("got %d bytes\n",(int32_t)(size*nmemb));
    return(realsize);
}

char *curl_post(CURL **cHandlep,char *url,char *userpass,char *postfields,char *hdr0,char *hdr1,char *hdr2,char *hdr3)
{
    struct MemoryStruct chunk; CURL *cHandle; long code; struct curl_slist *headers = 0;
    if ( (cHandle= *cHandlep) == NULL )
        *cHandlep = cHandle = curl_easy_init();
    else curl_easy_reset(cHandle);
    //#ifdef DEBUG
    //curl_easy_setopt(cHandle,CURLOPT_VERBOSE, 1);
    //#endif
    curl_easy_setopt(cHandle,CURLOPT_USERAGENT,"mozilla/4.0");//"Mozilla/4.0 (compatible; )");
    curl_easy_setopt(cHandle,CURLOPT_SSL_VERIFYPEER,0);
    //curl_easy_setopt(cHandle,CURLOPT_SSLVERSION,1);
    curl_easy_setopt(cHandle,CURLOPT_URL,url);
    curl_easy_setopt(cHandle,CURLOPT_CONNECTTIMEOUT,10);
    if ( userpass != 0 && userpass[0] != 0 )
        curl_easy_setopt(cHandle,CURLOPT_USERPWD,userpass);
    if ( postfields != 0 && postfields[0] != 0 )
    {
        curl_easy_setopt(cHandle,CURLOPT_POST,1);
        curl_easy_setopt(cHandle,CURLOPT_POSTFIELDS,postfields);
    }
    if ( hdr0 != NULL && hdr0[0] != 0 )
    {
        //printf("HDR0.(%s) HDR1.(%s) HDR2.(%s) HDR3.(%s)\n",hdr0!=0?hdr0:"",hdr1!=0?hdr1:"",hdr2!=0?hdr2:"",hdr3!=0?hdr3:"");
        headers = curl_slist_append(headers,hdr0);
        if ( hdr1 != 0 && hdr1[0] != 0 )
            headers = curl_slist_append(headers,hdr1);
        if ( hdr2 != 0 && hdr2[0] != 0 )
            headers = curl_slist_append(headers,hdr2);
        if ( hdr3 != 0 && hdr3[0] != 0 )
            headers = curl_slist_append(headers,hdr3);
    } //headers = curl_slist_append(0,"Expect:");
    if ( headers != 0 )
        curl_easy_setopt(cHandle,CURLOPT_HTTPHEADER,headers);
    //res = curl_easy_perform(cHandle);
    memset(&chunk,0,sizeof(chunk));
    curl_easy_setopt(cHandle,CURLOPT_WRITEFUNCTION,WriteMemoryCallback);
    curl_easy_setopt(cHandle,CURLOPT_WRITEDATA,(void *)&chunk);
    curl_easy_perform(cHandle);
    curl_easy_getinfo(cHandle,CURLINFO_RESPONSE_CODE,&code);
    if ( headers != 0 )
        curl_slist_free_all(headers);
    if ( code != 200 )
        printf("(%s) server responded with code %ld (%s)\n",url,code,chunk.memory);
    return(chunk.memory);
}

char *komodo_issuemethod(char *userpass,char *method,char *params,uint16_t port)
{
    //static void *cHandle;
    char url[512],*retstr=0,*retstr2=0,postdata[8192];
    if ( params == 0 || params[0] == 0 )
        params = (char *)"[]";
    if ( strlen(params) < sizeof(postdata)-128 )
    {
        sprintf(url,(char *)"http://127.0.0.1:%u",port);
        sprintf(postdata,"{\"method\":\"%s\",\"params\":%s}",method,params);
        //printf("[%s] (%s) postdata.(%s) params.(%s) USERPASS.(%s)\n",ASSETCHAINS_SYMBOL,url,postdata,params,KMDUSERPASS);
        retstr2 = bitcoind_RPC(&retstr,(char *)"debug",url,userpass,method,params);
        //retstr = curl_post(&cHandle,url,USERPASS,postdata,0,0,0,0);
    }
    return(retstr2);
}

int32_t notarizedtxid_height(char *dest,char *txidstr,int32_t *kmdnotarized_heightp)
{
    char *jsonstr,params[256],*userpass; uint16_t port; cJSON *json,*item; int32_t height = 0,txid_height = 0,txid_confirmations = 0;
    params[0] = 0;
    *kmdnotarized_heightp = 0;
    if ( strcmp(dest,"KMD") == 0 )
    {
        port = KMD_PORT;
        userpass = KMDUSERPASS;
    }
    else if ( strcmp(dest,"BTC") == 0 )
    {
        port = 8332;
        userpass = BTCUSERPASS;
    }
    else return(0);
    if ( userpass[0] != 0 )
    {
        if ( (jsonstr= komodo_issuemethod(userpass,(char *)"getinfo",params,port)) != 0 )
        {
            //printf("(%s)\n",jsonstr);
            if ( (json= cJSON_Parse(jsonstr)) != 0 )
            {
                if ( (item= jobj(json,(char *)"result")) != 0 )
                {
                    height = jint(item,(char *)"blocks");
                    *kmdnotarized_heightp = strcmp(dest,"KMD") == 0 ? jint(item,(char *)"notarized") : height;
                }
                free_json(json);
            }
            free(jsonstr);
        }
        sprintf(params,"[\"%s\", 1]",txidstr);
        if ( (jsonstr= komodo_issuemethod(userpass,(char *)"getrawtransaction",params,port)) != 0 )
        {
            //printf("(%s)\n",jsonstr);
            if ( (json= cJSON_Parse(jsonstr)) != 0 )
            {
                if ( (item= jobj(json,(char *)"result")) != 0 )
                {
                    txid_confirmations = jint(item,(char *)"confirmations");
                    if ( txid_confirmations > 0 && height > txid_confirmations )
                        txid_height = height - txid_confirmations;
                    else txid_height = height;
                    //printf("height.%d tconfs.%d txid_height.%d\n",height,txid_confirmations,txid_height);
                }
                free_json(json);
            }
            free(jsonstr);
        }
    }
    return(txid_height);
}

int32_t komodo_verifynotarizedscript(int32_t height,uint8_t *script,int32_t len,uint256 NOTARIZED_HASH)
{
    int32_t i; uint256 hash; char params[256];
    for (i=0; i<32; i++)
        ((uint8_t *)&hash)[i] = script[2+i];
    if ( hash == NOTARIZED_HASH )
        return(1);
    for (i=0; i<32; i++)
        printf("%02x",((uint8_t *)&NOTARIZED_HASH)[i]);
    printf(" notarized, ");
    for (i=0; i<32; i++)
        printf("%02x",((uint8_t *)&hash)[i]);
    printf(" opreturn from [%s] ht.%d MISMATCHED\n",ASSETCHAINS_SYMBOL,height);
    return(-1);
}

int32_t komodo_verifynotarization(char *symbol,char *dest,int32_t height,int32_t NOTARIZED_HEIGHT,uint256 NOTARIZED_HASH,uint256 NOTARIZED_DESTTXID)
{
    char params[256],*jsonstr,*hexstr; uint8_t *script,_script[8192]; int32_t n,len,retval = -1; cJSON *json,*txjson,*vouts,*vout,*skey;
    script = _script;
    /*params[0] = '[';
     params[1] = '"';
     for (i=0; i<32; i++)
     sprintf(&params[i*2 + 2],"%02x",((uint8_t *)&NOTARIZED_DESTTXID)[31-i]);
     strcat(params,"\", 1]");*/
    sprintf(params,"[\"%s\", 1]",NOTARIZED_DESTTXID.ToString().c_str());
    if ( strcmp(symbol,ASSETCHAINS_SYMBOL[0]==0?(char *)"KMD":ASSETCHAINS_SYMBOL) != 0 )
        return(0);
    if ( 0 && ASSETCHAINS_SYMBOL[0] != 0 )
        printf("[%s] src.%s dest.%s params.[%s] ht.%d notarized.%d\n",ASSETCHAINS_SYMBOL,symbol,dest,params,height,NOTARIZED_HEIGHT);
    if ( strcmp(dest,"KMD") == 0 )
    {
        if ( KMDUSERPASS[0] != 0 )
        {
            if ( ASSETCHAINS_SYMBOL[0] != 0 )
            {
                jsonstr = komodo_issuemethod(KMDUSERPASS,(char *)"getrawtransaction",params,KMD_PORT);
                //printf("userpass.(%s) got (%s)\n",KMDUSERPASS,jsonstr);
            }
        }//else jsonstr = _dex_getrawtransaction();
        else return(0); // need universal way to issue DEX* API, since notaries mine most blocks, this ok
    }
    else if ( strcmp(dest,"BTC") == 0 )
    {
        if ( BTCUSERPASS[0] != 0 )
        {
            //printf("BTCUSERPASS.(%s)\n",BTCUSERPASS);
            jsonstr = komodo_issuemethod(BTCUSERPASS,(char *)"getrawtransaction",params,8332);
        }
        //else jsonstr = _dex_getrawtransaction();
        else return(0);
    }
    else
    {
        printf("[%s] verifynotarization error unexpected dest.(%s)\n",ASSETCHAINS_SYMBOL,dest);
        return(-1);
    }
    if ( jsonstr != 0 )
    {
        if ( (json= cJSON_Parse(jsonstr)) != 0 )
        {
            if ( (txjson= jobj(json,(char *)"result")) != 0 && (vouts= jarray(&n,txjson,(char *)"vout")) > 0 )
            {
                vout = jitem(vouts,n-1);
                if ( 0 && ASSETCHAINS_SYMBOL[0] != 0 )
                    printf("vout.(%s)\n",jprint(vout,0));
                if ( (skey= jobj(vout,(char *)"scriptPubKey")) != 0 )
                {
                    if ( (hexstr= jstr(skey,(char *)"hex")) != 0 )
                    {
                        //printf("HEX.(%s) vs hash.%s\n",hexstr,NOTARIZED_HASH.ToString().c_str());
                        len = strlen(hexstr) >> 1;
                        decode_hex(script,len,hexstr);
                        if ( script[1] == 0x4c )
                        {
                            script++;
                            len--;
                        }
                        else if ( script[1] == 0x4d )
                        {
                            script += 2;
                            len -= 2;
                        }
                        retval = komodo_verifynotarizedscript(height,script,len,NOTARIZED_HASH);
                    }
                }
            }
            free_json(txjson);
        }
        free(jsonstr);
    }
    return(retval);
}

/*uint256 komodo_getblockhash(int32_t height)
 {
 uint256 hash; char params[128],*hexstr,*jsonstr; cJSON *result; int32_t i; uint8_t revbuf[32];
 memset(&hash,0,sizeof(hash));
 sprintf(params,"[%d]",height);
 if ( (jsonstr= komodo_issuemethod(KMDUSERPASS,(char *)"getblockhash",params,BITCOIND_RPCPORT)) != 0 )
 {
 if ( (result= cJSON_Parse(jsonstr)) != 0 )
 {
 if ( (hexstr= jstr(result,(char *)"result")) != 0 )
 {
 if ( is_hexstr(hexstr,0) == 64 )
 {
 decode_hex(revbuf,32,hexstr);
 for (i=0; i<32; i++)
 ((uint8_t *)&hash)[i] = revbuf[31-i];
 }
 }
 free_json(result);
 }
 printf("KMD hash.%d (%s) %x\n",height,jsonstr,*(uint32_t *)&hash);
 free(jsonstr);
 }
 return(hash);
 }

 uint256 _komodo_getblockhash(int32_t height);*/

uint64_t komodo_seed(int32_t height)
{
    uint64_t seed = 0;
    /*if ( 0 ) // problem during init time, seeds are needed for loading blockindex, so null seeds...
     {
     uint256 hash,zero; CBlockIndex *pindex;
     memset(&hash,0,sizeof(hash));
     memset(&zero,0,sizeof(zero));
     if ( height > 10 )
     height -= 10;
     if ( ASSETCHAINS_SYMBOL[0] == 0 )
     hash = _komodo_getblockhash(height);
     if ( memcmp(&hash,&zero,sizeof(hash)) == 0 )
     hash = komodo_getblockhash(height);
     int32_t i;
     for (i=0; i<32; i++)
     printf("%02x",((uint8_t *)&hash)[i]);
     printf(" seed.%d\n",height);
     seed = arith_uint256(hash.GetHex()).GetLow64();
     }
     else*/
    {
        seed = (height << 13) ^ (height << 2);
        seed <<= 21;
        seed |= (height & 0xffffffff);
        seed ^= (seed << 17) ^ (seed << 1);
    }
    return(seed);
}

uint32_t komodo_txtime(uint64_t *valuep,uint256 hash,int32_t n,char *destaddr)
{
    CTxDestination address; CTransaction tx; uint256 hashBlock;
    *valuep = 0;
    if (!GetTransaction(hash, tx,
#ifndef KOMODO_ZCASH
                        Params().GetConsensus(),
#endif
                        hashBlock, true))
    {
        //fprintf(stderr,"ERROR: %s/v%d locktime.%u\n",hash.ToString().c_str(),n,(uint32_t)tx.nLockTime);
        return(0);
    }
    //fprintf(stderr,"%s/v%d locktime.%u\n",hash.ToString().c_str(),n,(uint32_t)tx.nLockTime);
    if ( n < tx.vout.size() )
    {
        *valuep = tx.vout[n].nValue;
        if (ExtractDestination(tx.vout[n].scriptPubKey, address))
            strcpy(destaddr,CBitcoinAddress(address).ToString().c_str());
    }
    return(tx.nLockTime);
}

uint32_t komodo_txtime2(uint64_t *valuep,uint256 hash,int32_t n,char *destaddr)
{
    CTxDestination address; CBlockIndex *pindex; CTransaction tx; uint256 hashBlock; uint32_t txtime = 0;
    *valuep = 0;
    if (!GetTransaction(hash, tx,
#ifndef KOMODO_ZCASH
                        Params().GetConsensus(),
#endif
                        hashBlock, true))
    {
        //fprintf(stderr,"ERROR: %s/v%d locktime.%u\n",hash.ToString().c_str(),n,(uint32_t)tx.nLockTime);
        return(0);
    }
    if ( (pindex= mapBlockIndex[hashBlock]) != 0 )
        txtime = pindex->nTime;
    else txtime = tx.nLockTime;
    //fprintf(stderr,"%s/v%d locktime.%u\n",hash.ToString().c_str(),n,(uint32_t)tx.nLockTime);
    if ( n < tx.vout.size() )
    {
        *valuep = tx.vout[n].nValue;
        if (ExtractDestination(tx.vout[n].scriptPubKey, address))
            strcpy(destaddr,CBitcoinAddress(address).ToString().c_str());
    }
    return(txtime);
}

int32_t komodo_isPoS(CBlock *pblock)
{
    int32_t n,vout; uint32_t txtime; uint64_t value; char voutaddr[64],destaddr[64]; CTxDestination voutaddress; uint256 txid;
    if ( ASSETCHAINS_STAKED != 0 )
    {
        if ( (n= pblock->vtx.size()) > 1 && pblock->vtx[n-1].vin.size() == 1 && pblock->vtx[n-1].vout.size() == 1 )
        {
            txid = pblock->vtx[n-1].vin[0].prevout.hash;
            vout = pblock->vtx[n-1].vin[0].prevout.n;
            txtime = komodo_txtime(&value,txid,vout,destaddr);
            if ( ExtractDestination(pblock->vtx[n-1].vout[0].scriptPubKey,voutaddress) )
            {
                strcpy(voutaddr,CBitcoinAddress(voutaddress).ToString().c_str());
                if ( strcmp(destaddr,voutaddr) == 0 && pblock->vtx[n-1].vout[0].nValue == value )
                {
                    //fprintf(stderr,"is PoS block!\n");
                    return(1);
                }
            }
        }
    }
    return(0);
}

void komodo_disconnect(CBlockIndex *pindex,CBlock& block)
{
    char symbol[KOMODO_ASSETCHAIN_MAXLEN],dest[KOMODO_ASSETCHAIN_MAXLEN]; struct komodo_state *sp;
    //fprintf(stderr,"disconnect ht.%d\n",pindex->nHeight);
    komodo_init(pindex->nHeight);
    if ( (sp= komodo_stateptr(symbol,dest)) != 0 )
    {
        //sp->rewinding = pindex->nHeight;
        //fprintf(stderr,"-%d ",pindex->nHeight);
    } else printf("komodo_disconnect: ht.%d cant get komodo_state.(%s)\n",pindex->nHeight,ASSETCHAINS_SYMBOL);
}

int32_t komodo_is_notarytx(const CTransaction& tx)
{
    uint8_t *ptr; static uint8_t crypto777[33];
    if ( tx.vout.size() > 0 )
    {
#ifdef KOMODO_ZCASH
        ptr = (uint8_t *)tx.vout[0].scriptPubKey.data();
#else
        ptr = (uint8_t *)&tx.vout[0].scriptPubKey[0];
#endif
        if ( ptr != 0 )
        {
            if ( crypto777[0] == 0 )
                decode_hex(crypto777,33,(char *)CRYPTO777_PUBSECPSTR);
            if ( memcmp(ptr+1,crypto777,33) == 0 )
            {
                //printf("found notarytx\n");
                return(1);
            }
        }
    }
    return(0);
}

int32_t komodo_block2height(CBlock *block)
{
    static uint32_t match,mismatch;
    int32_t i,n,height2=-1,height = 0; uint8_t *ptr; CBlockIndex *pindex;
    if ( (pindex= mapBlockIndex[block->GetHash()]) != 0 )
    {
        height2 = (int32_t)pindex->nHeight;
        if ( height2 >= 0 )
            return(height2);
    }
    if ( block != 0 && block->vtx[0].vin.size() > 0 )
    {
#ifdef KOMODO_ZCASH
        ptr = (uint8_t *)block->vtx[0].vin[0].scriptSig.data();
#else
        ptr = (uint8_t *)&block->vtx[0].vin[0].scriptSig[0];
#endif
        if ( ptr != 0 && block->vtx[0].vin[0].scriptSig.size() > 5 )
        {
            //for (i=0; i<6; i++)
            //    printf("%02x",ptr[i]);
            n = ptr[0];
            for (i=0; i<n; i++) // looks strange but this works
            {
                //03bb81000101(bb 187) (81 48001) (00 12288256)  <- coinbase.6 ht.12288256
                height += ((uint32_t)ptr[i+1] << (i*8));
                //printf("(%02x %x %d) ",ptr[i+1],((uint32_t)ptr[i+1] << (i*8)),height);
            }
            //printf(" <- coinbase.%d ht.%d\n",(int32_t)block->vtx[0].vin[0].scriptSig.size(),height);
        }
        //komodo_init(height);
    }
    if ( height != height2 )
    {
        //fprintf(stderr,"block2height height.%d vs height2.%d, match.%d mismatch.%d\n",height,height2,match,mismatch);
        mismatch++;
        if ( height2 >= 0 )
            height = height2;
    } else match++;
    return(height);
}

int32_t komodo_block2pubkey33(uint8_t *pubkey33,CBlock *block)
{
    int32_t n;
    if ( KOMODO_LOADINGBLOCKS == 0 )
        memset(pubkey33,0xff,33);
    else memset(pubkey33,0,33);
    if ( block->vtx[0].vout.size() > 0 )
    {
#ifdef KOMODO_ZCASH
        uint8_t *ptr = (uint8_t *)block->vtx[0].vout[0].scriptPubKey.data();
#else
        uint8_t *ptr = (uint8_t *)&block->vtx[0].vout[0].scriptPubKey[0];
#endif
        //komodo_init(0);
        n = block->vtx[0].vout[0].scriptPubKey.size();
        if ( n == 35 )
        {
            memcpy(pubkey33,ptr+1,33);
            return(1);
        }
    }
    return(0);
}

int32_t komodo_blockload(CBlock& block,CBlockIndex *pindex)
{
    block.SetNull();
    // Open history file to read
    CAutoFile filein(OpenBlockFile(pindex->GetBlockPos(),true),SER_DISK,CLIENT_VERSION);
    if (filein.IsNull())
        return(-1);
    // Read block
    try { filein >> block; }
    catch (const std::exception& e)
    {
        fprintf(stderr,"readblockfromdisk err B\n");
        return(-1);
    }
    return(0);
}

uint32_t komodo_chainactive_timestamp()
{
    if ( chainActive.LastTip() != 0 )
        return((uint32_t)chainActive.LastTip()->GetBlockTime());
    else return(0);
}

CBlockIndex *komodo_chainactive(int32_t height)
{
    if ( chainActive.Tip() != 0 )
    {
        if ( height <= chainActive.LastTip()->nHeight )
            return(chainActive[height]);
        // else fprintf(stderr,"komodo_chainactive height %d > active.%d\n",height,chainActive.LastTip()->nHeight);
    }
    //fprintf(stderr,"komodo_chainactive null chainActive.LastTip() height %d\n",height);
    return(0);
}

uint32_t komodo_heightstamp(int32_t height)
{
    CBlockIndex *ptr;
    if ( height > 0 && (ptr= komodo_chainactive(height)) != 0 )
        return(ptr->nTime);
    //else fprintf(stderr,"komodo_heightstamp null ptr for block.%d\n",height);
    return(0);
}

/*void komodo_pindex_init(CBlockIndex *pindex,int32_t height) gets data corrupted
{
    int32_t i,num; uint8_t pubkeys[64][33]; CBlock block;
    if ( pindex->didinit != 0 )
        return;
    //printf("pindex.%d komodo_pindex_init notary.%d from height.%d\n",pindex->nHeight,pindex->notaryid,height);
    if ( pindex->didinit == 0 )
    {
        pindex->notaryid = -1;
        if ( KOMODO_LOADINGBLOCKS == 0 )
            memset(pindex->pubkey33,0xff,33);
        else memset(pindex->pubkey33,0,33);
        if ( komodo_blockload(block,pindex) == 0 )
        {
            komodo_block2pubkey33(pindex->pubkey33,&block);
            //for (i=0; i<33; i++)
            //    fprintf(stderr,"%02x",pindex->pubkey33[i]);
            //fprintf(stderr," set pubkey at height %d/%d\n",pindex->nHeight,height);
            //if ( pindex->pubkey33[0] == 2 || pindex->pubkey33[0] == 3 )
            //    pindex->didinit = (KOMODO_LOADINGBLOCKS == 0);
        } // else fprintf(stderr,"error loading block at %d/%d",pindex->nHeight,height);
    }
    if ( pindex->didinit != 0 && pindex->nHeight >= 0 && (num= komodo_notaries(pubkeys,(int32_t)pindex->nHeight,(uint32_t)pindex->nTime)) > 0 )
    {
        for (i=0; i<num; i++)
        {
            if ( memcmp(pubkeys[i],pindex->pubkey33,33) == 0 )
            {
                pindex->notaryid = i;
                break;
            }
        }
        if ( 0 && i == num )
        {
            for (i=0; i<33; i++)
                fprintf(stderr,"%02x",pindex->pubkey33[i]);
            fprintf(stderr," unmatched pubkey at height %d/%d\n",pindex->nHeight,height);
        }
    }
}*/

void komodo_index2pubkey33(uint8_t *pubkey33,CBlockIndex *pindex,int32_t height)
{
    int32_t num,i; CBlock block;
    memset(pubkey33,0,33);
    if ( pindex != 0 )
    {
        if ( komodo_blockload(block,pindex) == 0 )
            komodo_block2pubkey33(pubkey33,&block);
    }
}

/*int8_t komodo_minerid(int32_t height,uint8_t *destpubkey33)
{
    int32_t num,i,numnotaries; CBlockIndex *pindex; uint32_t timestamp=0; uint8_t pubkey33[33],pubkeys[64][33];
    if ( (pindex= chainActive[height]) != 0 )
    {
        if ( pindex->didinit != 0 )
        {
            if ( destpubkey33 != 0 )
                memcpy(destpubkey33,pindex->pubkey33,33);
            return(pindex->notaryid);
        }
        komodo_index2pubkey33(pubkey33,pindex,height);
        if ( destpubkey33 != 0 )
            memcpy(destpubkey33,pindex->pubkey33,33);
        if ( pindex->didinit != 0 )
            return(pindex->notaryid);
        timestamp = pindex->GetBlockTime();
        if ( (num= komodo_notaries(pubkeys,height,timestamp)) > 0 )
        {
            for (i=0; i<num; i++)
                if ( memcmp(pubkeys[i],pubkey33,33) == 0 )
                    return(i);
        }
    }
    fprintf(stderr,"komodo_minerid height.%d null pindex\n",height);
    return(komodo_electednotary(&numnotaries,pubkey33,height,timestamp));
}*/

int32_t komodo_eligiblenotary(uint8_t pubkeys[66][33],int32_t *mids,uint32_t blocktimes[66],int32_t *nonzpkeysp,int32_t height)
{
    int32_t i,j,n,duplicate; CBlock block; CBlockIndex *pindex; uint8_t notarypubs33[64][33];
    memset(mids,-1,sizeof(*mids)*66);
    n = komodo_notaries(notarypubs33,height,0);
    for (i=duplicate=0; i<66; i++)
    {
        if ( (pindex= komodo_chainactive(height-i)) != 0 )
        {
            blocktimes[i] = pindex->nTime;
            if ( komodo_blockload(block,pindex) == 0 )
            {
                komodo_block2pubkey33(pubkeys[i],&block);
                for (j=0; j<n; j++)
                {
                    if ( memcmp(notarypubs33[j],pubkeys[i],33) == 0 )
                    {
                        mids[i] = j;
                        (*nonzpkeysp)++;
                        break;
                    }
                }
            } else fprintf(stderr,"couldnt load block.%d\n",height);
            if ( mids[0] >= 0 && i > 0 && mids[i] == mids[0] )
                duplicate++;
        }
    }
    if ( i == 66 && duplicate == 0 && (height > 186233 || *nonzpkeysp > 0) )
        return(1);
    else return(0);
}

int32_t komodo_minerids(uint8_t *minerids,int32_t height,int32_t width)
{
    int32_t i,j,n,nonz,numnotaries; CBlock block; CBlockIndex *pindex; uint8_t notarypubs33[64][33],pubkey33[33];
    numnotaries = komodo_notaries(notarypubs33,height,0);
    for (i=nonz=0; i<width; i++,n++)
    {
        if ( height-i <= 0 )
            continue;
        if ( (pindex= komodo_chainactive(height-width+i+1)) != 0 )
        {
            if ( komodo_blockload(block,pindex) == 0 )
            {
                komodo_block2pubkey33(pubkey33,&block);
                for (j=0; j<numnotaries; j++)
                {
                    if ( memcmp(notarypubs33[j],pubkey33,33) == 0 )
                    {
                        minerids[nonz++] = j;
                        break;
                    }
                }
                if ( j == numnotaries )
                    minerids[nonz++] = j;
            } else fprintf(stderr,"couldnt load block.%d\n",height);
        }
    }
    return(nonz);
}

int32_t komodo_is_special(uint8_t pubkeys[66][33],int32_t mids[66],uint32_t blocktimes[66],int32_t height,uint8_t pubkey33[33],uint32_t blocktime)
{
    int32_t i,j,notaryid=0,minerid,limit,nid; uint8_t destpubkey33[33];
    komodo_chosennotary(&notaryid,height,pubkey33,blocktimes[0]);
    if ( height >= 82000 )
    {
        if ( notaryid >= 0 )
        {
            for (i=1; i<66; i++)
            {
                if ( mids[i] == notaryid )
                {
                    if ( height > 792000 )
                    {
                        for (j=0; j<66; j++)
                            fprintf(stderr,"%d ",mids[j]);
                        fprintf(stderr,"ht.%d repeat notaryid.%d in mids[%d]\n",height,notaryid,i);
                        return(-1);
                    } else break;
                }
            }
            if ( blocktime != 0 && blocktimes[1] != 0 && blocktime < blocktimes[1]+57 )
            {
                if ( height > 807000 )
                    return(-2);
            }
            return(1);
        } else return(0);
    }
    else
    {
        if ( height >= 34000 && notaryid >= 0 )
        {
            if ( height < 79693 )
                limit = 64;
            else if ( height < 82000 )
                limit = 8;
            else limit = 66;
            for (i=1; i<limit; i++)
            {
                komodo_chosennotary(&nid,height-i,pubkey33,blocktimes[i]);
                if ( nid == notaryid )
                {
                    //for (j=0; j<66; j++)
                    //    fprintf(stderr,"%d ",mids[j]);
                    //fprintf(stderr,"ht.%d repeat mids[%d] nid.%d notaryid.%d\n",height-i,i,nid,notaryid);
                    if ( height > 225000 )
                        return(-1);
                }
            }
            //fprintf(stderr,"special notaryid.%d ht.%d limit.%d\n",notaryid,height,limit);
            return(1);
        }
    }
    return(0);
}

int32_t komodo_MoM(int32_t *notarized_heightp,uint256 *MoMp,uint256 *kmdtxidp,int32_t nHeight,uint256 *MoMoMp,int32_t *MoMoMoffsetp,int32_t *MoMoMdepthp,int32_t *kmdstartip,int32_t *kmdendip)
{
    int32_t depth,notarized_ht; uint256 MoM,kmdtxid;
    depth = komodo_MoMdata(&notarized_ht,&MoM,&kmdtxid,nHeight,MoMoMp,MoMoMoffsetp,MoMoMdepthp,kmdstartip,kmdendip);
    memset(MoMp,0,sizeof(*MoMp));
    memset(kmdtxidp,0,sizeof(*kmdtxidp));
    *notarized_heightp = 0;
    if ( depth != 0 && notarized_ht > 0 && nHeight > notarized_ht-depth && nHeight <= notarized_ht )
    {
        *MoMp = MoM;
        *notarized_heightp = notarized_ht;
        *kmdtxidp = kmdtxid;
    }
    return(depth);
}

int32_t komodo_checkpoint(int32_t *notarized_heightp,int32_t nHeight,uint256 hash)
{
    int32_t notarized_height,MoMdepth; uint256 MoM,notarized_hash,notarized_desttxid; CBlockIndex *notary,*pindex;
    if ( (pindex= chainActive.LastTip()) == 0 )
        return(-1);
    notarized_height = komodo_notarizeddata(pindex->nHeight,&notarized_hash,&notarized_desttxid);
    *notarized_heightp = notarized_height;
    if ( notarized_height >= 0 && notarized_height <= pindex->nHeight && (notary= mapBlockIndex[notarized_hash]) != 0 )
    {
        //printf("nHeight.%d -> (%d %s)\n",pindex->Tip()->nHeight,notarized_height,notarized_hash.ToString().c_str());
        if ( notary->nHeight == notarized_height ) // if notarized_hash not in chain, reorg
        {
            if ( nHeight < notarized_height )
            {
                //fprintf(stderr,"[%s] nHeight.%d < NOTARIZED_HEIGHT.%d\n",ASSETCHAINS_SYMBOL,nHeight,notarized_height);
                return(-1);
            }
            else if ( nHeight == notarized_height && memcmp(&hash,&notarized_hash,sizeof(hash)) != 0 )
            {
                fprintf(stderr,"[%s] nHeight.%d == NOTARIZED_HEIGHT.%d, diff hash\n",ASSETCHAINS_SYMBOL,nHeight,notarized_height);
                return(-1);
            }
        } //else fprintf(stderr,"[%s] unexpected error notary_hash %s ht.%d at ht.%d\n",ASSETCHAINS_SYMBOL,notarized_hash.ToString().c_str(),notarized_height,notary->nHeight);
    }
    //else if ( notarized_height > 0 && notarized_height != 73880 && notarized_height >= 170000 )
    //    fprintf(stderr,"[%s] couldnt find notarized.(%s %d) ht.%d\n",ASSETCHAINS_SYMBOL,notarized_hash.ToString().c_str(),notarized_height,pindex->nHeight);
    return(0);
}

uint32_t komodo_interest_args(uint32_t *txheighttimep,int32_t *txheightp,uint32_t *tiptimep,uint64_t *valuep,uint256 hash,int32_t n)
{
    LOCK(cs_main);
    CTransaction tx; uint256 hashBlock; CBlockIndex *pindex,*tipindex;
    *txheighttimep = *txheightp = *tiptimep = 0;
    *valuep = 0;
    if ( !GetTransaction(hash,tx,hashBlock,true) )
        return(0);
    uint32_t locktime = 0;
    if ( n < tx.vout.size() )
    {
        if ( (pindex= mapBlockIndex[hashBlock]) != 0 )
        {
            *valuep = tx.vout[n].nValue;
            *txheightp = pindex->nHeight;
            *txheighttimep = pindex->nTime;
            if ( *tiptimep == 0 && (tipindex= chainActive.LastTip()) != 0 )
                *tiptimep = (uint32_t)tipindex->nTime;
            locktime = tx.nLockTime;
            //fprintf(stderr,"tx locktime.%u %.8f height.%d | tiptime.%u\n",locktime,(double)*valuep/COIN,*txheightp,*tiptimep);
        }
    }
    return(locktime);
}

uint64_t komodo_interest(int32_t txheight,uint64_t nValue,uint32_t nLockTime,uint32_t tiptime);

uint64_t komodo_accrued_interest(int32_t *txheightp,uint32_t *locktimep,uint256 hash,int32_t n,int32_t checkheight,uint64_t checkvalue,int32_t tipheight)
{
    uint64_t value; uint32_t tiptime=0,txheighttimep; CBlockIndex *pindex;
    if ( (pindex= chainActive[tipheight]) != 0 )
        tiptime = (uint32_t)pindex->nTime;
    else fprintf(stderr,"cant find height[%d]\n",tipheight);
    if ( (*locktimep= komodo_interest_args(&txheighttimep,txheightp,&tiptime,&value,hash,n)) != 0 )
    {
        if ( (checkvalue == 0 || value == checkvalue) && (checkheight == 0 || *txheightp == checkheight) )
            return(komodo_interest(*txheightp,value,*locktimep,tiptime));
        //fprintf(stderr,"nValue %llu lock.%u:%u nTime.%u -> %llu\n",(long long)coins.vout[n].nValue,coins.nLockTime,timestamp,pindex->nTime,(long long)interest);
        else fprintf(stderr,"komodo_accrued_interest value mismatch %llu vs %llu or height mismatch %d vs %d\n",(long long)value,(long long)checkvalue,*txheightp,checkheight);
    }
    return(0);
}

int32_t komodo_isrealtime(int32_t *kmdheightp)
{
    struct komodo_state *sp; CBlockIndex *pindex;
    if ( (sp= komodo_stateptrget((char *)"KMD")) != 0 )
        *kmdheightp = sp->CURRENT_HEIGHT;
    else *kmdheightp = 0;
    if ( (pindex= chainActive.LastTip()) != 0 && pindex->nHeight >= (int32_t)komodo_longestchain() )
        return(1);
    else return(0);
}

int32_t komodo_validate_interest(const CTransaction &tx,int32_t txheight,uint32_t cmptime,int32_t dispflag)
{
    if ( KOMODO_REWIND == 0 && ASSETCHAINS_SYMBOL[0] == 0 && (int64_t)tx.nLockTime >= LOCKTIME_THRESHOLD ) //1473793441 )
    {
        if ( txheight > 246748 )
        {
            if ( txheight < 247205 )
                cmptime -= 16000;
            if ( (int64_t)tx.nLockTime < cmptime-KOMODO_MAXMEMPOOLTIME )
            {
                if ( tx.nLockTime != 1477258935 && dispflag != 0 )
                {
                    fprintf(stderr,"komodo_validate_interest.%d reject.%d [%d] locktime %u cmp2.%u\n",dispflag,txheight,(int32_t)(tx.nLockTime - (cmptime-KOMODO_MAXMEMPOOLTIME)),(uint32_t)tx.nLockTime,cmptime);
                }
                return(-1);
            }
            if ( 0 && dispflag != 0 )
                fprintf(stderr,"validateinterest.%d accept.%d [%d] locktime %u cmp2.%u\n",dispflag,(int32_t)txheight,(int32_t)(tx.nLockTime - (cmptime-KOMODO_MAXMEMPOOLTIME)),(int32_t)tx.nLockTime,cmptime);
        }
    }
    return(0);
}

/*
 komodo_checkPOW (fast) is called early in the process and should only refer to data immediately available. it is a filter to prevent bad blocks from going into the local DB. The more blocks we can filter out at this stage, the less junk in the local DB that will just get purged later on.

 komodo_checkPOW (slow) is called right before connecting blocks so all prior blocks can be assumed to be there and all checks must pass

 commission must be in coinbase.vout[1] and must be >= 10000 sats
 PoS stake must be without txfee and in the last tx in the block at vout[0]
 */

uint64_t komodo_commission(const CBlock *pblock)
{
    int32_t i,j,n=0,txn_count; uint64_t commission,total = 0;
    txn_count = pblock->vtx.size();
    for (i=0; i<txn_count; i++)
    {
        n = pblock->vtx[i].vout.size();
        for (j=0; j<n; j++)
        {
            //fprintf(stderr,"(%d %.8f).%d ",i,dstr(block.vtx[i].vout[j].nValue),j);
            if ( i != 0 || j != 1 )
                total += pblock->vtx[i].vout[j].nValue;
        }
    }
    //fprintf(stderr,"txn.%d n.%d commission total %.8f -> %.8f\n",txn_count,n,dstr(total),dstr((total * ASSETCHAINS_COMMISSION) / COIN));
    commission = ((total * ASSETCHAINS_COMMISSION) / COIN);
    if ( commission < 10000 )
        commission = 0;
    return(commission);
}

uint32_t komodo_segid32(char *coinaddr)
{
    bits256 addrhash;
    vcalc_sha256(0,(uint8_t *)&addrhash,(uint8_t *)coinaddr,(int32_t)strlen(coinaddr));
    return(addrhash.uints[0]);
}

int8_t komodo_segid(int32_t nocache,int32_t height)
{
    CTxDestination voutaddress; CBlock block; CBlockIndex *pindex; uint64_t value; uint32_t txtime; char voutaddr[64],destaddr[64]; int32_t txn_count,vout; uint256 txid; int8_t segid = -1;
    if ( height > 0 && (pindex= komodo_chainactive(height)) != 0 )
    {
        if ( nocache == 0 && pindex->segid >= -1 )
            return(pindex->segid);
        if ( komodo_blockload(block,pindex) == 0 )
        {
            txn_count = block.vtx.size();
            if ( txn_count > 1 && block.vtx[txn_count-1].vin.size() == 1 && block.vtx[txn_count-1].vout.size() == 1 )
            {
                txid = block.vtx[txn_count-1].vin[0].prevout.hash;
                vout = block.vtx[txn_count-1].vin[0].prevout.n;
                txtime = komodo_txtime(&value,txid,vout,destaddr);
                if ( ExtractDestination(block.vtx[txn_count-1].vout[0].scriptPubKey,voutaddress) )
                {
                    strcpy(voutaddr,CBitcoinAddress(voutaddress).ToString().c_str());
                    if ( strcmp(destaddr,voutaddr) == 0 && block.vtx[txn_count-1].vout[0].nValue == value )
                    {
                        segid = komodo_segid32(voutaddr) & 0x3f;
                        //fprintf(stderr,"komodo_segid.(%d) -> %02x\n",height,segid);
                    }
                } else fprintf(stderr,"komodo_segid ht.%d couldnt extract voutaddress\n",height);
            }
        }
    }
    return(segid);
}

int32_t komodo_segids(uint8_t *hashbuf,int32_t height,int32_t n)
{
    static uint8_t prevhashbuf[100]; static int32_t prevheight;
    int32_t i;
    if ( height == prevheight && n == 100 )
        memcpy(hashbuf,prevhashbuf,100);
    else
    {
        memset(hashbuf,0xff,n);
        for (i=0; i<n; i++)
        {
            hashbuf[i] = (uint8_t)komodo_segid(1,height+i);
            //fprintf(stderr,"%02x ",hashbuf[i]);
        }
        if ( n == 100 )
        {
            memcpy(prevhashbuf,hashbuf,100);
            prevheight = height;
            //fprintf(stderr,"prevsegids.%d\n",height+n);
        }
    }
}

uint32_t komodo_stakehash(uint256 *hashp,char *address,uint8_t *hashbuf,uint256 txid,int32_t vout)
{
    bits256 addrhash;
    vcalc_sha256(0,(uint8_t *)&addrhash,(uint8_t *)address,(int32_t)strlen(address));
    memcpy(&hashbuf[100],&addrhash,sizeof(addrhash));
    memcpy(&hashbuf[100+sizeof(addrhash)],&txid,sizeof(txid));
    memcpy(&hashbuf[100+sizeof(addrhash)+sizeof(txid)],&vout,sizeof(vout));
    vcalc_sha256(0,(uint8_t *)hashp,hashbuf,100 + (int32_t)sizeof(uint256)*2 + sizeof(vout));
    return(addrhash.uints[0]);
}

uint32_t komodo_stake(int32_t validateflag,arith_uint256 bnTarget,int32_t nHeight,uint256 txid,int32_t vout,uint32_t blocktime,uint32_t prevtime,char *destaddr)
{
    bool fNegative,fOverflow; uint8_t hashbuf[256]; char address[64]; bits256 addrhash; arith_uint256 hashval,mindiff,ratio,coinage256; uint256 hash,pasthash; int32_t diff=0,segid,minage,i,iter=0; uint32_t txtime,segid32,winner = 0 ; uint64_t value,coinage;
    txtime = komodo_txtime2(&value,txid,vout,address);
    if ( validateflag == 0 )
    {
        //fprintf(stderr,"blocktime.%u -> ",blocktime);
        if ( blocktime < prevtime+3 )
            blocktime = prevtime+3;
        if ( blocktime < GetAdjustedTime()-60 )
            blocktime = GetAdjustedTime()+30;
        //fprintf(stderr,"blocktime.%u txtime.%u\n",blocktime,txtime);
    }
    if ( value == 0 || txtime == 0 || blocktime == 0 || prevtime == 0 )
    {
        //fprintf(stderr,"komodo_stake null %.8f %u %u %u\n",dstr(value),txtime,blocktime,prevtime);
        return(0);
    }
    if ( value < SATOSHIDEN )
        return(0);
    value /= SATOSHIDEN;
    mindiff.SetCompact(KOMODO_MINDIFF_NBITS,&fNegative,&fOverflow);
    ratio = (mindiff / bnTarget);
    if ( (minage= nHeight*3) > 6000 ) // about 100 blocks
        minage = 6000;
    komodo_segids(hashbuf,nHeight-101,100);
    segid32 = komodo_stakehash(&hash,address,hashbuf,txid,vout);
    segid = ((nHeight + segid32) & 0x3f);
    for (iter=0; iter<600; iter++)
    {
        if ( blocktime+iter+segid*2 < txtime+minage )
            continue;
        diff = (iter + blocktime - txtime - minage);
        if ( diff < 0 )
            diff = 60;
        else if ( diff > 3600*24*30 )
        {
            //printf("diff.%d (iter.%d blocktime.%u txtime.%u minage.%d)\n",(int32_t)diff,iter,blocktime,txtime,(int32_t)minage);
            diff = 3600*24*30;
        }
        if ( iter > 0 )
            diff += segid*2;
        coinage = (value * diff);
        if ( blocktime+iter+segid*2 > prevtime+480 )
            coinage *= ((blocktime+iter+segid*2) - (prevtime+400));
        coinage256 = arith_uint256(coinage+1);
        hashval = ratio * (UintToArith256(hash) / coinage256);
        if ( hashval <= bnTarget )
        {
            winner = 1;
            if ( validateflag == 0 )
            {
                //fprintf(stderr,"winner blocktime.%u iter.%d segid.%d\n",blocktime,iter,segid);
                blocktime += iter;
                blocktime += segid * 2;
            }
            break;
        }
        if ( validateflag != 0 )
        {
            /*for (i=31; i>=24; i--)
                fprintf(stderr,"%02x",((uint8_t *)&hashval)[i]);
            fprintf(stderr," vs ");
            for (i=31; i>=24; i--)
                fprintf(stderr,"%02x",((uint8_t *)&bnTarget)[i]);
            fprintf(stderr," segid.%d iter.%d winner.%d coinage.%llu %d ht.%d t.%u v%d diff.%d\n",segid,iter,winner,(long long)coinage,(int32_t)(blocktime - txtime),nHeight,blocktime,(int32_t)value,(int32_t)diff);*/
            break;
        }
    }
    //fprintf(stderr,"iterated until i.%d winner.%d\n",i,winner);
    if ( 0 && validateflag != 0 )
    {
        for (i=31; i>=24; i--)
            fprintf(stderr,"%02x",((uint8_t *)&hashval)[i]);
        fprintf(stderr," vs ");
        for (i=31; i>=24; i--)
            fprintf(stderr,"%02x",((uint8_t *)&bnTarget)[i]);
        fprintf(stderr," segid.%d iter.%d winner.%d coinage.%llu %d ht.%d t.%u v%d diff.%d ht.%d\n",segid,iter,winner,(long long)coinage,(int32_t)(blocktime - txtime),nHeight,blocktime,(int32_t)value,(int32_t)diff,nHeight);
    }
    if ( nHeight < 10 )
        return(blocktime);
    return(blocktime * winner);
}

arith_uint256 komodo_PoWtarget(int32_t *percPoSp,arith_uint256 target,int32_t height,int32_t goalperc)
{
    int32_t oldflag = 0,dispflag = 0;
    CBlockIndex *pindex; arith_uint256 easydiff,bnTarget,hashval,sum,ave; bool fNegative,fOverflow; int32_t i,n,m,ht,percPoS,diff,val;
    *percPoSp = percPoS = 0;
    if ( height <= 10 || (ASSETCHAINS_STAKED == 100 && height <= 100) )
        return(target);
    sum = arith_uint256(0);
    ave = sum;
    easydiff.SetCompact(KOMODO_MINDIFF_NBITS,&fNegative,&fOverflow);
    for (i=n=m=0; i<100; i++)
    {
        ht = height - 100 + i;
        if ( ht <= 1 )
            continue;
        if ( (pindex= komodo_chainactive(ht)) != 0 )
        {
            if ( komodo_segid(0,ht) >= 0 )
            {
                n++;
                percPoS++;
<<<<<<< HEAD
                if ( dispflag != 0 && ASSETCHAINS_STAKED < 100 )
                    fprintf(stderr,"0");
            }
            else
            {
                if ( dispflag != 0 && ASSETCHAINS_STAKED < 100 )
                    fprintf(stderr,"1");
=======
                //if ( ASSETCHAINS_STAKED < 100 )
                  //  fprintf(stderr,"0");
            }
            else
            {
                //if ( ASSETCHAINS_STAKED < 100 )
                  //  fprintf(stderr,"1");
>>>>>>> 2782c1fb
                sum += UintToArith256(pindex->GetBlockHash());
                m++;
            }
        }
<<<<<<< HEAD
        if ( dispflag != 0 && ASSETCHAINS_STAKED < 100 && (i % 10) == 9 )
            fprintf(stderr," %d, ",percPoS);
    }
    if ( m+n < 100 )
        percPoS = ((percPoS * n) + (goalperc * (100-n))) / 100;
    if ( dispflag != 0 && ASSETCHAINS_STAKED < 100 )
        fprintf(stderr," -> %d%% percPoS vs goalperc.%d ht.%d\n",percPoS,goalperc,height);
=======
        //if ( ASSETCHAINS_STAKED < 100 && (i % 10) == 9 )
          //  fprintf(stderr," %d, ",percPoS);
    }
    if ( m+n < 100 )
        percPoS = ((percPoS * n) + (goalperc * (100-n))) / 100;
    if ( ASSETCHAINS_STAKED < 100 )
        //fprintf(stderr," -> %d%% percPoS vs goalperc.%d ht.%d\n",percPoS,goalperc,height);
>>>>>>> 2782c1fb
    *percPoSp = percPoS;
    if ( m > 0 )
    {
        ave = (sum / arith_uint256(m));
        if ( ave > target )
            ave = target;
    } else ave = target; //easydiff; //else return(target);
    if ( percPoS == 0 )
        percPoS = 1;
    if ( percPoS < goalperc ) // increase PoW diff -> lower bnTarget
    {
        if ( oldflag != 0 )
            bnTarget = (ave / arith_uint256(goalperc * goalperc * goalperc)) * arith_uint256(percPoS * percPoS);
        else bnTarget = (ave / arith_uint256(goalperc * goalperc * goalperc * goalperc)) * arith_uint256(percPoS * percPoS);
<<<<<<< HEAD
        if ( dispflag != 0 && ASSETCHAINS_STAKED < 100 )
=======
        /*if ( ASSETCHAINS_STAKED < 100 )
>>>>>>> 2782c1fb
        {
            for (i=31; i>=24; i--)
                fprintf(stderr,"%02x",((uint8_t *)&ave)[i]);
            fprintf(stderr," increase diff -> ");
            for (i=31; i>=24; i--)
                fprintf(stderr,"%02x",((uint8_t *)&bnTarget)[i]);
            fprintf(stderr," floor diff ");
            for (i=31; i>=24; i--)
                fprintf(stderr,"%02x",((uint8_t *)&target)[i]);
            fprintf(stderr," ht.%d percPoS.%d vs goal.%d -> diff %d\n",height,percPoS,goalperc,goalperc - percPoS);
        }*/
    }
    else if ( percPoS > goalperc ) // decrease PoW diff -> raise bnTarget
    {
        if ( oldflag != 0 )
        {
            bnTarget = ((ave * arith_uint256(goalperc)) + (easydiff * arith_uint256(percPoS))) / arith_uint256(percPoS + goalperc);
            bnTarget = (bnTarget / arith_uint256(goalperc * goalperc)) * arith_uint256(percPoS * percPoS * percPoS);
        }
        else bnTarget = (ave / arith_uint256(goalperc * goalperc)) * arith_uint256(percPoS * percPoS * percPoS);
        if ( bnTarget > easydiff )
            bnTarget = easydiff;
        else if ( bnTarget < ave ) // overflow
        {
            bnTarget = ((ave * arith_uint256(goalperc)) + (easydiff * arith_uint256(percPoS))) / arith_uint256(percPoS + goalperc);
            if ( bnTarget < ave )
                bnTarget = ave;
        }
<<<<<<< HEAD
        if ( dispflag != 0 )
=======
        /*if ( 1 )
>>>>>>> 2782c1fb
        {
            for (i=31; i>=24; i--)
                fprintf(stderr,"%02x",((uint8_t *)&ave)[i]);
            fprintf(stderr," decrease diff -> ");
            for (i=31; i>=24; i--)
                fprintf(stderr,"%02x",((uint8_t *)&bnTarget)[i]);
            fprintf(stderr," floor diff ");
            for (i=31; i>=24; i--)
                fprintf(stderr,"%02x",((uint8_t *)&target)[i]);
            fprintf(stderr," ht.%d percPoS.%d vs goal.%d -> diff %d\n",height,percPoS,goalperc,goalperc - percPoS);
        }*/
    }
    else bnTarget = ave; // recent ave is perfect
    return(bnTarget);
}

int32_t komodo_is_PoSblock(int32_t slowflag,int32_t height,CBlock *pblock,arith_uint256 bnTarget,arith_uint256 bhash)
{
    CBlockIndex *previndex,*pindex; char voutaddr[64],destaddr[64]; uint256 txid; uint32_t txtime,prevtime=0; int32_t vout,PoSperc,txn_count,eligible=0,isPoS = 0,segid; uint64_t value; CTxDestination voutaddress;
    if ( ASSETCHAINS_STAKED == 100 && height <= 10 )
        return(1);
    pindex = mapBlockIndex[pblock->GetHash()];
    if ( pindex != 0 && pindex->segid >= -1 )
    {
        if ( pindex->segid == -1 )
            return(0);
        else return(1);
    }
    txn_count = pblock->vtx.size();
    if ( txn_count > 1 && pblock->vtx[txn_count-1].vin.size() == 1 && pblock->vtx[txn_count-1].vout.size() == 1 )
    {
        if ( prevtime == 0 )
        {
            if ( (previndex= mapBlockIndex[pblock->hashPrevBlock]) != 0 )
                prevtime = (uint32_t)previndex->nTime;
        }
        txid = pblock->vtx[txn_count-1].vin[0].prevout.hash;
        vout = pblock->vtx[txn_count-1].vin[0].prevout.n;
        if ( prevtime != 0 )
        {
            if ( komodo_isPoS(pblock) != 0 )
            {
                eligible = komodo_stake(1,bnTarget,height,txid,vout,pblock->nTime,prevtime+27,(char *)"");
            }
            if ( eligible == 0 || eligible > pblock->nTime )
            {
                if ( 0 && ASSETCHAINS_STAKED < 100 )
                    fprintf(stderr,"komodo_is_PoSblock PoS failure ht.%d eligible.%u vs blocktime.%u, lag.%d -> check to see if it is PoW block\n",height,eligible,(uint32_t)pblock->nTime,(int32_t)(eligible - pblock->nTime));
                if ( slowflag != 0 && pindex != 0 )
                {
                    pindex->segid = -1;
                    fprintf(stderr,"PoW block detected set segid.%d <- %d\n",height,pindex->segid);
                }
            }
            else
            {
                isPoS = 2; // 2 means staking utxo validated
                if ( slowflag != 0 && height > 100 )
                {
                    segid = -3;
                    if ( pindex != 0 && pindex->segid == -2 && (segid= komodo_segid(1,height)) >= 0 )
                    {
                        pindex->segid = segid;
                        fprintf(stderr,"B set segid.%d <- %d\n",height,pindex->segid);
                    } //else fprintf(stderr,"unexpected null pindex for slowflag set ht.%d segid.%d:%d\n",height,pindex!=0?pindex->segid:-3,segid);
                }
            }
        }
        if ( slowflag == 0 && isPoS == 0 ) // maybe previous block is not seen yet, do the best approx
        {
            if ( komodo_isPoS(pblock) != 0 )
                isPoS = 1;
        }
        if ( slowflag != 0 && isPoS != 0 )
        {
            if ( isPoS != 2 )
            {
                //fprintf(stderr,"ht.%d isPoS.%d utxo not validated -> must be PoW fake\n",height,isPoS);
                isPoS = 0;
            }
            else
            {
                bnTarget = komodo_PoWtarget(&PoSperc,bnTarget,height,ASSETCHAINS_STAKED);
                if ( bhash < bnTarget )
                {
                    //fprintf(stderr,"ht.%d isPoS but meets PoW diff!\n",height);
                    isPoS = 0;
                }
            }
        }
        //else return(-1);
    }
    //fprintf(stderr,"slow.%d ht.%d isPoS.%d\n",slowflag,height,isPoS);
    return(isPoS != 0);
}

int64_t komodo_checkcommission(CBlock *pblock,int32_t height)
{
    int64_t checktoshis=0; uint8_t *script;
    if ( ASSETCHAINS_COMMISSION != 0 )
    {
        checktoshis = komodo_commission(pblock);
        if ( checktoshis > 10000 && pblock->vtx[0].vout.size() != 2 )
            return(-1);
        else if ( checktoshis != 0 )
        {
            script = (uint8_t *)pblock->vtx[0].vout[1].scriptPubKey.data();
            if ( script[0] != 33 || script[34] != OP_CHECKSIG || memcmp(script+1,ASSETCHAINS_OVERRIDE_PUBKEY33,33) != 0 )
                return(-1);
            if ( pblock->vtx[0].vout[1].nValue != checktoshis )
            {
                fprintf(stderr,"ht.%d checktoshis %.8f vs actual vout[1] %.8f\n",height,dstr(checktoshis),dstr(pblock->vtx[0].vout[1].nValue));
                return(-1);
            }
        }
    }
    return(checktoshis);
}

bool KOMODO_TEST_ASSETCHAIN_SKIP_POW = 0;

int32_t komodo_checkPOW(int32_t slowflag,CBlock *pblock,int32_t height)
{
    uint256 hash; arith_uint256 bnTarget,bhash; bool fNegative,fOverflow; uint8_t *script,pubkey33[33],pubkeys[64][33]; int32_t i,possible,PoSperc,is_PoSblock=0,n,failed = 0,notaryid = -1; int64_t checktoshis,value; CBlockIndex *pprev;
    if ( KOMODO_TEST_ASSETCHAIN_SKIP_POW == 0 && Params().NetworkIDString() == "regtest" )
        KOMODO_TEST_ASSETCHAIN_SKIP_POW = 1;
    if ( !CheckEquihashSolution(pblock, Params()) )
    {
        fprintf(stderr,"komodo_checkPOW slowflag.%d ht.%d CheckEquihashSolution failed\n",slowflag,height);
        return(-1);
    }
    hash = pblock->GetHash();
    bnTarget.SetCompact(pblock->nBits,&fNegative,&fOverflow);
    bhash = UintToArith256(hash);
    possible = komodo_block2pubkey33(pubkey33,pblock);
    if ( height == 0 )
    {
        if ( slowflag != 0 )
        {
            fprintf(stderr,"height.%d slowflag.%d possible.%d cmp.%d\n",height,slowflag,possible,bhash > bnTarget);
            return(0);
        }
        if ( (pprev= mapBlockIndex[pblock->hashPrevBlock]) != 0 )
            height = pprev->nHeight + 1;
        if ( height == 0 )
            return(0);
    }
    if ( (ASSETCHAINS_SYMBOL[0] != 0 || height > 792000) && bhash > bnTarget )
    {
        failed = 1;
        if ( height > 0 && ASSETCHAINS_SYMBOL[0] == 0 ) // for the fast case
        {
            if ( (n= komodo_notaries(pubkeys,height,pblock->nTime)) > 0 )
            {
                for (i=0; i<n; i++)
                    if ( memcmp(pubkey33,pubkeys[i],33) == 0 )
                    {
                        notaryid = i;
                        break;
                    }
            }
        }
        else if ( possible == 0 || ASSETCHAINS_SYMBOL[0] != 0 )
        {
            if ( KOMODO_TEST_ASSETCHAIN_SKIP_POW )
                return(0);
            if ( ASSETCHAINS_STAKED == 0 ) // komodo_is_PoSblock will check bnTarget for staked chains
                return(-1);
        }
    }
    if ( ASSETCHAINS_STAKED != 0 && height >= 2 ) // must PoS or have at least 16x better PoW
    {
        if ( (is_PoSblock= komodo_is_PoSblock(slowflag,height,pblock,bnTarget,bhash)) == 0 )
        {
            if ( ASSETCHAINS_STAKED == 100 && height > 100 )  // only PoS allowed! POSTEST64
                return(-1);
            else
            {
                if ( slowflag == 0 ) // need all past 100 blocks to calculate PoW target
                    return(0);
                if ( slowflag != 0 )
                    bnTarget = komodo_PoWtarget(&PoSperc,bnTarget,height,ASSETCHAINS_STAKED);
                if ( bhash > bnTarget )
                {
                    for (i=31; i>=16; i--)
                        fprintf(stderr,"%02x",((uint8_t *)&bhash)[i]);
                    fprintf(stderr," > ");
                    for (i=31; i>=16; i--)
                        fprintf(stderr,"%02x",((uint8_t *)&bnTarget)[i]);
                    fprintf(stderr," ht.%d PoW diff violation PoSperc.%d vs goalperc.%d\n",height,PoSperc,(int32_t)ASSETCHAINS_STAKED);
                    return(-1);
                } else failed = 0;
            }
        }
        else if ( is_PoSblock < 0 )
        {
            fprintf(stderr,"unexpected negative is_PoSblock.%d\n",is_PoSblock);
            return(-1);
        }
    }
    if ( failed == 0 && ASSETCHAINS_OVERRIDE_PUBKEY33[0] != 0 )
    {
        if ( height == 1 )
        {
            script = (uint8_t *)pblock->vtx[0].vout[0].scriptPubKey.data();
            if ( script[0] != 33 || script[34] != OP_CHECKSIG || memcmp(script+1,ASSETCHAINS_OVERRIDE_PUBKEY33,33) != 0 )
                return(-1);
        }
        else
        {
            if ( komodo_checkcommission(pblock,height) < 0 )
                return(-1);
        }
    }
    //fprintf(stderr,"komodo_checkPOW possible.%d slowflag.%d ht.%d notaryid.%d failed.%d\n",possible,slowflag,height,notaryid,failed);
    if ( failed != 0 && possible == 0 && notaryid < 0 )
        return(-1);
    else return(0);
}

int64_t komodo_newcoins(int64_t *zfundsp,int32_t nHeight,CBlock *pblock)
{
    CTxDestination address; int32_t i,j,m,n,vout; uint8_t *script; uint256 txid,hashBlock; int64_t zfunds=0,vinsum=0,voutsum=0;
    n = pblock->vtx.size();
    for (i=0; i<n; i++)
    {
        CTransaction vintx,&tx = pblock->vtx[i];
        zfunds += (tx.GetJoinSplitValueOut() - tx.GetJoinSplitValueIn());
        if ( (m= tx.vin.size()) > 0 )
        {
            for (j=0; j<m; j++)
            {
                if ( i == 0 )
                    continue;
                txid = tx.vin[j].prevout.hash;
                vout = tx.vin[j].prevout.n;
                if ( !GetTransaction(txid,vintx,hashBlock, false) || vout >= vintx.vout.size() )
                {
                    fprintf(stderr,"ERROR: %s/v%d cant find\n",txid.ToString().c_str(),vout);
                    return(0);
                }
                vinsum += vintx.vout[vout].nValue;
            }
        }
        if ( (m= tx.vout.size()) > 0 )
        {
            for (j=0; j<m-1; j++)
            {
                if ( ExtractDestination(tx.vout[j].scriptPubKey,address) != 0 && strcmp("RD6GgnrMpPaTSMn8vai6yiGA7mN4QGPVMY",CBitcoinAddress(address).ToString().c_str()) != 0 )
                    voutsum += tx.vout[j].nValue;
                else printf("skip %.8f -> %s\n",dstr(tx.vout[j].nValue),CBitcoinAddress(address).ToString().c_str());
            }
            script = (uint8_t *)tx.vout[j].scriptPubKey.data();
            if ( script == 0 || script[0] != 0x6a )
            {
                if ( ExtractDestination(tx.vout[j].scriptPubKey,address) != 0 && strcmp("RD6GgnrMpPaTSMn8vai6yiGA7mN4QGPVMY",CBitcoinAddress(address).ToString().c_str()) != 0 )
                    voutsum += tx.vout[j].nValue;
            }
        }
    }
    *zfundsp = zfunds;
    if ( ASSETCHAINS_SYMBOL[0] == 0 && (voutsum-vinsum) == 100003*SATOSHIDEN ) // 15 times
        return(3 * SATOSHIDEN);
    //if ( voutsum-vinsum+zfunds > 100000*SATOSHIDEN || voutsum-vinsum+zfunds < 0 )
    //.    fprintf(stderr,"ht.%d vins %.8f, vouts %.8f -> %.8f zfunds %.8f\n",nHeight,dstr(vinsum),dstr(voutsum),dstr(voutsum)-dstr(vinsum),dstr(zfunds));
    return(voutsum - vinsum);
}

int64_t komodo_coinsupply(int64_t *zfundsp,int32_t height)
{
    CBlockIndex *pindex; CBlock block; int64_t zfunds=0,supply = 0;
    //fprintf(stderr,"coinsupply %d\n",height);
    *zfundsp = 0;
    if ( (pindex= komodo_chainactive(height)) != 0 )
    {
        while ( pindex != 0 && pindex->nHeight > 0 )
        {
            if ( pindex->newcoins == 0 && pindex->zfunds == 0 )
            {
                if ( komodo_blockload(block,pindex) == 0 )
                    pindex->newcoins = komodo_newcoins(&pindex->zfunds,pindex->nHeight,&block);
                else
                {
                    fprintf(stderr,"error loading block.%d\n",pindex->nHeight);
                    return(0);
                }
            }
            supply += pindex->newcoins;
            zfunds += pindex->zfunds;
            //printf("start ht.%d new %.8f -> supply %.8f zfunds %.8f -> %.8f\n",pindex->nHeight,dstr(pindex->newcoins),dstr(supply),dstr(pindex->zfunds),dstr(zfunds));
            pindex = pindex->pprev;
        }
    }
    *zfundsp = zfunds;
    return(supply);
}<|MERGE_RESOLUTION|>--- conflicted
+++ resolved
@@ -1303,7 +1303,6 @@
             {
                 n++;
                 percPoS++;
-<<<<<<< HEAD
                 if ( dispflag != 0 && ASSETCHAINS_STAKED < 100 )
                     fprintf(stderr,"0");
             }
@@ -1311,20 +1310,10 @@
             {
                 if ( dispflag != 0 && ASSETCHAINS_STAKED < 100 )
                     fprintf(stderr,"1");
-=======
-                //if ( ASSETCHAINS_STAKED < 100 )
-                  //  fprintf(stderr,"0");
-            }
-            else
-            {
-                //if ( ASSETCHAINS_STAKED < 100 )
-                  //  fprintf(stderr,"1");
->>>>>>> 2782c1fb
                 sum += UintToArith256(pindex->GetBlockHash());
                 m++;
             }
         }
-<<<<<<< HEAD
         if ( dispflag != 0 && ASSETCHAINS_STAKED < 100 && (i % 10) == 9 )
             fprintf(stderr," %d, ",percPoS);
     }
@@ -1332,15 +1321,6 @@
         percPoS = ((percPoS * n) + (goalperc * (100-n))) / 100;
     if ( dispflag != 0 && ASSETCHAINS_STAKED < 100 )
         fprintf(stderr," -> %d%% percPoS vs goalperc.%d ht.%d\n",percPoS,goalperc,height);
-=======
-        //if ( ASSETCHAINS_STAKED < 100 && (i % 10) == 9 )
-          //  fprintf(stderr," %d, ",percPoS);
-    }
-    if ( m+n < 100 )
-        percPoS = ((percPoS * n) + (goalperc * (100-n))) / 100;
-    if ( ASSETCHAINS_STAKED < 100 )
-        //fprintf(stderr," -> %d%% percPoS vs goalperc.%d ht.%d\n",percPoS,goalperc,height);
->>>>>>> 2782c1fb
     *percPoSp = percPoS;
     if ( m > 0 )
     {
@@ -1355,11 +1335,8 @@
         if ( oldflag != 0 )
             bnTarget = (ave / arith_uint256(goalperc * goalperc * goalperc)) * arith_uint256(percPoS * percPoS);
         else bnTarget = (ave / arith_uint256(goalperc * goalperc * goalperc * goalperc)) * arith_uint256(percPoS * percPoS);
-<<<<<<< HEAD
         if ( dispflag != 0 && ASSETCHAINS_STAKED < 100 )
-=======
-        /*if ( ASSETCHAINS_STAKED < 100 )
->>>>>>> 2782c1fb
+        if ( ASSETCHAINS_STAKED < 100 )
         {
             for (i=31; i>=24; i--)
                 fprintf(stderr,"%02x",((uint8_t *)&ave)[i]);
@@ -1370,7 +1347,7 @@
             for (i=31; i>=24; i--)
                 fprintf(stderr,"%02x",((uint8_t *)&target)[i]);
             fprintf(stderr," ht.%d percPoS.%d vs goal.%d -> diff %d\n",height,percPoS,goalperc,goalperc - percPoS);
-        }*/
+        }
     }
     else if ( percPoS > goalperc ) // decrease PoW diff -> raise bnTarget
     {
@@ -1388,11 +1365,7 @@
             if ( bnTarget < ave )
                 bnTarget = ave;
         }
-<<<<<<< HEAD
         if ( dispflag != 0 )
-=======
-        /*if ( 1 )
->>>>>>> 2782c1fb
         {
             for (i=31; i>=24; i--)
                 fprintf(stderr,"%02x",((uint8_t *)&ave)[i]);
@@ -1403,7 +1376,7 @@
             for (i=31; i>=24; i--)
                 fprintf(stderr,"%02x",((uint8_t *)&target)[i]);
             fprintf(stderr," ht.%d percPoS.%d vs goal.%d -> diff %d\n",height,percPoS,goalperc,goalperc - percPoS);
-        }*/
+        }
     }
     else bnTarget = ave; // recent ave is perfect
     return(bnTarget);
