--- conflicted
+++ resolved
@@ -4,11 +4,7 @@
 #include "notaries_STAKED.h"
 
 extern const char *notaries_STAKED[][2];
-<<<<<<< HEAD
 extern const int num_notaries_STAKED;
-=======
-extern int char num_notaries_STAKED;
->>>>>>> 6bcd127f
 
 int GetSymbolAuthority(const char* symbol)
 {
