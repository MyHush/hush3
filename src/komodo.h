/******************************************************************************
 * Copyright © 2014-2019 The SuperNET Developers.                             *
 *                                                                            *
 * See the AUTHORS, DEVELOPER-AGREEMENT and LICENSE files at                  *
 * the top-level directory of this distribution for the individual copyright  *
 * holder information and the developer policies on copyright and licensing.  *
 *                                                                            *
 * Unless otherwise agreed in a custom licensing agreement, no part of the    *
 * SuperNET software, including this file may be copied, modified, propagated *
 * or distributed except according to the terms contained in the LICENSE file *
 *                                                                            *
 * Removal or modification of this copyright notice is prohibited.            *
 *                                                                            *
 ******************************************************************************/

#ifndef H_KOMODO_H
#define H_KOMODO_H
#include "komodo_defs.h"
#include "notaries_staked.h"

#ifdef _WIN32
#define printf(...)
#endif

// Todo:
// verify: reorgs

#define KOMODO_ASSETCHAINS_WAITNOTARIZE
#define KOMODO_PAXMAX (10000 * COIN)

#include <stdint.h>
#include <stdio.h>
#include <pthread.h>
#include <ctype.h>
#include "uthash.h"
#include "utlist.h"

int32_t gettxout_scriptPubKey(uint8_t *scriptPubkey,int32_t maxsize,uint256 txid,int32_t n);
void komodo_event_rewind(struct komodo_state *sp,char *symbol,int32_t height);
void komodo_connectblock(CBlockIndex *pindex,CBlock& block);

#include "komodo_structs.h"
#include "komodo_globals.h"
#include "komodo_utils.h"
#include "komodo_curve25519.h"

#include "komodo_cJSON.c"
#include "komodo_bitcoind.h"
#include "komodo_interest.h"
#include "komodo_pax.h"
#include "komodo_notary.h"

int32_t komodo_parsestatefile(struct komodo_state *sp,FILE *fp,char *symbol,char *dest);
#include "komodo_kv.h"
#include "komodo_jumblr.h"
#include "komodo_gateway.h"
#include "komodo_events.h"
#include "komodo_ccdata.h"

void komodo_currentheight_set(int32_t height)
{
    char symbol[KOMODO_ASSETCHAIN_MAXLEN],dest[KOMODO_ASSETCHAIN_MAXLEN]; struct komodo_state *sp;
    if ( (sp= komodo_stateptr(symbol,dest)) != 0 )
        sp->CURRENT_HEIGHT = height;
}

int32_t komodo_currentheight()
{
    char symbol[KOMODO_ASSETCHAIN_MAXLEN],dest[KOMODO_ASSETCHAIN_MAXLEN]; struct komodo_state *sp;
    if ( (sp= komodo_stateptr(symbol,dest)) != 0 )
        return(sp->CURRENT_HEIGHT);
    else return(0);
}

int32_t komodo_parsestatefile(struct komodo_state *sp,FILE *fp,char *symbol,char *dest)
{
    static int32_t errs;
    int32_t func,ht,notarized_height,num,matched=0,MoMdepth; uint256 MoM,notarized_hash,notarized_desttxid; uint8_t pubkeys[64][33];
    if ( (func= fgetc(fp)) != EOF )
    {
        if ( ASSETCHAINS_SYMBOL[0] == 0 && strcmp(symbol,"KMD") == 0 )
            matched = 1;
        else matched = (strcmp(symbol,ASSETCHAINS_SYMBOL) == 0);
        if ( fread(&ht,1,sizeof(ht),fp) != sizeof(ht) )
            errs++;
        if ( 0 && ASSETCHAINS_SYMBOL[0] != 0 && func != 'T' )
            printf("[%s] matched.%d fpos.%ld func.(%d %c) ht.%d\n",ASSETCHAINS_SYMBOL,matched,ftell(fp),func,func,ht);
        if ( func == 'P' )
        {
            if ( (num= fgetc(fp)) <= 64 )
            {
                if ( fread(pubkeys,33,num,fp) != num )
                    errs++;
                else
                {
                    //printf("updated %d pubkeys at %s ht.%d\n",num,symbol,ht);
                    if ( (KOMODO_EXTERNAL_NOTARIES != 0 && matched != 0) || (strcmp(symbol,"KMD") == 0 && KOMODO_EXTERNAL_NOTARIES == 0) )
                        komodo_eventadd_pubkeys(sp,symbol,ht,num,pubkeys);
                }
            } else printf("illegal num.%d\n",num);
        }
        else if ( func == 'N' || func == 'M' )
        {
            if ( fread(&notarized_height,1,sizeof(notarized_height),fp) != sizeof(notarized_height) )
                errs++;
            if ( fread(&notarized_hash,1,sizeof(notarized_hash),fp) != sizeof(notarized_hash) )
                errs++;
            if ( fread(&notarized_desttxid,1,sizeof(notarized_desttxid),fp) != sizeof(notarized_desttxid) )
                errs++;
            if ( func == 'M' )
            {
                if ( fread(&MoM,1,sizeof(MoM),fp) != sizeof(MoM) )
                    errs++;
                if ( fread(&MoMdepth,1,sizeof(MoMdepth),fp) != sizeof(MoMdepth) )
                    errs++;
                if ( 0 && ASSETCHAINS_SYMBOL[0] != 0 && sp != 0 )
                    printf("%s load[%s.%d -> %s] NOTARIZED %d %s MoM.%s %d CCid.%u\n",ASSETCHAINS_SYMBOL,symbol,sp->NUM_NPOINTS,dest,notarized_height,notarized_hash.ToString().c_str(),MoM.ToString().c_str(),MoMdepth&0xffff,(MoMdepth>>16)&0xffff);
            }
            else
            {
                memset(&MoM,0,sizeof(MoM));
                MoMdepth = 0;
            }
            //if ( matched != 0 ) global independent states -> inside *sp
            komodo_eventadd_notarized(sp,symbol,ht,dest,notarized_hash,notarized_desttxid,notarized_height,MoM,MoMdepth);
        }
        else if ( func == 'U' ) // deprecated
        {
            uint8_t n,nid; uint256 hash; uint64_t mask;
            n = fgetc(fp);
            nid = fgetc(fp);
            //printf("U %d %d\n",n,nid);
            if ( fread(&mask,1,sizeof(mask),fp) != sizeof(mask) )
                errs++;
            if ( fread(&hash,1,sizeof(hash),fp) != sizeof(hash) )
                errs++;
            //if ( matched != 0 )
            //    komodo_eventadd_utxo(sp,symbol,ht,nid,hash,mask,n);
        }
        else if ( func == 'K' )
        {
            int32_t kheight;
            if ( fread(&kheight,1,sizeof(kheight),fp) != sizeof(kheight) )
                errs++;
            //if ( matched != 0 ) global independent states -> inside *sp
            //printf("%s.%d load[%s] ht.%d\n",ASSETCHAINS_SYMBOL,ht,symbol,kheight);
            komodo_eventadd_kmdheight(sp,symbol,ht,kheight,0);
        }
        else if ( func == 'T' )
        {
            int32_t kheight,ktimestamp;
            if ( fread(&kheight,1,sizeof(kheight),fp) != sizeof(kheight) )
                errs++;
            if ( fread(&ktimestamp,1,sizeof(ktimestamp),fp) != sizeof(ktimestamp) )
                errs++;
            //if ( matched != 0 ) global independent states -> inside *sp
            //printf("%s.%d load[%s] ht.%d t.%u\n",ASSETCHAINS_SYMBOL,ht,symbol,kheight,ktimestamp);
            komodo_eventadd_kmdheight(sp,symbol,ht,kheight,ktimestamp);
        }
        else if ( func == 'R' )
        {
            uint16_t olen,v; uint64_t ovalue; uint256 txid; uint8_t opret[16384*4];
            if ( fread(&txid,1,sizeof(txid),fp) != sizeof(txid) )
                errs++;
            if ( fread(&v,1,sizeof(v),fp) != sizeof(v) )
                errs++;
            if ( fread(&ovalue,1,sizeof(ovalue),fp) != sizeof(ovalue) )
                errs++;
            if ( fread(&olen,1,sizeof(olen),fp) != sizeof(olen) )
                errs++;
            if ( olen < sizeof(opret) )
            {
                if ( fread(opret,1,olen,fp) != olen )
                    errs++;
                if ( 0 && ASSETCHAINS_SYMBOL[0] != 0 && matched != 0 )
                {
                    int32_t i;  for (i=0; i<olen; i++)
                        printf("%02x",opret[i]);
                    printf(" %s.%d load[%s] opret[%c] len.%d %.8f\n",ASSETCHAINS_SYMBOL,ht,symbol,opret[0],olen,(double)ovalue/COIN);
                }
                komodo_eventadd_opreturn(sp,symbol,ht,txid,ovalue,v,opret,olen); // global shared state -> global PAX
            } else
            {
                int32_t i;
                for (i=0; i<olen; i++)
                    fgetc(fp);
                //printf("illegal olen.%u\n",olen);
            }
        }
        else if ( func == 'D' )
        {
            printf("unexpected function D[%d]\n",ht);
        }
        else if ( func == 'V' )
        {
            int32_t numpvals; uint32_t pvals[128];
            numpvals = fgetc(fp);
            if ( numpvals*sizeof(uint32_t) <= sizeof(pvals) && fread(pvals,sizeof(uint32_t),numpvals,fp) == numpvals )
            {
                //if ( matched != 0 ) global shared state -> global PVALS
                //printf("%s load[%s] prices %d\n",ASSETCHAINS_SYMBOL,symbol,ht);
                komodo_eventadd_pricefeed(sp,symbol,ht,pvals,numpvals);
                //printf("load pvals ht.%d numpvals.%d\n",ht,numpvals);
            } else printf("error loading pvals[%d]\n",numpvals);
        } // else printf("[%s] %s illegal func.(%d %c)\n",ASSETCHAINS_SYMBOL,symbol,func,func);
        return(func);
    } else return(-1);
}

int32_t memread(void *dest,int32_t size,uint8_t *filedata,long *fposp,long datalen)
{
    if ( *fposp+size <= datalen )
    {
        memcpy(dest,&filedata[*fposp],size);
        (*fposp) += size;
        return(size);
    }
    return(-1);
}

int32_t komodo_parsestatefiledata(struct komodo_state *sp,uint8_t *filedata,long *fposp,long datalen,char *symbol,char *dest)
{
    static int32_t errs;
    int32_t func= -1,ht,notarized_height,MoMdepth,num,matched=0; uint256 MoM,notarized_hash,notarized_desttxid; uint8_t pubkeys[64][33]; long fpos = *fposp;
    if ( fpos < datalen )
    {
        func = filedata[fpos++];
        if ( ASSETCHAINS_SYMBOL[0] == 0 && strcmp(symbol,"KMD") == 0 )
            matched = 1;
        else matched = (strcmp(symbol,ASSETCHAINS_SYMBOL) == 0);
        if ( memread(&ht,sizeof(ht),filedata,&fpos,datalen) != sizeof(ht) )
            errs++;
        if ( func == 'P' )
        {
            if ( (num= filedata[fpos++]) <= 64 )
            {
                if ( memread(pubkeys,33*num,filedata,&fpos,datalen) != 33*num )
                    errs++;
                else
                {
                    //printf("updated %d pubkeys at %s ht.%d\n",num,symbol,ht);
                    if ( (KOMODO_EXTERNAL_NOTARIES != 0 && matched != 0) || (strcmp(symbol,"KMD") == 0 && KOMODO_EXTERNAL_NOTARIES == 0) )
                        komodo_eventadd_pubkeys(sp,symbol,ht,num,pubkeys);
                }
            } else printf("illegal num.%d\n",num);
        }
        else if ( func == 'N' || func == 'M' )
        {
            if ( memread(&notarized_height,sizeof(notarized_height),filedata,&fpos,datalen) != sizeof(notarized_height) )
                errs++;
            if ( memread(&notarized_hash,sizeof(notarized_hash),filedata,&fpos,datalen) != sizeof(notarized_hash) )
                errs++;
            if ( memread(&notarized_desttxid,sizeof(notarized_desttxid),filedata,&fpos,datalen) != sizeof(notarized_desttxid) )
                errs++;
            if ( func == 'M' )
            {
                if ( memread(&MoM,sizeof(MoM),filedata,&fpos,datalen) != sizeof(MoM) )
                    errs++;
                if ( memread(&MoMdepth,sizeof(MoMdepth),filedata,&fpos,datalen) != sizeof(MoMdepth) )
                    errs++;
                if ( 0 && ASSETCHAINS_SYMBOL[0] != 0 && sp != 0 )
                    printf("%s load[%s.%d -> %s] NOTARIZED %d %s MoM.%s %d CCid.%u\n",ASSETCHAINS_SYMBOL,symbol,sp->NUM_NPOINTS,dest,notarized_height,notarized_hash.ToString().c_str(),MoM.ToString().c_str(),MoMdepth&0xffff,(MoMdepth>>16)&0xffff);
            }
            else
            {
                memset(&MoM,0,sizeof(MoM));
                MoMdepth = 0;
            }
            komodo_eventadd_notarized(sp,symbol,ht,dest,notarized_hash,notarized_desttxid,notarized_height,MoM,MoMdepth);
        }
        else if ( func == 'U' ) // deprecated
        {
            uint8_t n,nid; uint256 hash; uint64_t mask;
            n = filedata[fpos++];
            nid = filedata[fpos++];
            //printf("U %d %d\n",n,nid);
            if ( memread(&mask,sizeof(mask),filedata,&fpos,datalen) != sizeof(mask) )
                errs++;
            if ( memread(&hash,sizeof(hash),filedata,&fpos,datalen) != sizeof(hash) )
                errs++;
        }
        else if ( func == 'K' )
        {
            int32_t kheight;
            if ( memread(&kheight,sizeof(kheight),filedata,&fpos,datalen) != sizeof(kheight) )
                errs++;
             komodo_eventadd_kmdheight(sp,symbol,ht,kheight,0);
        }
        else if ( func == 'T' )
        {
            int32_t kheight,ktimestamp;
            if ( memread(&kheight,sizeof(kheight),filedata,&fpos,datalen) != sizeof(kheight) )
                errs++;
            if ( memread(&ktimestamp,sizeof(ktimestamp),filedata,&fpos,datalen) != sizeof(ktimestamp) )
                errs++;
            //if ( matched != 0 ) global independent states -> inside *sp
            //printf("%s.%d load[%s] ht.%d t.%u\n",ASSETCHAINS_SYMBOL,ht,symbol,kheight,ktimestamp);
            komodo_eventadd_kmdheight(sp,symbol,ht,kheight,ktimestamp);
        }
        else if ( func == 'R' )
        {
            uint16_t olen,v; uint64_t ovalue; uint256 txid; uint8_t opret[16384*4];
            if ( memread(&txid,sizeof(txid),filedata,&fpos,datalen) != sizeof(txid) )
                errs++;
            if ( memread(&v,sizeof(v),filedata,&fpos,datalen) != sizeof(v) )
                errs++;
            if ( memread(&ovalue,sizeof(ovalue),filedata,&fpos,datalen) != sizeof(ovalue) )
                errs++;
            if ( memread(&olen,sizeof(olen),filedata,&fpos,datalen) != sizeof(olen) )
                errs++;
            if ( olen < sizeof(opret) )
            {
                if ( memread(opret,olen,filedata,&fpos,datalen) != olen )
                    errs++;
                if ( 0 && ASSETCHAINS_SYMBOL[0] != 0 && matched != 0 )
                {
                    int32_t i;  for (i=0; i<olen; i++)
                        printf("%02x",opret[i]);
                    printf(" %s.%d load[%s] opret[%c] len.%d %.8f\n",ASSETCHAINS_SYMBOL,ht,symbol,opret[0],olen,(double)ovalue/COIN);
                }
                komodo_eventadd_opreturn(sp,symbol,ht,txid,ovalue,v,opret,olen); // global shared state -> global PAX
            } else
            {
                int32_t i;
                for (i=0; i<olen; i++)
                    filedata[fpos++];
                //printf("illegal olen.%u\n",olen);
            }
        }
        else if ( func == 'D' )
        {
            printf("unexpected function D[%d]\n",ht);
        }
        else if ( func == 'V' )
        {
            int32_t numpvals; uint32_t pvals[128];
            numpvals = filedata[fpos++];
            if ( numpvals*sizeof(uint32_t) <= sizeof(pvals) && memread(pvals,(int32_t)(sizeof(uint32_t)*numpvals),filedata,&fpos,datalen) == numpvals*sizeof(uint32_t) )
            {
                //if ( matched != 0 ) global shared state -> global PVALS
                //printf("%s load[%s] prices %d\n",ASSETCHAINS_SYMBOL,symbol,ht);
                komodo_eventadd_pricefeed(sp,symbol,ht,pvals,numpvals);
                //printf("load pvals ht.%d numpvals.%d\n",ht,numpvals);
            } else printf("error loading pvals[%d]\n",numpvals);
        } // else printf("[%s] %s illegal func.(%d %c)\n",ASSETCHAINS_SYMBOL,symbol,func,func);
        *fposp = fpos;
        return(func);
    }
    return(-1);
}

void komodo_stateupdate(int32_t height,uint8_t notarypubs[][33],uint8_t numnotaries,uint8_t notaryid,uint256 txhash,uint64_t voutmask,uint8_t numvouts,uint32_t *pvals,uint8_t numpvals,int32_t KMDheight,uint32_t KMDtimestamp,uint64_t opretvalue,uint8_t *opretbuf,uint16_t opretlen,uint16_t vout,uint256 MoM,int32_t MoMdepth)
{
    static FILE *fp; static int32_t errs,didinit; static uint256 zero;
    struct komodo_state *sp; char fname[512],symbol[KOMODO_ASSETCHAIN_MAXLEN],dest[KOMODO_ASSETCHAIN_MAXLEN]; int32_t retval,ht,func; uint8_t num,pubkeys[64][33];
    if ( didinit == 0 )
    {
        portable_mutex_init(&KOMODO_KV_mutex);
        portable_mutex_init(&KOMODO_CC_mutex);
        didinit = 1;
    }
    if ( (sp= komodo_stateptr(symbol,dest)) == 0 )
    {
        KOMODO_INITDONE = (uint32_t)time(NULL);
        printf("[%s] no komodo_stateptr\n",ASSETCHAINS_SYMBOL);
        return;
    }
    //printf("[%s] (%s) -> (%s)\n",ASSETCHAINS_SYMBOL,symbol,dest);
    if ( fp == 0 )
    {
        komodo_statefname(fname,ASSETCHAINS_SYMBOL,(char *)"komodostate");
        if ( (fp= fopen(fname,"rb+")) != 0 )
        {
            if ( (retval= komodo_faststateinit(sp,fname,symbol,dest)) > 0 )
                fseek(fp,0,SEEK_END);
            else
            {
                fprintf(stderr,"komodo_faststateinit retval.%d\n",retval);
                while ( komodo_parsestatefile(sp,fp,symbol,dest) >= 0 )
                    ;
            }
        } else fp = fopen(fname,"wb+");
        KOMODO_INITDONE = (uint32_t)time(NULL);
    }
    if ( height <= 0 )
    {
        //printf("early return: stateupdate height.%d\n",height);
        return;
    }
    if ( fp != 0 ) // write out funcid, height, other fields, call side effect function
    {
        //printf("fpos.%ld ",ftell(fp));
        if ( KMDheight != 0 )
        {
            if ( KMDtimestamp != 0 )
            {
                fputc('T',fp);
                if ( fwrite(&height,1,sizeof(height),fp) != sizeof(height) )
                    errs++;
                if ( fwrite(&KMDheight,1,sizeof(KMDheight),fp) != sizeof(KMDheight) )
                    errs++;
                if ( fwrite(&KMDtimestamp,1,sizeof(KMDtimestamp),fp) != sizeof(KMDtimestamp) )
                    errs++;
            }
            else
            {
                fputc('K',fp);
                if ( fwrite(&height,1,sizeof(height),fp) != sizeof(height) )
                    errs++;
                if ( fwrite(&KMDheight,1,sizeof(KMDheight),fp) != sizeof(KMDheight) )
                    errs++;
            }
            komodo_eventadd_kmdheight(sp,symbol,height,KMDheight,KMDtimestamp);
        }
        else if ( opretbuf != 0 && opretlen > 0 )
        {
            uint16_t olen = opretlen;
            fputc('R',fp);
            if ( fwrite(&height,1,sizeof(height),fp) != sizeof(height) )
                errs++;
            if ( fwrite(&txhash,1,sizeof(txhash),fp) != sizeof(txhash) )
                errs++;
            if ( fwrite(&vout,1,sizeof(vout),fp) != sizeof(vout) )
                errs++;
            if ( fwrite(&opretvalue,1,sizeof(opretvalue),fp) != sizeof(opretvalue) )
                errs++;
            if ( fwrite(&olen,1,sizeof(olen),fp) != olen )
                errs++;
            if ( fwrite(opretbuf,1,olen,fp) != olen )
                errs++;
//printf("create ht.%d R opret[%d] sp.%p\n",height,olen,sp);
            //komodo_opreturn(height,opretvalue,opretbuf,olen,txhash,vout);
            komodo_eventadd_opreturn(sp,symbol,height,txhash,opretvalue,vout,opretbuf,olen);
        }
        else if ( notarypubs != 0 && numnotaries > 0 )
        {
            printf("ht.%d func P[%d] errs.%d\n",height,numnotaries,errs);
            fputc('P',fp);
            if ( fwrite(&height,1,sizeof(height),fp) != sizeof(height) )
                errs++;
            fputc(numnotaries,fp);
            if ( fwrite(notarypubs,33,numnotaries,fp) != numnotaries )
                errs++;
            komodo_eventadd_pubkeys(sp,symbol,height,numnotaries,notarypubs);
        }
        else if ( voutmask != 0 && numvouts > 0 )
        {
            //printf("ht.%d func U %d %d errs.%d hashsize.%ld\n",height,numvouts,notaryid,errs,sizeof(txhash));
            fputc('U',fp);
            if ( fwrite(&height,1,sizeof(height),fp) != sizeof(height) )
                errs++;
            fputc(numvouts,fp);
            fputc(notaryid,fp);
            if ( fwrite(&voutmask,1,sizeof(voutmask),fp) != sizeof(voutmask) )
                errs++;
            if ( fwrite(&txhash,1,sizeof(txhash),fp) != sizeof(txhash) )
                errs++;
            //komodo_eventadd_utxo(sp,symbol,height,notaryid,txhash,voutmask,numvouts);
        }
        else if ( pvals != 0 && numpvals > 0 )
        {
            int32_t i,nonz = 0;
            for (i=0; i<32; i++)
                if ( pvals[i] != 0 )
                    nonz++;
            if ( nonz >= 32 )
            {
                fputc('V',fp);
                if ( fwrite(&height,1,sizeof(height),fp) != sizeof(height) )
                    errs++;
                fputc(numpvals,fp);
                if ( fwrite(pvals,sizeof(uint32_t),numpvals,fp) != numpvals )
                    errs++;
                komodo_eventadd_pricefeed(sp,symbol,height,pvals,numpvals);
                //printf("ht.%d V numpvals[%d]\n",height,numpvals);
            }
            //printf("save pvals height.%d numpvals.%d\n",height,numpvals);
        }
        else if ( height != 0 )
        {
            //printf("ht.%d func N ht.%d errs.%d\n",height,NOTARIZED_HEIGHT,errs);
            if ( sp != 0 )
            {
                if ( sp->MoMdepth != 0 && sp->MoM != zero )
                    fputc('M',fp);
                else fputc('N',fp);
                if ( fwrite(&height,1,sizeof(height),fp) != sizeof(height) )
                    errs++;
                if ( fwrite(&sp->NOTARIZED_HEIGHT,1,sizeof(sp->NOTARIZED_HEIGHT),fp) != sizeof(sp->NOTARIZED_HEIGHT) )
                    errs++;
                if ( fwrite(&sp->NOTARIZED_HASH,1,sizeof(sp->NOTARIZED_HASH),fp) != sizeof(sp->NOTARIZED_HASH) )
                    errs++;
                if ( fwrite(&sp->NOTARIZED_DESTTXID,1,sizeof(sp->NOTARIZED_DESTTXID),fp) != sizeof(sp->NOTARIZED_DESTTXID) )
                    errs++;
                if ( sp->MoMdepth != 0 && sp->MoM != zero )
                {
                    if ( fwrite(&sp->MoM,1,sizeof(sp->MoM),fp) != sizeof(sp->MoM) )
                        errs++;
                    if ( fwrite(&sp->MoMdepth,1,sizeof(sp->MoMdepth),fp) != sizeof(sp->MoMdepth) )
                        errs++;
                }
                komodo_eventadd_notarized(sp,symbol,height,dest,sp->NOTARIZED_HASH,sp->NOTARIZED_DESTTXID,sp->NOTARIZED_HEIGHT,sp->MoM,sp->MoMdepth);
            }
        }
        fflush(fp);
    }
}

int32_t komodo_validate_chain(uint256 srchash,int32_t notarized_height)
{
    static int32_t last_rewind; int32_t rewindtarget; CBlockIndex *pindex; struct komodo_state *sp; char symbol[KOMODO_ASSETCHAIN_MAXLEN],dest[KOMODO_ASSETCHAIN_MAXLEN];
    if ( (sp= komodo_stateptr(symbol,dest)) == 0 )
        return(0);
    if ( IsInitialBlockDownload() == 0 && ((pindex= komodo_getblockindex(srchash)) == 0 || pindex->GetHeight() != notarized_height) )
    {
        if ( sp->NOTARIZED_HEIGHT > 0 && sp->NOTARIZED_HEIGHT < notarized_height )
            rewindtarget = sp->NOTARIZED_HEIGHT - 1;
        else if ( notarized_height > 101 )
            rewindtarget = notarized_height - 101;
        else rewindtarget = 0;
        if ( rewindtarget != 0 && rewindtarget > KOMODO_REWIND && rewindtarget > last_rewind )
        {
            if ( last_rewind != 0 )
            {
                //KOMODO_REWIND = rewindtarget;
                fprintf(stderr,"%s FORK detected. notarized.%d %s not in this chain! last notarization %d -> rewindtarget.%d\n",ASSETCHAINS_SYMBOL,notarized_height,srchash.ToString().c_str(),sp->NOTARIZED_HEIGHT,rewindtarget);
            }
            last_rewind = rewindtarget;
        }
        return(0);
    } else return(1);
}

int32_t komodo_voutupdate(int32_t *isratificationp,int32_t notaryid,uint8_t *scriptbuf,int32_t scriptlen,int32_t height,uint256 txhash,int32_t i,int32_t j,uint64_t *voutmaskp,int32_t *specialtxp,int32_t *notarizedheightp,uint64_t value,int32_t notarized,uint64_t signedmask,uint32_t timestamp)
{
    static uint256 zero; static FILE *signedfp;
    int32_t opretlen,nid,offset,k,MoMdepth,matched,len = 0; uint256 MoM,srchash,desttxid; uint8_t crypto777[33]; struct komodo_state *sp; char symbol[KOMODO_ASSETCHAIN_MAXLEN],dest[KOMODO_ASSETCHAIN_MAXLEN];
    if ( (sp= komodo_stateptr(symbol,dest)) == 0 )
        return(-1);
    if ( scriptlen == 35 && scriptbuf[0] == 33 && scriptbuf[34] == 0xac )
    {
        if ( i == 0 && j == 0 && memcmp(NOTARY_PUBKEY33,scriptbuf+1,33) == 0 && IS_KOMODO_NOTARY != 0 )
        {
            printf("%s KOMODO_LASTMINED.%d -> %d\n",ASSETCHAINS_SYMBOL,KOMODO_LASTMINED,height);
            prevKOMODO_LASTMINED = KOMODO_LASTMINED;
            KOMODO_LASTMINED = height;
        }
        decode_hex(crypto777,33,(char *)CRYPTO777_PUBSECPSTR);
        /*for (k=0; k<33; k++)
            printf("%02x",crypto777[k]);
        printf(" crypto777 ");
        for (k=0; k<scriptlen; k++)
            printf("%02x",scriptbuf[k]);
        printf(" <- script ht.%d i.%d j.%d cmp.%d\n",height,i,j,memcmp(crypto777,scriptbuf+1,33));*/
        if ( memcmp(crypto777,scriptbuf+1,33) == 0 )
        {
            *specialtxp = 1;
            //printf(">>>>>>>> ");
        }
        else if ( komodo_chosennotary(&nid,height,scriptbuf + 1,timestamp) >= 0 )
        {
            //printf("found notary.k%d\n",k);
            if ( notaryid < 64 )
            {
                if ( notaryid < 0 )
                {
                    notaryid = nid;
                    *voutmaskp |= (1LL << j);
                }
                else if ( notaryid != nid )
                {
                    //for (i=0; i<33; i++)
                    //    printf("%02x",scriptbuf[i+1]);
                    //printf(" %s mismatch notaryid.%d k.%d\n",ASSETCHAINS_SYMBOL,notaryid,nid);
                    notaryid = 64;
                    *voutmaskp = 0;
                }
                else *voutmaskp |= (1LL << j);
            }
        }
    }
    if ( scriptbuf[len++] == 0x6a )
    {
        struct komodo_ccdata ccdata; struct komodo_ccdataMoMoM MoMoMdata;
        int32_t validated = 0,nameoffset,opoffset = 0;
        if ( (opretlen= scriptbuf[len++]) == 0x4c )
            opretlen = scriptbuf[len++];
        else if ( opretlen == 0x4d )
        {
            opretlen = scriptbuf[len++];
            opretlen += (scriptbuf[len++] << 8);
        }
        opoffset = len;
        matched = 0;
        if ( ASSETCHAINS_SYMBOL[0] == 0 )
        {
            if ( strcmp("KMD",(char *)&scriptbuf[len+32 * 2 + 4]) == 0 )
                matched = 1;
        }
        else
        {
            if ( scriptbuf[len] == 'K' )
            {
                //fprintf(stderr,"i.%d j.%d KV OPRET len.%d %.8f\n",i,j,opretlen,dstr(value));
                komodo_stateupdate(height,0,0,0,txhash,0,0,0,0,0,0,value,&scriptbuf[len],opretlen,j,zero,0);
                return(-1);
            }
            if ( strcmp(ASSETCHAINS_SYMBOL,(char *)&scriptbuf[len+32*2+4]) == 0 )
                matched = 1;
        }
        offset = 32 * (1 + matched) + 4;
        nameoffset = (int32_t)strlen((char *)&scriptbuf[len+offset]);
        nameoffset++;
        memset(&ccdata,0,sizeof(ccdata));
        strncpy(ccdata.symbol,(char *)&scriptbuf[len+offset],sizeof(ccdata.symbol));
        if ( j == 1 && opretlen >= len+offset-opoffset )
        {
            memset(&MoMoMdata,0,sizeof(MoMoMdata));
            if ( matched == 0 && bitweight(signedmask) >= KOMODO_MINRATIFY )
                notarized = 1;
            if ( strcmp("PIZZA",ccdata.symbol) == 0 || strncmp("TXSCL",ccdata.symbol,5) == 0 )
                notarized = 1;
            if ( 0 && opretlen != 149 )
                printf("[%s].%d (%s) matched.%d i.%d j.%d notarized.%d %llx opretlen.%d len.%d offset.%d opoffset.%d\n",ASSETCHAINS_SYMBOL,height,ccdata.symbol,matched,i,j,notarized,(long long)signedmask,opretlen,len,offset,opoffset);
            len += iguana_rwbignum(0,&scriptbuf[len],32,(uint8_t *)&srchash);
            len += iguana_rwnum(0,&scriptbuf[len],sizeof(*notarizedheightp),(uint8_t *)notarizedheightp);
            if ( matched != 0 )
                len += iguana_rwbignum(0,&scriptbuf[len],32,(uint8_t *)&desttxid);
            if ( matched != 0 )
                validated = komodo_validate_chain(srchash,*notarizedheightp);
            else validated = 1;
            if ( notarized != 0 && validated != 0 )
            {
                //sp->NOTARIZED_HEIGHT = *notarizedheightp;
                //sp->NOTARIZED_HASH = srchash;
                //sp->NOTARIZED_DESTTXID = desttxid;
                memset(&MoM,0,sizeof(MoM));
                MoMdepth = 0;
                len += nameoffset;
                ccdata.MoMdata.notarized_height = *notarizedheightp;
                ccdata.MoMdata.height = height;
                ccdata.MoMdata.txi = i;
                //printf("nameoffset.%d len.%d + 36 %d opoffset.%d vs opretlen.%d\n",nameoffset,len,len+36,opoffset,opretlen);
                if ( len+36-opoffset <= opretlen )
                {
                    len += iguana_rwbignum(0,&scriptbuf[len],32,(uint8_t *)&MoM);
                    len += iguana_rwnum(0,&scriptbuf[len],sizeof(MoMdepth),(uint8_t *)&MoMdepth);
                    ccdata.MoMdata.MoM = MoM;
                    ccdata.MoMdata.MoMdepth = MoMdepth & 0xffff;
                    if ( len+sizeof(ccdata.CCid)-opoffset <= opretlen )
                    {
                        len += iguana_rwnum(0,&scriptbuf[len],sizeof(ccdata.CCid),(uint8_t *)&ccdata.CCid);
                        //if ( ((MoMdepth>>16) & 0xffff) != (ccdata.CCid & 0xffff) )
                        //    fprintf(stderr,"%s CCid mismatch %u != %u\n",ASSETCHAINS_SYMBOL,((MoMdepth>>16) & 0xffff),(ccdata.CCid & 0xffff));
                        ccdata.len = sizeof(ccdata.CCid);
                        if ( ASSETCHAINS_SYMBOL[0] != 0 )
                        {
                            // MoMoM, depth, numpairs, (notarization ht, MoMoM offset)
                            if ( len+48-opoffset <= opretlen && strcmp(ccdata.symbol,ASSETCHAINS_SYMBOL) == 0 )
                            {
                                len += iguana_rwnum(0,&scriptbuf[len],sizeof(uint32_t),(uint8_t *)&MoMoMdata.kmdstarti);
                                len += iguana_rwnum(0,&scriptbuf[len],sizeof(uint32_t),(uint8_t *)&MoMoMdata.kmdendi);
                                len += iguana_rwbignum(0,&scriptbuf[len],sizeof(MoMoMdata.MoMoM),(uint8_t *)&MoMoMdata.MoMoM);
                                len += iguana_rwnum(0,&scriptbuf[len],sizeof(uint32_t),(uint8_t *)&MoMoMdata.MoMoMdepth);
                                len += iguana_rwnum(0,&scriptbuf[len],sizeof(uint32_t),(uint8_t *)&MoMoMdata.numpairs);
                                MoMoMdata.len += sizeof(MoMoMdata.MoMoM) + sizeof(uint32_t)*4;
                                if ( len+MoMoMdata.numpairs*8-opoffset == opretlen )
                                {
                                    MoMoMdata.pairs = (struct komodo_ccdatapair *)calloc(MoMoMdata.numpairs,sizeof(*MoMoMdata.pairs));
                                    for (k=0; k<MoMoMdata.numpairs; k++)
                                    {
                                        len += iguana_rwnum(0,&scriptbuf[len],sizeof(int32_t),(uint8_t *)&MoMoMdata.pairs[k].notarized_height);
                                        len += iguana_rwnum(0,&scriptbuf[len],sizeof(uint32_t),(uint8_t *)&MoMoMdata.pairs[k].MoMoMoffset);
                                        MoMoMdata.len += sizeof(uint32_t) * 2;
                                    }
                                } else ccdata.len = MoMoMdata.len = 0;
                            } else ccdata.len = MoMoMdata.len = 0;
                        }
                    }
                    if ( MoM == zero || (MoMdepth&0xffff) > *notarizedheightp || (MoMdepth&0xffff) < 0 )
                    {
                        memset(&MoM,0,sizeof(MoM));
                        MoMdepth = 0;
                    }
                    else
                    {
                        komodo_rwccdata(ASSETCHAINS_SYMBOL,1,&ccdata,&MoMoMdata);
                        if ( matched != 0 )
                            printf("[%s] matched.%d VALID (%s) MoM.%s [%d] CCid.%u\n",ASSETCHAINS_SYMBOL,matched,ccdata.symbol,MoM.ToString().c_str(),MoMdepth&0xffff,(MoMdepth>>16)&0xffff);
                    }
                    if ( MoMoMdata.pairs != 0 )
                        free(MoMoMdata.pairs);
                    memset(&ccdata,0,sizeof(ccdata));
                    memset(&MoMoMdata,0,sizeof(MoMoMdata));
                }
                else if ( ASSETCHAINS_SYMBOL[0] == 0 && matched != 0 && notarized != 0 && validated != 0 )
                    komodo_rwccdata((char *)"KMD",1,&ccdata,0);
                if ( matched != 0 && *notarizedheightp > sp->NOTARIZED_HEIGHT && *notarizedheightp < height )
                {
                    sp->NOTARIZED_HEIGHT = *notarizedheightp;
                    sp->NOTARIZED_HASH = srchash;
                    sp->NOTARIZED_DESTTXID = desttxid;
                    if ( MoM != zero && (MoMdepth&0xffff) > 0 )
                    {
                        sp->MoM = MoM;
                        sp->MoMdepth = MoMdepth;
                    }
                    komodo_stateupdate(height,0,0,0,zero,0,0,0,0,0,0,0,0,0,0,sp->MoM,sp->MoMdepth);
                    if ( ASSETCHAINS_SYMBOL[0] != 0 )
                        printf("[%s] ht.%d NOTARIZED.%d %s.%s %sTXID.%s lens.(%d %d) MoM.%s %d\n",ASSETCHAINS_SYMBOL,height,*notarizedheightp,ASSETCHAINS_SYMBOL[0]==0?"KMD":ASSETCHAINS_SYMBOL,srchash.ToString().c_str(),ASSETCHAINS_SYMBOL[0]==0?"BTC":"KMD",desttxid.ToString().c_str(),opretlen,len,sp->MoM.ToString().c_str(),sp->MoMdepth);
<<<<<<< HEAD
                    //if ( is_STAKED != 0 )
                    //{
                        // HERE we should add the notarisation to libscotts DB.
                    //}
=======
                    if (RemoveOrphanedBlocks(*notarizedheightp))
                    {
                        //fprintf(stderr, "Sucessfully removed all known orphaned blocks before height %d\n",*notarizedheightp);
                    }
>>>>>>> b778dbef
                    if ( ASSETCHAINS_SYMBOL[0] == 0 )
                    {
                        if ( signedfp == 0 )
                        {
                            char fname[512];
                            komodo_statefname(fname,ASSETCHAINS_SYMBOL,(char *)"signedmasks");
                            if ( (signedfp= fopen(fname,"rb+")) == 0 )
                                signedfp = fopen(fname,"wb");
                            else fseek(signedfp,0,SEEK_END);
                        }
                        if ( signedfp != 0 )
                        {
                            fwrite(&height,1,sizeof(height),signedfp);
                            fwrite(&signedmask,1,sizeof(signedmask),signedfp);
                            fflush(signedfp);
                        }
                        if ( opretlen > len && scriptbuf[len] == 'A' )
                        {
                            //for (i=0; i<opretlen-len; i++)
                            //    printf("%02x",scriptbuf[len+i]);
                            //printf(" Found extradata.[%d] %d - %d\n",opretlen-len,opretlen,len);
                            komodo_stateupdate(height,0,0,0,txhash,0,0,0,0,0,0,value,&scriptbuf[len],opretlen-len+4+3+(scriptbuf[1] == 0x4d),j,zero,0);
                        }
                    }
                }
            } else if ( opretlen != 149 && height > 600000 && matched != 0 )
                printf("%s validated.%d notarized.%d %llx reject ht.%d NOTARIZED.%d prev.%d %s.%s DESTTXID.%s len.%d opretlen.%d\n",ccdata.symbol,validated,notarized,(long long)signedmask,height,*notarizedheightp,sp->NOTARIZED_HEIGHT,ASSETCHAINS_SYMBOL[0]==0?"KMD":ASSETCHAINS_SYMBOL,srchash.ToString().c_str(),desttxid.ToString().c_str(),len,opretlen);
        }
        else if ( matched != 0 && i == 0 && j == 1 && opretlen == 149 )
        {
            if ( notaryid >= 0 && notaryid < 64 )
                komodo_paxpricefeed(height,&scriptbuf[len],opretlen);
        }
        else if ( matched != 0 )
        {
            //int32_t k; for (k=0; k<scriptlen; k++)
            //    printf("%02x",scriptbuf[k]);
            //printf(" <- script ht.%d i.%d j.%d value %.8f %s\n",height,i,j,dstr(value),ASSETCHAINS_SYMBOL);
            if ( opretlen >= 32*2+4 && strcmp(ASSETCHAINS_SYMBOL[0]==0?"KMD":ASSETCHAINS_SYMBOL,(char *)&scriptbuf[len+32*2+4]) == 0 )
            {
                for (k=0; k<32; k++)
                    if ( scriptbuf[len+k] != 0 )
                        break;
                if ( k == 32 )
                {
                    *isratificationp = 1;
                    printf("ISRATIFICATION (%s)\n",(char *)&scriptbuf[len+32*2+4]);
                }
            }

            if ( *isratificationp == 0 && (signedmask != 0 || (scriptbuf[len] != 'X' && scriptbuf[len] != 'A')) ) // && scriptbuf[len] != 'I')
                komodo_stateupdate(height,0,0,0,txhash,0,0,0,0,0,0,value,&scriptbuf[len],opretlen,j,zero,0);
        }
    }
    return(notaryid);
}

/*int32_t komodo_isratify(int32_t isspecial,int32_t numvalid)
{
    if ( isspecial != 0 && numvalid >= KOMODO_MINRATIFY )
        return(1);
    else return(0);
}*/

// Special tx have vout[0] -> CRYPTO777
// with more than KOMODO_MINRATIFY pay2pubkey outputs -> ratify
// if all outputs to notary -> notary utxo
// if txi == 0 && 2 outputs and 2nd OP_RETURN, len == 32*2+4 -> notarized, 1st byte 'P' -> pricefeed
// OP_RETURN: 'D' -> deposit, 'W' -> withdraw

int32_t gettxout_scriptPubKey(uint8_t *scriptPubKey,int32_t maxsize,uint256 txid,int32_t n);

int32_t komodo_notarycmp(uint8_t *scriptPubKey,int32_t scriptlen,uint8_t pubkeys[64][33],int32_t numnotaries,uint8_t rmd160[20])
{
    int32_t i;
    if ( scriptlen == 25 && memcmp(&scriptPubKey[3],rmd160,20) == 0 )
        return(0);
    else if ( scriptlen == 35 )
    {
        for (i=0; i<numnotaries; i++)
            if ( memcmp(&scriptPubKey[1],pubkeys[i],33) == 0 )
                return(i);
    }
    return(-1);
}

void komodo_connectblock(CBlockIndex *pindex,CBlock& block)
{
    static int32_t hwmheight;
    int32_t staked_era; static int32_t lastStakedEra;

    uint64_t signedmask,voutmask; char symbol[KOMODO_ASSETCHAIN_MAXLEN],dest[KOMODO_ASSETCHAIN_MAXLEN]; struct komodo_state *sp;
    uint8_t scriptbuf[10001],pubkeys[64][33],rmd160[20],scriptPubKey[35]; uint256 zero,btctxid,txhash;
    int32_t i,j,k,numnotaries,notarized,scriptlen,isratification,nid,numvalid,specialtx,notarizedheight,notaryid,len,numvouts,numvins,height,txn_count;
    if ( pindex == 0 )
    {
        fprintf(stderr,"komodo_connectblock null pindex\n");
        return;
    }
    memset(&zero,0,sizeof(zero));
    komodo_init(pindex->GetHeight());
    KOMODO_INITDONE = (uint32_t)time(NULL);
    if ( (sp= komodo_stateptr(symbol,dest)) == 0 )
    {
        fprintf(stderr,"unexpected null komodostateptr.[%s]\n",ASSETCHAINS_SYMBOL);
        return;
    }
    //fprintf(stderr,"%s connect.%d\n",ASSETCHAINS_SYMBOL,pindex->nHeight);
    if ( is_STAKED(ASSETCHAINS_SYMBOL) != 0 || IS_STAKED_NOTARY > -1 )
    {
        staked_era = STAKED_era(pindex->GetBlockTime());
        if ( staked_era != lastStakedEra )
        {
            uint8_t tmp_pubkeys[64][33];
            int8_t numSN = numStakedNotaries(tmp_pubkeys,staked_era);
            UpdateNotaryAddrs(tmp_pubkeys,numSN);
            STAKED_ERA = staked_era;
            if ( NOTARYADDRS[0][0] != 0 && NOTARY_PUBKEY33[0] != 0 )
            {
                if ( (IS_STAKED_NOTARY= updateStakedNotary()) > -1 )
                {
                    IS_KOMODO_NOTARY = 0;
                    if ( MIN_RECV_SATS == -1 )
                        MIN_RECV_SATS = 100000000;
                    fprintf(stderr, "Staked Notary Protection Active! NotaryID.%d RADD.%s ERA.%d MIN_TX_VALUE.%lu \n",IS_STAKED_NOTARY,NOTARY_ADDRESS.c_str(),staked_era,MIN_RECV_SATS);
                }
            }
        }
        lastStakedEra = staked_era;
    }
    numnotaries = komodo_notaries(pubkeys,pindex->GetHeight(),pindex->GetBlockTime());
    calc_rmd160_sha256(rmd160,pubkeys[0],33);
    if ( pindex->GetHeight() > hwmheight )
        hwmheight = pindex->GetHeight();
    else
    {
        if ( pindex->GetHeight() != hwmheight )
        {
            printf("%s hwmheight.%d vs pindex->GetHeight().%d t.%u reorg.%d\n",ASSETCHAINS_SYMBOL,hwmheight,pindex->GetHeight(),(uint32_t)pindex->nTime,hwmheight-pindex->GetHeight());
            komodo_purge_ccdata((int32_t)pindex->GetHeight());
            hwmheight = pindex->GetHeight();
        }
        komodo_event_rewind(sp,symbol,pindex->GetHeight());
        komodo_stateupdate(pindex->GetHeight(),0,0,0,zero,0,0,0,0,-pindex->GetHeight(),pindex->nTime,0,0,0,0,zero,0);
    }
    komodo_currentheight_set(chainActive.LastTip()->GetHeight());
    if ( pindex != 0 )
    {
        height = pindex->GetHeight();
        txn_count = block.vtx.size();
        for (i=0; i<txn_count; i++)
        {
            if ( (is_STAKED(ASSETCHAINS_SYMBOL) != 0 && staked_era == 0) || (is_STAKED(ASSETCHAINS_SYMBOL) == 255) ) {
                // in era gap no point checking any invlaid notarisations.
                break;
            }
            txhash = block.vtx[i].GetHash();
            numvouts = block.vtx[i].vout.size();
            notaryid = -1;
            voutmask = specialtx = notarizedheight = isratification = notarized = 0;
            signedmask = (height < 91400) ? 1 : 0;
            numvins = block.vtx[i].vin.size();
            for (j=0; j<numvins; j++)
            {
                if ( i == 0 && j == 0 )
                    continue;
                if ( (scriptlen= gettxout_scriptPubKey(scriptPubKey,sizeof(scriptPubKey),block.vtx[i].vin[j].prevout.hash,block.vtx[i].vin[j].prevout.n)) > 0 )
                {
                    if ( (k= komodo_notarycmp(scriptPubKey,scriptlen,pubkeys,numnotaries,rmd160)) >= 0 )
                        signedmask |= (1LL << k);
                    else if ( 0 && numvins >= 17 )
                    {
                        int32_t k;
                        for (k=0; k<scriptlen; k++)
                            printf("%02x",scriptPubKey[k]);
                        printf(" scriptPubKey doesnt match any notary vini.%d of %d\n",j,numvins);
                    }
                } //else printf("cant get scriptPubKey for ht.%d txi.%d vin.%d\n",height,i,j);
            }
            numvalid = bitweight(signedmask);
            if ( ((height < 90000 || (signedmask & 1) != 0) && numvalid >= KOMODO_MINRATIFY) ||
                  (numvalid >= KOMODO_MINRATIFY && ASSETCHAINS_SYMBOL[0] != 0) ||
                  numvalid > (numnotaries/5) )
            {
                if ( ASSETCHAINS_SYMBOL[0] != 0)
                {
                    static FILE *signedfp;
                    if ( signedfp == 0 )
                    {
                        char fname[512];
                        komodo_statefname(fname,ASSETCHAINS_SYMBOL,(char *)"signedmasks");
                        if ( (signedfp= fopen(fname,"rb+")) == 0 )
                            signedfp = fopen(fname,"wb");
                        else fseek(signedfp,0,SEEK_END);
                    }
                    if ( signedfp != 0 )
                    {
                        fwrite(&height,1,sizeof(height),signedfp);
                        fwrite(&signedmask,1,sizeof(signedmask),signedfp);
                        fflush(signedfp);
                    }
                     printf("[%s] ht.%d txi.%d signedmask.%llx numvins.%d numvouts.%d <<<<<<<<<<<  notarized\n",ASSETCHAINS_SYMBOL,height,i,(long long)signedmask,numvins,numvouts);
                }
                notarized = 1;
            }
            if ( IS_KOMODO_NOTARY != 0 && ASSETCHAINS_SYMBOL[0] == 0 )
                printf("(tx.%d: ",i);
            for (j=0; j<numvouts; j++)
            {
                /*if ( i == 0 && j == 0 )
                {
                    uint8_t *script = (uint8_t *)&block.vtx[0].vout[numvouts-1].scriptPubKey[0];
                    if ( numvouts <= 2 || script[0] != 0x6a )
                    {
                        if ( numvouts == 2 && block.vtx[0].vout[1].nValue != 0 )
                        {
                            fprintf(stderr,"ht.%d numvouts.%d value %.8f\n",height,numvouts,dstr(block.vtx[0].vout[1].nValue));
                            if ( height >= 235300 && block.vtx[0].vout[1].nValue >= 100000*COIN )
                                block.vtx[0].vout[1].nValue = 0;
                            break;
                        }
                    }
                }*/
                if ( IS_KOMODO_NOTARY != 0 && ASSETCHAINS_SYMBOL[0] == 0 )
                    printf("%.8f ",dstr(block.vtx[i].vout[j].nValue));
                len = block.vtx[i].vout[j].scriptPubKey.size();
                if ( len >= sizeof(uint32_t) && len <= sizeof(scriptbuf) )
                {
                    memcpy(scriptbuf,(uint8_t *)&block.vtx[i].vout[j].scriptPubKey[0],len);
                    notaryid = komodo_voutupdate(&isratification,notaryid,scriptbuf,len,height,txhash,i,j,&voutmask,&specialtx,&notarizedheight,(uint64_t)block.vtx[i].vout[j].nValue,notarized,signedmask,(uint32_t)chainActive.LastTip()->GetBlockTime());
                    if ( 0 && i > 0 )
                    {
                        for (k=0; k<len; k++)
                            printf("%02x",scriptbuf[k]);
                        printf(" <- notaryid.%d ht.%d i.%d j.%d numvouts.%d numvins.%d voutmask.%llx txid.(%s)\n",notaryid,height,i,j,numvouts,numvins,(long long)voutmask,txhash.ToString().c_str());
                    }
                }
            }
            if ( IS_KOMODO_NOTARY != 0 && ASSETCHAINS_SYMBOL[0] == 0 )
                printf(") ");
            if ( 0 && ASSETCHAINS_SYMBOL[0] == 0 )
                printf("[%s] ht.%d txi.%d signedmask.%llx numvins.%d numvouts.%d notarized.%d special.%d isratification.%d\n",ASSETCHAINS_SYMBOL,height,i,(long long)signedmask,numvins,numvouts,notarized,specialtx,isratification);
            if ( notarized != 0 && (notarizedheight != 0 || specialtx != 0) )
            {
                if ( isratification != 0 )
                {
                    printf("%s NOTARY SIGNED.%llx numvins.%d ht.%d txi.%d notaryht.%d specialtx.%d\n",ASSETCHAINS_SYMBOL,(long long)signedmask,numvins,height,i,notarizedheight,specialtx);
                    printf("ht.%d specialtx.%d isratification.%d numvouts.%d signed.%llx numnotaries.%d\n",height,specialtx,isratification,numvouts,(long long)signedmask,numnotaries);
                }
                if ( specialtx != 0 && isratification != 0 && numvouts > 2 )
                {
                    numvalid = 0;
                    memset(pubkeys,0,sizeof(pubkeys));
                    for (j=1; j<numvouts-1; j++)
                    {
                        len = block.vtx[i].vout[j].scriptPubKey.size();
                        if ( len >= sizeof(uint32_t) && len <= sizeof(scriptbuf) )
                        {
                            memcpy(scriptbuf,(uint8_t *)&block.vtx[i].vout[j].scriptPubKey[0],len);
                            if ( len == 35 && scriptbuf[0] == 33 && scriptbuf[34] == 0xac )
                            {
                                memcpy(pubkeys[numvalid++],scriptbuf+1,33);
                                for (k=0; k<33; k++)
                                    printf("%02x",scriptbuf[k+1]);
                                printf(" <- new notary.[%d]\n",j-1);
                            }
                        }
                    }
                    if ( ASSETCHAINS_SYMBOL[0] != 0 || height < 100000 )
                    {
                        if ( ((signedmask & 1) != 0 && numvalid >= KOMODO_MINRATIFY) || bitweight(signedmask) > (numnotaries/3) )
                        {
                            memset(&txhash,0,sizeof(txhash));
                            komodo_stateupdate(height,pubkeys,numvalid,0,txhash,0,0,0,0,0,0,0,0,0,0,zero,0);
                            printf("RATIFIED! >>>>>>>>>> new notaries.%d newheight.%d from height.%d\n",numvalid,(((height+KOMODO_ELECTION_GAP/2)/KOMODO_ELECTION_GAP)+1)*KOMODO_ELECTION_GAP,height);
                        } else printf("signedmask.%llx numvalid.%d wt.%d numnotaries.%d\n",(long long)signedmask,numvalid,bitweight(signedmask),numnotaries);
                    }
                }
            }
        }
        if ( IS_KOMODO_NOTARY != 0 && ASSETCHAINS_SYMBOL[0] == 0 )
            printf("%s ht.%d\n",ASSETCHAINS_SYMBOL[0] == 0 ? "KMD" : ASSETCHAINS_SYMBOL,height);
        if ( pindex->GetHeight() == hwmheight )
            komodo_stateupdate(height,0,0,0,zero,0,0,0,0,height,(uint32_t)pindex->nTime,0,0,0,0,zero,0);
    } else fprintf(stderr,"komodo_connectblock: unexpected null pindex\n");
    //KOMODO_INITDONE = (uint32_t)time(NULL);
    //fprintf(stderr,"%s end connect.%d\n",ASSETCHAINS_SYMBOL,pindex->GetHeight());
}


#endif<|MERGE_RESOLUTION|>--- conflicted
+++ resolved
@@ -708,17 +708,10 @@
                     komodo_stateupdate(height,0,0,0,zero,0,0,0,0,0,0,0,0,0,0,sp->MoM,sp->MoMdepth);
                     if ( ASSETCHAINS_SYMBOL[0] != 0 )
                         printf("[%s] ht.%d NOTARIZED.%d %s.%s %sTXID.%s lens.(%d %d) MoM.%s %d\n",ASSETCHAINS_SYMBOL,height,*notarizedheightp,ASSETCHAINS_SYMBOL[0]==0?"KMD":ASSETCHAINS_SYMBOL,srchash.ToString().c_str(),ASSETCHAINS_SYMBOL[0]==0?"BTC":"KMD",desttxid.ToString().c_str(),opretlen,len,sp->MoM.ToString().c_str(),sp->MoMdepth);
-<<<<<<< HEAD
-                    //if ( is_STAKED != 0 )
-                    //{
-                        // HERE we should add the notarisation to libscotts DB.
-                    //}
-=======
                     if (RemoveOrphanedBlocks(*notarizedheightp))
                     {
                         //fprintf(stderr, "Sucessfully removed all known orphaned blocks before height %d\n",*notarizedheightp);
                     }
->>>>>>> b778dbef
                     if ( ASSETCHAINS_SYMBOL[0] == 0 )
                     {
                         if ( signedfp == 0 )
