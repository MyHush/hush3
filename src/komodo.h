/******************************************************************************
 * Copyright © 2014-2018 The SuperNET Developers.                             *
 *                                                                            *
 * See the AUTHORS, DEVELOPER-AGREEMENT and LICENSE files at                  *
 * the top-level directory of this distribution for the individual copyright  *
 * holder information and the developer policies on copyright and licensing.  *
 *                                                                            *
 * Unless otherwise agreed in a custom licensing agreement, no part of the    *
 * SuperNET software, including this file may be copied, modified, propagated *
 * or distributed except according to the terms contained in the LICENSE file *
 *                                                                            *
 * Removal or modification of this copyright notice is prohibited.            *
 *                                                                            *
 ******************************************************************************/

#ifndef H_KOMODO_H
#define H_KOMODO_H
#include "komodo_defs.h"
#include "notaries_staked.h"

#ifdef _WIN32
#define printf(...)
#endif

// Todo:
// verify: reorgs

#define KOMODO_ASSETCHAINS_WAITNOTARIZE
#define KOMODO_PAXMAX (10000 * COIN)

#include <stdint.h>
#include <stdio.h>
#include <pthread.h>
#include <ctype.h>
#include "uthash.h"
#include "utlist.h"

int32_t gettxout_scriptPubKey(uint8_t *scriptPubkey,int32_t maxsize,uint256 txid,int32_t n);
void komodo_event_rewind(struct komodo_state *sp,char *symbol,int32_t height);
void komodo_connectblock(CBlockIndex *pindex,CBlock& block);

#include "komodo_structs.h"
#include "komodo_globals.h"
#include "komodo_utils.h"
#include "komodo_curve25519.h"

#include "komodo_cJSON.c"
#include "komodo_bitcoind.h"
#include "komodo_interest.h"
#include "komodo_pax.h"
#include "komodo_notary.h"

int32_t komodo_parsestatefile(struct komodo_state *sp,FILE *fp,char *symbol,char *dest);
#include "komodo_kv.h"
#include "komodo_jumblr.h"
#include "komodo_gateway.h"
#include "komodo_events.h"
#include "komodo_ccdata.h"

void komodo_currentheight_set(int32_t height)
{
    char symbol[KOMODO_ASSETCHAIN_MAXLEN],dest[KOMODO_ASSETCHAIN_MAXLEN]; struct komodo_state *sp;
    if ( (sp= komodo_stateptr(symbol,dest)) != 0 )
        sp->CURRENT_HEIGHT = height;
}

int32_t komodo_currentheight()
{
    char symbol[KOMODO_ASSETCHAIN_MAXLEN],dest[KOMODO_ASSETCHAIN_MAXLEN]; struct komodo_state *sp;
    if ( (sp= komodo_stateptr(symbol,dest)) != 0 )
        return(sp->CURRENT_HEIGHT);
    else return(0);
}

int32_t komodo_parsestatefile(struct komodo_state *sp,FILE *fp,char *symbol,char *dest)
{
    static int32_t errs;
    int32_t func,ht,notarized_height,num,matched=0,MoMdepth; uint256 MoM,notarized_hash,notarized_desttxid; uint8_t pubkeys[64][33];
    if ( (func= fgetc(fp)) != EOF )
    {
        if ( ASSETCHAINS_SYMBOL[0] == 0 && strcmp(symbol,"KMD") == 0 )
            matched = 1;
        else matched = (strcmp(symbol,ASSETCHAINS_SYMBOL) == 0);
        if ( fread(&ht,1,sizeof(ht),fp) != sizeof(ht) )
            errs++;
        if ( 0 && ASSETCHAINS_SYMBOL[0] != 0 && func != 'T' )
            printf("[%s] matched.%d fpos.%ld func.(%d %c) ht.%d\n",ASSETCHAINS_SYMBOL,matched,ftell(fp),func,func,ht);
        if ( func == 'P' )
        {
            if ( (num= fgetc(fp)) <= 64 )
            {
                if ( fread(pubkeys,33,num,fp) != num )
                    errs++;
                else
                {
                    //printf("updated %d pubkeys at %s ht.%d\n",num,symbol,ht);
                    if ( (KOMODO_EXTERNAL_NOTARIES != 0 && matched != 0) || (strcmp(symbol,"KMD") == 0 && KOMODO_EXTERNAL_NOTARIES == 0) )
                        komodo_eventadd_pubkeys(sp,symbol,ht,num,pubkeys);
                }
            } else printf("illegal num.%d\n",num);
        }
        else if ( func == 'N' || func == 'M' )
        {
            if ( fread(&notarized_height,1,sizeof(notarized_height),fp) != sizeof(notarized_height) )
                errs++;
            if ( fread(&notarized_hash,1,sizeof(notarized_hash),fp) != sizeof(notarized_hash) )
                errs++;
            if ( fread(&notarized_desttxid,1,sizeof(notarized_desttxid),fp) != sizeof(notarized_desttxid) )
                errs++;
            if ( func == 'M' )
            {
                if ( fread(&MoM,1,sizeof(MoM),fp) != sizeof(MoM) )
                    errs++;
                if ( fread(&MoMdepth,1,sizeof(MoMdepth),fp) != sizeof(MoMdepth) )
                    errs++;
                if ( 0 && ASSETCHAINS_SYMBOL[0] != 0 && sp != 0 )
                    printf("%s load[%s.%d -> %s] NOTARIZED %d %s MoM.%s %d CCid.%u\n",ASSETCHAINS_SYMBOL,symbol,sp->NUM_NPOINTS,dest,notarized_height,notarized_hash.ToString().c_str(),MoM.ToString().c_str(),MoMdepth&0xffff,(MoMdepth>>16)&0xffff);
            }
            else
            {
                memset(&MoM,0,sizeof(MoM));
                MoMdepth = 0;
            }
            //if ( matched != 0 ) global independent states -> inside *sp
            komodo_eventadd_notarized(sp,symbol,ht,dest,notarized_hash,notarized_desttxid,notarized_height,MoM,MoMdepth);
        }
        else if ( func == 'U' ) // deprecated
        {
            uint8_t n,nid; uint256 hash; uint64_t mask;
            n = fgetc(fp);
            nid = fgetc(fp);
            //printf("U %d %d\n",n,nid);
            if ( fread(&mask,1,sizeof(mask),fp) != sizeof(mask) )
                errs++;
            if ( fread(&hash,1,sizeof(hash),fp) != sizeof(hash) )
                errs++;
            //if ( matched != 0 )
            //    komodo_eventadd_utxo(sp,symbol,ht,nid,hash,mask,n);
        }
        else if ( func == 'K' )
        {
            int32_t kheight;
            if ( fread(&kheight,1,sizeof(kheight),fp) != sizeof(kheight) )
                errs++;
            //if ( matched != 0 ) global independent states -> inside *sp
            //printf("%s.%d load[%s] ht.%d\n",ASSETCHAINS_SYMBOL,ht,symbol,kheight);
            komodo_eventadd_kmdheight(sp,symbol,ht,kheight,0);
        }
        else if ( func == 'T' )
        {
            int32_t kheight,ktimestamp;
            if ( fread(&kheight,1,sizeof(kheight),fp) != sizeof(kheight) )
                errs++;
            if ( fread(&ktimestamp,1,sizeof(ktimestamp),fp) != sizeof(ktimestamp) )
                errs++;
            //if ( matched != 0 ) global independent states -> inside *sp
            //printf("%s.%d load[%s] ht.%d t.%u\n",ASSETCHAINS_SYMBOL,ht,symbol,kheight,ktimestamp);
            komodo_eventadd_kmdheight(sp,symbol,ht,kheight,ktimestamp);
        }
        else if ( func == 'R' )
        {
            uint16_t olen,v; uint64_t ovalue; uint256 txid; uint8_t opret[16384*4];
            if ( fread(&txid,1,sizeof(txid),fp) != sizeof(txid) )
                errs++;
            if ( fread(&v,1,sizeof(v),fp) != sizeof(v) )
                errs++;
            if ( fread(&ovalue,1,sizeof(ovalue),fp) != sizeof(ovalue) )
                errs++;
            if ( fread(&olen,1,sizeof(olen),fp) != sizeof(olen) )
                errs++;
            if ( olen < sizeof(opret) )
            {
                if ( fread(opret,1,olen,fp) != olen )
                    errs++;
                if ( 0 && ASSETCHAINS_SYMBOL[0] != 0 && matched != 0 )
                {
                    int32_t i;  for (i=0; i<olen; i++)
                        printf("%02x",opret[i]);
                    printf(" %s.%d load[%s] opret[%c] len.%d %.8f\n",ASSETCHAINS_SYMBOL,ht,symbol,opret[0],olen,(double)ovalue/COIN);
                }
                komodo_eventadd_opreturn(sp,symbol,ht,txid,ovalue,v,opret,olen); // global shared state -> global PAX
            } else
            {
                int32_t i;
                for (i=0; i<olen; i++)
                    fgetc(fp);
                //printf("illegal olen.%u\n",olen);
            }
        }
        else if ( func == 'D' )
        {
            printf("unexpected function D[%d]\n",ht);
        }
        else if ( func == 'V' )
        {
            int32_t numpvals; uint32_t pvals[128];
            numpvals = fgetc(fp);
            if ( numpvals*sizeof(uint32_t) <= sizeof(pvals) && fread(pvals,sizeof(uint32_t),numpvals,fp) == numpvals )
            {
                //if ( matched != 0 ) global shared state -> global PVALS
                //printf("%s load[%s] prices %d\n",ASSETCHAINS_SYMBOL,symbol,ht);
                komodo_eventadd_pricefeed(sp,symbol,ht,pvals,numpvals);
                //printf("load pvals ht.%d numpvals.%d\n",ht,numpvals);
            } else printf("error loading pvals[%d]\n",numpvals);
        } // else printf("[%s] %s illegal func.(%d %c)\n",ASSETCHAINS_SYMBOL,symbol,func,func);
        return(func);
    } else return(-1);
}

int32_t memread(void *dest,int32_t size,uint8_t *filedata,long *fposp,long datalen)
{
    if ( *fposp+size <= datalen )
    {
        memcpy(dest,&filedata[*fposp],size);
        (*fposp) += size;
        return(size);
    }
    return(-1);
}

int32_t komodo_parsestatefiledata(struct komodo_state *sp,uint8_t *filedata,long *fposp,long datalen,char *symbol,char *dest)
{
    static int32_t errs;
    int32_t func= -1,ht,notarized_height,MoMdepth,num,matched=0; uint256 MoM,notarized_hash,notarized_desttxid; uint8_t pubkeys[64][33]; long fpos = *fposp;
    if ( fpos < datalen )
    {
        func = filedata[fpos++];
        if ( ASSETCHAINS_SYMBOL[0] == 0 && strcmp(symbol,"KMD") == 0 )
            matched = 1;
        else matched = (strcmp(symbol,ASSETCHAINS_SYMBOL) == 0);
        if ( memread(&ht,sizeof(ht),filedata,&fpos,datalen) != sizeof(ht) )
            errs++;
        if ( func == 'P' )
        {
            if ( (num= filedata[fpos++]) <= 64 )
            {
                if ( memread(pubkeys,33*num,filedata,&fpos,datalen) != 33*num )
                    errs++;
                else
                {
                    //printf("updated %d pubkeys at %s ht.%d\n",num,symbol,ht);
                    if ( (KOMODO_EXTERNAL_NOTARIES != 0 && matched != 0) || (strcmp(symbol,"KMD") == 0 && KOMODO_EXTERNAL_NOTARIES == 0) )
                        komodo_eventadd_pubkeys(sp,symbol,ht,num,pubkeys);
                }
            } else printf("illegal num.%d\n",num);
        }
        else if ( func == 'N' || func == 'M' )
        {
            if ( memread(&notarized_height,sizeof(notarized_height),filedata,&fpos,datalen) != sizeof(notarized_height) )
                errs++;
            if ( memread(&notarized_hash,sizeof(notarized_hash),filedata,&fpos,datalen) != sizeof(notarized_hash) )
                errs++;
            if ( memread(&notarized_desttxid,sizeof(notarized_desttxid),filedata,&fpos,datalen) != sizeof(notarized_desttxid) )
                errs++;
            if ( func == 'M' )
            {
                if ( memread(&MoM,sizeof(MoM),filedata,&fpos,datalen) != sizeof(MoM) )
                    errs++;
                if ( memread(&MoMdepth,sizeof(MoMdepth),filedata,&fpos,datalen) != sizeof(MoMdepth) )
                    errs++;
                if ( 0 && ASSETCHAINS_SYMBOL[0] != 0 && sp != 0 )
                    printf("%s load[%s.%d -> %s] NOTARIZED %d %s MoM.%s %d CCid.%u\n",ASSETCHAINS_SYMBOL,symbol,sp->NUM_NPOINTS,dest,notarized_height,notarized_hash.ToString().c_str(),MoM.ToString().c_str(),MoMdepth&0xffff,(MoMdepth>>16)&0xffff);
            }
            else
            {
                memset(&MoM,0,sizeof(MoM));
                MoMdepth = 0;
            }
            komodo_eventadd_notarized(sp,symbol,ht,dest,notarized_hash,notarized_desttxid,notarized_height,MoM,MoMdepth);
        }
        else if ( func == 'U' ) // deprecated
        {
            uint8_t n,nid; uint256 hash; uint64_t mask;
            n = filedata[fpos++];
            nid = filedata[fpos++];
            //printf("U %d %d\n",n,nid);
            if ( memread(&mask,sizeof(mask),filedata,&fpos,datalen) != sizeof(mask) )
                errs++;
            if ( memread(&hash,sizeof(hash),filedata,&fpos,datalen) != sizeof(hash) )
                errs++;
        }
        else if ( func == 'K' )
        {
            int32_t kheight;
            if ( memread(&kheight,sizeof(kheight),filedata,&fpos,datalen) != sizeof(kheight) )
                errs++;
             komodo_eventadd_kmdheight(sp,symbol,ht,kheight,0);
        }
        else if ( func == 'T' )
        {
            int32_t kheight,ktimestamp;
            if ( memread(&kheight,sizeof(kheight),filedata,&fpos,datalen) != sizeof(kheight) )
                errs++;
            if ( memread(&ktimestamp,sizeof(ktimestamp),filedata,&fpos,datalen) != sizeof(ktimestamp) )
                errs++;
            //if ( matched != 0 ) global independent states -> inside *sp
            //printf("%s.%d load[%s] ht.%d t.%u\n",ASSETCHAINS_SYMBOL,ht,symbol,kheight,ktimestamp);
            komodo_eventadd_kmdheight(sp,symbol,ht,kheight,ktimestamp);
        }
        else if ( func == 'R' )
        {
            uint16_t olen,v; uint64_t ovalue; uint256 txid; uint8_t opret[16384*4];
            if ( memread(&txid,sizeof(txid),filedata,&fpos,datalen) != sizeof(txid) )
                errs++;
            if ( memread(&v,sizeof(v),filedata,&fpos,datalen) != sizeof(v) )
                errs++;
            if ( memread(&ovalue,sizeof(ovalue),filedata,&fpos,datalen) != sizeof(ovalue) )
                errs++;
            if ( memread(&olen,sizeof(olen),filedata,&fpos,datalen) != sizeof(olen) )
                errs++;
            if ( olen < sizeof(opret) )
            {
                if ( memread(opret,olen,filedata,&fpos,datalen) != olen )
                    errs++;
                if ( 0 && ASSETCHAINS_SYMBOL[0] != 0 && matched != 0 )
                {
                    int32_t i;  for (i=0; i<olen; i++)
                        printf("%02x",opret[i]);
                    printf(" %s.%d load[%s] opret[%c] len.%d %.8f\n",ASSETCHAINS_SYMBOL,ht,symbol,opret[0],olen,(double)ovalue/COIN);
                }
                komodo_eventadd_opreturn(sp,symbol,ht,txid,ovalue,v,opret,olen); // global shared state -> global PAX
            } else
            {
                int32_t i;
                for (i=0; i<olen; i++)
                    filedata[fpos++];
                //printf("illegal olen.%u\n",olen);
            }
        }
        else if ( func == 'D' )
        {
            printf("unexpected function D[%d]\n",ht);
        }
        else if ( func == 'V' )
        {
            int32_t numpvals; uint32_t pvals[128];
            numpvals = filedata[fpos++];
            if ( numpvals*sizeof(uint32_t) <= sizeof(pvals) && memread(pvals,(int32_t)(sizeof(uint32_t)*numpvals),filedata,&fpos,datalen) == numpvals*sizeof(uint32_t) )
            {
                //if ( matched != 0 ) global shared state -> global PVALS
                //printf("%s load[%s] prices %d\n",ASSETCHAINS_SYMBOL,symbol,ht);
                komodo_eventadd_pricefeed(sp,symbol,ht,pvals,numpvals);
                //printf("load pvals ht.%d numpvals.%d\n",ht,numpvals);
            } else printf("error loading pvals[%d]\n",numpvals);
        } // else printf("[%s] %s illegal func.(%d %c)\n",ASSETCHAINS_SYMBOL,symbol,func,func);
        *fposp = fpos;
        return(func);
    }
    return(-1);
}

void komodo_stateupdate(int32_t height,uint8_t notarypubs[][33],uint8_t numnotaries,uint8_t notaryid,uint256 txhash,uint64_t voutmask,uint8_t numvouts,uint32_t *pvals,uint8_t numpvals,int32_t KMDheight,uint32_t KMDtimestamp,uint64_t opretvalue,uint8_t *opretbuf,uint16_t opretlen,uint16_t vout,uint256 MoM,int32_t MoMdepth)
{
    static FILE *fp; static int32_t errs,didinit; static uint256 zero;
    struct komodo_state *sp; char fname[512],symbol[KOMODO_ASSETCHAIN_MAXLEN],dest[KOMODO_ASSETCHAIN_MAXLEN]; int32_t retval,ht,func; uint8_t num,pubkeys[64][33];
    if ( didinit == 0 )
    {
        portable_mutex_init(&KOMODO_KV_mutex);
        portable_mutex_init(&KOMODO_CC_mutex);
        didinit = 1;
    }
    if ( (sp= komodo_stateptr(symbol,dest)) == 0 )
    {
        KOMODO_INITDONE = (uint32_t)time(NULL);
        printf("[%s] no komodo_stateptr\n",ASSETCHAINS_SYMBOL);
        return;
    }
    //printf("[%s] (%s) -> (%s)\n",ASSETCHAINS_SYMBOL,symbol,dest);
    if ( fp == 0 )
    {
        komodo_statefname(fname,ASSETCHAINS_SYMBOL,(char *)"komodostate");
        if ( (fp= fopen(fname,"rb+")) != 0 )
        {
            if ( (retval= komodo_faststateinit(sp,fname,symbol,dest)) > 0 )
                fseek(fp,0,SEEK_END);
            else
            {
                fprintf(stderr,"komodo_faststateinit retval.%d\n",retval);
                while ( komodo_parsestatefile(sp,fp,symbol,dest) >= 0 )
                    ;
            }
        } else fp = fopen(fname,"wb+");
        KOMODO_INITDONE = (uint32_t)time(NULL);
    }
    if ( height <= 0 )
    {
        //printf("early return: stateupdate height.%d\n",height);
        return;
    }
    if ( fp != 0 ) // write out funcid, height, other fields, call side effect function
    {
        //printf("fpos.%ld ",ftell(fp));
        if ( KMDheight != 0 )
        {
            if ( KMDtimestamp != 0 )
            {
                fputc('T',fp);
                if ( fwrite(&height,1,sizeof(height),fp) != sizeof(height) )
                    errs++;
                if ( fwrite(&KMDheight,1,sizeof(KMDheight),fp) != sizeof(KMDheight) )
                    errs++;
                if ( fwrite(&KMDtimestamp,1,sizeof(KMDtimestamp),fp) != sizeof(KMDtimestamp) )
                    errs++;
            }
            else
            {
                fputc('K',fp);
                if ( fwrite(&height,1,sizeof(height),fp) != sizeof(height) )
                    errs++;
                if ( fwrite(&KMDheight,1,sizeof(KMDheight),fp) != sizeof(KMDheight) )
                    errs++;
            }
            komodo_eventadd_kmdheight(sp,symbol,height,KMDheight,KMDtimestamp);
        }
        else if ( opretbuf != 0 && opretlen > 0 )
        {
            uint16_t olen = opretlen;
            fputc('R',fp);
            if ( fwrite(&height,1,sizeof(height),fp) != sizeof(height) )
                errs++;
            if ( fwrite(&txhash,1,sizeof(txhash),fp) != sizeof(txhash) )
                errs++;
            if ( fwrite(&vout,1,sizeof(vout),fp) != sizeof(vout) )
                errs++;
            if ( fwrite(&opretvalue,1,sizeof(opretvalue),fp) != sizeof(opretvalue) )
                errs++;
            if ( fwrite(&olen,1,sizeof(olen),fp) != olen )
                errs++;
            if ( fwrite(opretbuf,1,olen,fp) != olen )
                errs++;
//printf("create ht.%d R opret[%d] sp.%p\n",height,olen,sp);
            //komodo_opreturn(height,opretvalue,opretbuf,olen,txhash,vout);
            komodo_eventadd_opreturn(sp,symbol,height,txhash,opretvalue,vout,opretbuf,olen);
        }
        else if ( notarypubs != 0 && numnotaries > 0 )
        {
            printf("ht.%d func P[%d] errs.%d\n",height,numnotaries,errs);
            fputc('P',fp);
            if ( fwrite(&height,1,sizeof(height),fp) != sizeof(height) )
                errs++;
            fputc(numnotaries,fp);
            if ( fwrite(notarypubs,33,numnotaries,fp) != numnotaries )
                errs++;
            komodo_eventadd_pubkeys(sp,symbol,height,numnotaries,notarypubs);
        }
        else if ( voutmask != 0 && numvouts > 0 )
        {
            //printf("ht.%d func U %d %d errs.%d hashsize.%ld\n",height,numvouts,notaryid,errs,sizeof(txhash));
            fputc('U',fp);
            if ( fwrite(&height,1,sizeof(height),fp) != sizeof(height) )
                errs++;
            fputc(numvouts,fp);
            fputc(notaryid,fp);
            if ( fwrite(&voutmask,1,sizeof(voutmask),fp) != sizeof(voutmask) )
                errs++;
            if ( fwrite(&txhash,1,sizeof(txhash),fp) != sizeof(txhash) )
                errs++;
            //komodo_eventadd_utxo(sp,symbol,height,notaryid,txhash,voutmask,numvouts);
        }
        else if ( pvals != 0 && numpvals > 0 )
        {
            int32_t i,nonz = 0;
            for (i=0; i<32; i++)
                if ( pvals[i] != 0 )
                    nonz++;
            if ( nonz >= 32 )
            {
                fputc('V',fp);
                if ( fwrite(&height,1,sizeof(height),fp) != sizeof(height) )
                    errs++;
                fputc(numpvals,fp);
                if ( fwrite(pvals,sizeof(uint32_t),numpvals,fp) != numpvals )
                    errs++;
                komodo_eventadd_pricefeed(sp,symbol,height,pvals,numpvals);
                //printf("ht.%d V numpvals[%d]\n",height,numpvals);
            }
            //printf("save pvals height.%d numpvals.%d\n",height,numpvals);
        }
        else if ( height != 0 )
        {
            //printf("ht.%d func N ht.%d errs.%d\n",height,NOTARIZED_HEIGHT,errs);
            if ( sp != 0 )
            {
                if ( sp->MoMdepth != 0 && sp->MoM != zero )
                    fputc('M',fp);
                else fputc('N',fp);
                if ( fwrite(&height,1,sizeof(height),fp) != sizeof(height) )
                    errs++;
                if ( fwrite(&sp->NOTARIZED_HEIGHT,1,sizeof(sp->NOTARIZED_HEIGHT),fp) != sizeof(sp->NOTARIZED_HEIGHT) )
                    errs++;
                if ( fwrite(&sp->NOTARIZED_HASH,1,sizeof(sp->NOTARIZED_HASH),fp) != sizeof(sp->NOTARIZED_HASH) )
                    errs++;
                if ( fwrite(&sp->NOTARIZED_DESTTXID,1,sizeof(sp->NOTARIZED_DESTTXID),fp) != sizeof(sp->NOTARIZED_DESTTXID) )
                    errs++;
                if ( sp->MoMdepth != 0 && sp->MoM != zero )
                {
                    if ( fwrite(&sp->MoM,1,sizeof(sp->MoM),fp) != sizeof(sp->MoM) )
                        errs++;
                    if ( fwrite(&sp->MoMdepth,1,sizeof(sp->MoMdepth),fp) != sizeof(sp->MoMdepth) )
                        errs++;
                }
                komodo_eventadd_notarized(sp,symbol,height,dest,sp->NOTARIZED_HASH,sp->NOTARIZED_DESTTXID,sp->NOTARIZED_HEIGHT,sp->MoM,sp->MoMdepth);
            }
        }
        fflush(fp);
    }
}

int32_t komodo_validate_chain(uint256 srchash,int32_t notarized_height)
{
    static int32_t last_rewind; int32_t rewindtarget; CBlockIndex *pindex; struct komodo_state *sp; char symbol[KOMODO_ASSETCHAIN_MAXLEN],dest[KOMODO_ASSETCHAIN_MAXLEN];
    if ( (sp= komodo_stateptr(symbol,dest)) == 0 )
        return(0);
    if ( IsInitialBlockDownload() == 0 && ((pindex= komodo_getblockindex(srchash)) == 0 || pindex->GetHeight() != notarized_height) )
    {
        if ( sp->NOTARIZED_HEIGHT > 0 && sp->NOTARIZED_HEIGHT < notarized_height )
            rewindtarget = sp->NOTARIZED_HEIGHT - 1;
        else if ( notarized_height > 101 )
            rewindtarget = notarized_height - 101;
        else rewindtarget = 0;
        if ( rewindtarget != 0 && rewindtarget > KOMODO_REWIND && rewindtarget > last_rewind )
        {
            if ( last_rewind != 0 )
            {
                //KOMODO_REWIND = rewindtarget;
                fprintf(stderr,"%s FORK detected. notarized.%d %s not in this chain! last notarization %d -> rewindtarget.%d\n",ASSETCHAINS_SYMBOL,notarized_height,srchash.ToString().c_str(),sp->NOTARIZED_HEIGHT,rewindtarget);
            }
            last_rewind = rewindtarget;
        }
        return(0);
    } else return(1);
}

int32_t komodo_voutupdate(int32_t *isratificationp,int32_t notaryid,uint8_t *scriptbuf,int32_t scriptlen,int32_t height,uint256 txhash,int32_t i,int32_t j,uint64_t *voutmaskp,int32_t *specialtxp,int32_t *notarizedheightp,uint64_t value,int32_t notarized,uint64_t signedmask,uint32_t timestamp)
{
    static uint256 zero; static FILE *signedfp;
    int32_t opretlen,nid,offset,k,MoMdepth,matched,len = 0; uint256 MoM,srchash,desttxid; uint8_t crypto777[33]; struct komodo_state *sp; char symbol[KOMODO_ASSETCHAIN_MAXLEN],dest[KOMODO_ASSETCHAIN_MAXLEN];
    if ( (sp= komodo_stateptr(symbol,dest)) == 0 )
        return(-1);
    if ( scriptlen == 35 && scriptbuf[0] == 33 && scriptbuf[34] == 0xac )
    {
        if ( i == 0 && j == 0 && memcmp(NOTARY_PUBKEY33,scriptbuf+1,33) == 0 && IS_KOMODO_NOTARY != 0 )
        {
            printf("%s KOMODO_LASTMINED.%d -> %d\n",ASSETCHAINS_SYMBOL,KOMODO_LASTMINED,height);
            prevKOMODO_LASTMINED = KOMODO_LASTMINED;
            KOMODO_LASTMINED = height;
        }
        decode_hex(crypto777,33,(char *)CRYPTO777_PUBSECPSTR);
        /*for (k=0; k<33; k++)
            printf("%02x",crypto777[k]);
        printf(" crypto777 ");
        for (k=0; k<scriptlen; k++)
            printf("%02x",scriptbuf[k]);
        printf(" <- script ht.%d i.%d j.%d cmp.%d\n",height,i,j,memcmp(crypto777,scriptbuf+1,33));*/
        if ( memcmp(crypto777,scriptbuf+1,33) == 0 )
        {
            *specialtxp = 1;
            //printf(">>>>>>>> ");
        }
        else if ( komodo_chosennotary(&nid,height,scriptbuf + 1,timestamp) >= 0 )
        {
            //printf("found notary.k%d\n",k);
            if ( notaryid < 64 )
            {
                if ( notaryid < 0 )
                {
                    notaryid = nid;
                    *voutmaskp |= (1LL << j);
                }
                else if ( notaryid != nid )
                {
                    //for (i=0; i<33; i++)
                    //    printf("%02x",scriptbuf[i+1]);
                    //printf(" %s mismatch notaryid.%d k.%d\n",ASSETCHAINS_SYMBOL,notaryid,nid);
                    notaryid = 64;
                    *voutmaskp = 0;
                }
                else *voutmaskp |= (1LL << j);
            }
        }
    }
    if ( scriptbuf[len++] == 0x6a )
    {
        struct komodo_ccdata ccdata; struct komodo_ccdataMoMoM MoMoMdata;
        int32_t validated = 0,nameoffset,opoffset = 0;
        if ( (opretlen= scriptbuf[len++]) == 0x4c )
            opretlen = scriptbuf[len++];
        else if ( opretlen == 0x4d )
        {
            opretlen = scriptbuf[len++];
            opretlen += (scriptbuf[len++] << 8);
        }
        opoffset = len;
        matched = 0;
        if ( ASSETCHAINS_SYMBOL[0] == 0 )
        {
            if ( strcmp("KMD",(char *)&scriptbuf[len+32 * 2 + 4]) == 0 )
                matched = 1;
        }
        else
        {
            if ( scriptbuf[len] == 'K' )
            {
                //fprintf(stderr,"i.%d j.%d KV OPRET len.%d %.8f\n",i,j,opretlen,dstr(value));
                komodo_stateupdate(height,0,0,0,txhash,0,0,0,0,0,0,value,&scriptbuf[len],opretlen,j,zero,0);
                return(-1);
            }
            if ( strcmp(ASSETCHAINS_SYMBOL,(char *)&scriptbuf[len+32*2+4]) == 0 )
                matched = 1;
        }
        offset = 32 * (1 + matched) + 4;
        nameoffset = (int32_t)strlen((char *)&scriptbuf[len+offset]);
        nameoffset++;
        memset(&ccdata,0,sizeof(ccdata));
        strncpy(ccdata.symbol,(char *)&scriptbuf[len+offset],sizeof(ccdata.symbol));
        if ( j == 1 && opretlen >= len+offset-opoffset )
        {
            memset(&MoMoMdata,0,sizeof(MoMoMdata));
            if ( matched == 0 && bitweight(signedmask) >= KOMODO_MINRATIFY )
                notarized = 1;
            if ( strcmp("PIZZA",ccdata.symbol) == 0 || strncmp("TXSCL",ccdata.symbol,5) == 0 )
                notarized = 1;
            if ( 0 && opretlen != 149 )
                printf("[%s].%d (%s) matched.%d i.%d j.%d notarized.%d %llx opretlen.%d len.%d offset.%d opoffset.%d\n",ASSETCHAINS_SYMBOL,height,ccdata.symbol,matched,i,j,notarized,(long long)signedmask,opretlen,len,offset,opoffset);
            len += iguana_rwbignum(0,&scriptbuf[len],32,(uint8_t *)&srchash);
            len += iguana_rwnum(0,&scriptbuf[len],sizeof(*notarizedheightp),(uint8_t *)notarizedheightp);
            if ( matched != 0 )
                len += iguana_rwbignum(0,&scriptbuf[len],32,(uint8_t *)&desttxid);
            if ( matched != 0 )
                validated = komodo_validate_chain(srchash,*notarizedheightp);
            else validated = 1;
            if ( notarized != 0 && validated != 0 )
            {
                //sp->NOTARIZED_HEIGHT = *notarizedheightp;
                //sp->NOTARIZED_HASH = srchash;
                //sp->NOTARIZED_DESTTXID = desttxid;
                memset(&MoM,0,sizeof(MoM));
                MoMdepth = 0;
                len += nameoffset;
                ccdata.MoMdata.notarized_height = *notarizedheightp;
                ccdata.MoMdata.height = height;
                ccdata.MoMdata.txi = i;
                //printf("nameoffset.%d len.%d + 36 %d opoffset.%d vs opretlen.%d\n",nameoffset,len,len+36,opoffset,opretlen);
                if ( len+36-opoffset <= opretlen )
                {
                    len += iguana_rwbignum(0,&scriptbuf[len],32,(uint8_t *)&MoM);
                    len += iguana_rwnum(0,&scriptbuf[len],sizeof(MoMdepth),(uint8_t *)&MoMdepth);
                    ccdata.MoMdata.MoM = MoM;
                    ccdata.MoMdata.MoMdepth = MoMdepth & 0xffff;
                    if ( len+sizeof(ccdata.CCid)-opoffset <= opretlen )
                    {
                        len += iguana_rwnum(0,&scriptbuf[len],sizeof(ccdata.CCid),(uint8_t *)&ccdata.CCid);
                        //if ( ((MoMdepth>>16) & 0xffff) != (ccdata.CCid & 0xffff) )
                        //    fprintf(stderr,"%s CCid mismatch %u != %u\n",ASSETCHAINS_SYMBOL,((MoMdepth>>16) & 0xffff),(ccdata.CCid & 0xffff));
                        ccdata.len = sizeof(ccdata.CCid);
                        if ( ASSETCHAINS_SYMBOL[0] != 0 )
                        {
                            // MoMoM, depth, numpairs, (notarization ht, MoMoM offset)
                            if ( len+48-opoffset <= opretlen && strcmp(ccdata.symbol,ASSETCHAINS_SYMBOL) == 0 )
                            {
                                len += iguana_rwnum(0,&scriptbuf[len],sizeof(uint32_t),(uint8_t *)&MoMoMdata.kmdstarti);
                                len += iguana_rwnum(0,&scriptbuf[len],sizeof(uint32_t),(uint8_t *)&MoMoMdata.kmdendi);
                                len += iguana_rwbignum(0,&scriptbuf[len],sizeof(MoMoMdata.MoMoM),(uint8_t *)&MoMoMdata.MoMoM);
                                len += iguana_rwnum(0,&scriptbuf[len],sizeof(uint32_t),(uint8_t *)&MoMoMdata.MoMoMdepth);
                                len += iguana_rwnum(0,&scriptbuf[len],sizeof(uint32_t),(uint8_t *)&MoMoMdata.numpairs);
                                MoMoMdata.len += sizeof(MoMoMdata.MoMoM) + sizeof(uint32_t)*4;
                                if ( len+MoMoMdata.numpairs*8-opoffset == opretlen )
                                {
                                    MoMoMdata.pairs = (struct komodo_ccdatapair *)calloc(MoMoMdata.numpairs,sizeof(*MoMoMdata.pairs));
                                    for (k=0; k<MoMoMdata.numpairs; k++)
                                    {
                                        len += iguana_rwnum(0,&scriptbuf[len],sizeof(int32_t),(uint8_t *)&MoMoMdata.pairs[k].notarized_height);
                                        len += iguana_rwnum(0,&scriptbuf[len],sizeof(uint32_t),(uint8_t *)&MoMoMdata.pairs[k].MoMoMoffset);
                                        MoMoMdata.len += sizeof(uint32_t) * 2;
                                    }
                                } else ccdata.len = MoMoMdata.len = 0;
                            } else ccdata.len = MoMoMdata.len = 0;
                        }
                    }
                    if ( MoM == zero || (MoMdepth&0xffff) > *notarizedheightp || (MoMdepth&0xffff) < 0 )
                    {
                        memset(&MoM,0,sizeof(MoM));
                        MoMdepth = 0;
                    }
                    else
                    {
                        komodo_rwccdata(ASSETCHAINS_SYMBOL,1,&ccdata,&MoMoMdata);
                        if ( matched != 0 )
                            printf("[%s] matched.%d VALID (%s) MoM.%s [%d] CCid.%u\n",ASSETCHAINS_SYMBOL,matched,ccdata.symbol,MoM.ToString().c_str(),MoMdepth&0xffff,(MoMdepth>>16)&0xffff);
                    }
                    if ( MoMoMdata.pairs != 0 )
                        free(MoMoMdata.pairs);
                    memset(&ccdata,0,sizeof(ccdata));
                    memset(&MoMoMdata,0,sizeof(MoMoMdata));
                }
                else if ( ASSETCHAINS_SYMBOL[0] == 0 && matched != 0 && notarized != 0 && validated != 0 )
                    komodo_rwccdata((char *)"KMD",1,&ccdata,0);
                if ( matched != 0 && *notarizedheightp > sp->NOTARIZED_HEIGHT && *notarizedheightp < height )
                {
                    sp->NOTARIZED_HEIGHT = *notarizedheightp;
                    sp->NOTARIZED_HASH = srchash;
                    sp->NOTARIZED_DESTTXID = desttxid;
                    if ( MoM != zero && (MoMdepth&0xffff) > 0 )
                    {
                        sp->MoM = MoM;
                        sp->MoMdepth = MoMdepth;
                    }
                    komodo_stateupdate(height,0,0,0,zero,0,0,0,0,0,0,0,0,0,0,sp->MoM,sp->MoMdepth);
                    if ( ASSETCHAINS_SYMBOL[0] != 0 )
                        printf("[%s] ht.%d NOTARIZED.%d %s.%s %sTXID.%s lens.(%d %d) MoM.%s %d\n",ASSETCHAINS_SYMBOL,height,*notarizedheightp,ASSETCHAINS_SYMBOL[0]==0?"KMD":ASSETCHAINS_SYMBOL,srchash.ToString().c_str(),ASSETCHAINS_SYMBOL[0]==0?"BTC":"KMD",desttxid.ToString().c_str(),opretlen,len,sp->MoM.ToString().c_str(),sp->MoMdepth);
                    //if ( is_STAKED != 0 )
                    //{
                        // HERE we should add the notarisation to libscotts DB.
                    //}
                    if ( ASSETCHAINS_SYMBOL[0] == 0 )
                    {
                        if ( signedfp == 0 )
                        {
                            char fname[512];
                            komodo_statefname(fname,ASSETCHAINS_SYMBOL,(char *)"signedmasks");
                            if ( (signedfp= fopen(fname,"rb+")) == 0 )
                                signedfp = fopen(fname,"wb");
                            else fseek(signedfp,0,SEEK_END);
                        }
                        if ( signedfp != 0 )
                        {
                            fwrite(&height,1,sizeof(height),signedfp);
                            fwrite(&signedmask,1,sizeof(signedmask),signedfp);
                            fflush(signedfp);
                        }
                        if ( opretlen > len && scriptbuf[len] == 'A' )
                        {
                            //for (i=0; i<opretlen-len; i++)
                            //    printf("%02x",scriptbuf[len+i]);
                            //printf(" Found extradata.[%d] %d - %d\n",opretlen-len,opretlen,len);
                            komodo_stateupdate(height,0,0,0,txhash,0,0,0,0,0,0,value,&scriptbuf[len],opretlen-len+4+3+(scriptbuf[1] == 0x4d),j,zero,0);
                        }
                    }
                }
            } else if ( opretlen != 149 && height > 600000 && matched != 0 )
                printf("%s validated.%d notarized.%d %llx reject ht.%d NOTARIZED.%d prev.%d %s.%s DESTTXID.%s len.%d opretlen.%d\n",ccdata.symbol,validated,notarized,(long long)signedmask,height,*notarizedheightp,sp->NOTARIZED_HEIGHT,ASSETCHAINS_SYMBOL[0]==0?"KMD":ASSETCHAINS_SYMBOL,srchash.ToString().c_str(),desttxid.ToString().c_str(),len,opretlen);
        }
        else if ( matched != 0 && i == 0 && j == 1 && opretlen == 149 )
        {
            if ( notaryid >= 0 && notaryid < 64 )
                komodo_paxpricefeed(height,&scriptbuf[len],opretlen);
        }
        else if ( matched != 0 )
        {
            //int32_t k; for (k=0; k<scriptlen; k++)
            //    printf("%02x",scriptbuf[k]);
            //printf(" <- script ht.%d i.%d j.%d value %.8f %s\n",height,i,j,dstr(value),ASSETCHAINS_SYMBOL);
            if ( opretlen >= 32*2+4 && strcmp(ASSETCHAINS_SYMBOL[0]==0?"KMD":ASSETCHAINS_SYMBOL,(char *)&scriptbuf[len+32*2+4]) == 0 )
            {
                for (k=0; k<32; k++)
                    if ( scriptbuf[len+k] != 0 )
                        break;
                if ( k == 32 )
                {
                    *isratificationp = 1;
                    printf("ISRATIFICATION (%s)\n",(char *)&scriptbuf[len+32*2+4]);
                }
            }

            if ( *isratificationp == 0 && (signedmask != 0 || (scriptbuf[len] != 'X' && scriptbuf[len] != 'A')) ) // && scriptbuf[len] != 'I')
                komodo_stateupdate(height,0,0,0,txhash,0,0,0,0,0,0,value,&scriptbuf[len],opretlen,j,zero,0);
        }
    }
    return(notaryid);
}

/*int32_t komodo_isratify(int32_t isspecial,int32_t numvalid)
{
    if ( isspecial != 0 && numvalid >= KOMODO_MINRATIFY )
        return(1);
    else return(0);
}*/

// Special tx have vout[0] -> CRYPTO777
// with more than KOMODO_MINRATIFY pay2pubkey outputs -> ratify
// if all outputs to notary -> notary utxo
// if txi == 0 && 2 outputs and 2nd OP_RETURN, len == 32*2+4 -> notarized, 1st byte 'P' -> pricefeed
// OP_RETURN: 'D' -> deposit, 'W' -> withdraw

int32_t gettxout_scriptPubKey(uint8_t *scriptPubKey,int32_t maxsize,uint256 txid,int32_t n);

int32_t komodo_notarycmp(uint8_t *scriptPubKey,int32_t scriptlen,uint8_t pubkeys[64][33],int32_t numnotaries,uint8_t rmd160[20])
{
    int32_t i;
    if ( scriptlen == 25 && memcmp(&scriptPubKey[3],rmd160,20) == 0 )
        return(0);
    else if ( scriptlen == 35 )
    {
        for (i=0; i<numnotaries; i++)
            if ( memcmp(&scriptPubKey[1],pubkeys[i],33) == 0 )
                return(i);
    }
    return(-1);
}

void komodo_connectblock(CBlockIndex *pindex,CBlock& block)
{
    static int32_t hwmheight;
    int32_t staked_era; static int32_t lastStakedEra;

    uint64_t signedmask,voutmask; char symbol[KOMODO_ASSETCHAIN_MAXLEN],dest[KOMODO_ASSETCHAIN_MAXLEN]; struct komodo_state *sp;
    uint8_t scriptbuf[10001],pubkeys[64][33],rmd160[20],scriptPubKey[35]; uint256 zero,btctxid,txhash;
    int32_t i,j,k,numnotaries,notarized,scriptlen,isratification,nid,numvalid,specialtx,notarizedheight,notaryid,len,numvouts,numvins,height,txn_count;
    memset(&zero,0,sizeof(zero));
    komodo_init(pindex->GetHeight());
    KOMODO_INITDONE = (uint32_t)time(NULL);
    if ( (sp= komodo_stateptr(symbol,dest)) == 0 )
    {
        fprintf(stderr,"unexpected null komodostateptr.[%s]\n",ASSETCHAINS_SYMBOL);
        return;
    }
<<<<<<< HEAD
    //fprintf(stderr,"%s connect.%d\n",ASSETCHAINS_SYMBOL,pindex->nHeight);
    if ( is_STAKED(ASSETCHAINS_SYMBOL) != 0 || IS_STAKED_NOTARY > -1 )
    {
        staked_era = STAKED_era(pindex->GetBlockTime());
        if ( staked_era != lastStakedEra )
        {
            uint8_t tmp_pubkeys[64][33];
            int8_t numSN = numStakedNotaries(tmp_pubkeys,staked_era);
            UpdateNotaryAddrs(tmp_pubkeys,numSN);
            STAKED_ERA = staked_era;
            if ( NOTARYADDRS[0][0] != 0 && NOTARY_PUBKEY33[0] != 0 )
            {
                if ( (IS_STAKED_NOTARY= updateStakedNotary()) > -1 )
                {
                    IS_KOMODO_NOTARY = 0;
                    if ( MIN_RECV_SATS == -1 )
                        MIN_RECV_SATS = 100000000;
                    fprintf(stderr, "Staked Notary Protection Active! NotaryID.%d RADD.%s ERA.%d MIN_TX_VALUE.%lu \n",IS_STAKED_NOTARY,NOTARY_ADDRESS.c_str(),staked_era,MIN_RECV_SATS);
                }
            }
        }
        lastStakedEra = staked_era;
    }
    numnotaries = komodo_notaries(pubkeys,pindex->nHeight,pindex->GetBlockTime());
=======
    //fprintf(stderr,"%s connect.%d\n",ASSETCHAINS_SYMBOL,pindex->GetHeight());
    numnotaries = komodo_notaries(pubkeys,pindex->GetHeight(),pindex->GetBlockTime());
>>>>>>> cc77288f
    calc_rmd160_sha256(rmd160,pubkeys[0],33);
    if ( pindex->GetHeight() > hwmheight )
        hwmheight = pindex->GetHeight();
    else
    {
        if ( pindex->GetHeight() != hwmheight )
        {
            printf("%s hwmheight.%d vs pindex->GetHeight().%d t.%u reorg.%d\n",ASSETCHAINS_SYMBOL,hwmheight,pindex->GetHeight(),(uint32_t)pindex->nTime,hwmheight-pindex->GetHeight());
            komodo_purge_ccdata((int32_t)pindex->GetHeight());
            hwmheight = pindex->GetHeight();
        }
        komodo_event_rewind(sp,symbol,pindex->GetHeight());
        komodo_stateupdate(pindex->GetHeight(),0,0,0,zero,0,0,0,0,-pindex->GetHeight(),pindex->nTime,0,0,0,0,zero,0);
    }
    komodo_currentheight_set(chainActive.LastTip()->GetHeight());
    if ( pindex != 0 )
    {
        height = pindex->GetHeight();
        txn_count = block.vtx.size();
        for (i=0; i<txn_count; i++)
        {
            if ( is_STAKED(ASSETCHAINS_SYMBOL) != 0 && staked_era == 0 ) {
                // in era gap no point checking any invlaid notarisations.
                break;
            }
            txhash = block.vtx[i].GetHash();
            numvouts = block.vtx[i].vout.size();
            notaryid = -1;
            voutmask = specialtx = notarizedheight = isratification = notarized = 0;
            signedmask = (height < 91400) ? 1 : 0;
            numvins = block.vtx[i].vin.size();
            for (j=0; j<numvins; j++)
            {
                if ( i == 0 && j == 0 )
                    continue;
                if ( (scriptlen= gettxout_scriptPubKey(scriptPubKey,sizeof(scriptPubKey),block.vtx[i].vin[j].prevout.hash,block.vtx[i].vin[j].prevout.n)) > 0 )
                {
                    if ( (k= komodo_notarycmp(scriptPubKey,scriptlen,pubkeys,numnotaries,rmd160)) >= 0 )
                        signedmask |= (1LL << k);
                    else if ( 0 && numvins >= 17 )
                    {
                        int32_t k;
                        for (k=0; k<scriptlen; k++)
                            printf("%02x",scriptPubKey[k]);
                        printf(" scriptPubKey doesnt match any notary vini.%d of %d\n",j,numvins);
                    }
                } //else printf("cant get scriptPubKey for ht.%d txi.%d vin.%d\n",height,i,j);
            }
            numvalid = bitweight(signedmask);
            if ( ((height < 90000 || (signedmask & 1) != 0) && numvalid >= KOMODO_MINRATIFY) ||
                  (numvalid >= KOMODO_MINRATIFY && ASSETCHAINS_SYMBOL[0] != 0) ||
                  numvalid > (numnotaries/5) )
            {
                if ( ASSETCHAINS_SYMBOL[0] != 0)
                {
                    static FILE *signedfp;
                    if ( signedfp == 0 )
                    {
                        char fname[512];
                        komodo_statefname(fname,ASSETCHAINS_SYMBOL,(char *)"signedmasks");
                        if ( (signedfp= fopen(fname,"rb+")) == 0 )
                            signedfp = fopen(fname,"wb");
                        else fseek(signedfp,0,SEEK_END);
                    }
                    if ( signedfp != 0 )
                    {
                        fwrite(&height,1,sizeof(height),signedfp);
                        fwrite(&signedmask,1,sizeof(signedmask),signedfp);
                        fflush(signedfp);
                    }
                     printf("[%s] ht.%d txi.%d signedmask.%llx numvins.%d numvouts.%d <<<<<<<<<<<  notarized\n",ASSETCHAINS_SYMBOL,height,i,(long long)signedmask,numvins,numvouts);
                }
                notarized = 1;
            }
            if ( IS_KOMODO_NOTARY != 0 && ASSETCHAINS_SYMBOL[0] == 0 )
                printf("(tx.%d: ",i);
            for (j=0; j<numvouts; j++)
            {
                /*if ( i == 0 && j == 0 )
                {
                    uint8_t *script = (uint8_t *)&block.vtx[0].vout[numvouts-1].scriptPubKey[0];
                    if ( numvouts <= 2 || script[0] != 0x6a )
                    {
                        if ( numvouts == 2 && block.vtx[0].vout[1].nValue != 0 )
                        {
                            fprintf(stderr,"ht.%d numvouts.%d value %.8f\n",height,numvouts,dstr(block.vtx[0].vout[1].nValue));
                            if ( height >= 235300 && block.vtx[0].vout[1].nValue >= 100000*COIN )
                                block.vtx[0].vout[1].nValue = 0;
                            break;
                        }
                    }
                }*/
                if ( IS_KOMODO_NOTARY != 0 && ASSETCHAINS_SYMBOL[0] == 0 )
                    printf("%.8f ",dstr(block.vtx[i].vout[j].nValue));
                len = block.vtx[i].vout[j].scriptPubKey.size();
                if ( len >= sizeof(uint32_t) && len <= sizeof(scriptbuf) )
                {
                    memcpy(scriptbuf,(uint8_t *)&block.vtx[i].vout[j].scriptPubKey[0],len);
                    notaryid = komodo_voutupdate(&isratification,notaryid,scriptbuf,len,height,txhash,i,j,&voutmask,&specialtx,&notarizedheight,(uint64_t)block.vtx[i].vout[j].nValue,notarized,signedmask,(uint32_t)chainActive.LastTip()->GetBlockTime());
                    if ( 0 && i > 0 )
                    {
                        for (k=0; k<len; k++)
                            printf("%02x",scriptbuf[k]);
                        printf(" <- notaryid.%d ht.%d i.%d j.%d numvouts.%d numvins.%d voutmask.%llx txid.(%s)\n",notaryid,height,i,j,numvouts,numvins,(long long)voutmask,txhash.ToString().c_str());
                    }
                }
            }
            if ( IS_KOMODO_NOTARY != 0 && ASSETCHAINS_SYMBOL[0] == 0 )
                printf(") ");
            if ( 0 && ASSETCHAINS_SYMBOL[0] == 0 )
                printf("[%s] ht.%d txi.%d signedmask.%llx numvins.%d numvouts.%d notarized.%d special.%d isratification.%d\n",ASSETCHAINS_SYMBOL,height,i,(long long)signedmask,numvins,numvouts,notarized,specialtx,isratification);
            if ( notarized != 0 && (notarizedheight != 0 || specialtx != 0) )
            {
                if ( isratification != 0 )
                {
                    printf("%s NOTARY SIGNED.%llx numvins.%d ht.%d txi.%d notaryht.%d specialtx.%d\n",ASSETCHAINS_SYMBOL,(long long)signedmask,numvins,height,i,notarizedheight,specialtx);
                    printf("ht.%d specialtx.%d isratification.%d numvouts.%d signed.%llx numnotaries.%d\n",height,specialtx,isratification,numvouts,(long long)signedmask,numnotaries);
                }
                if ( specialtx != 0 && isratification != 0 && numvouts > 2 )
                {
                    numvalid = 0;
                    memset(pubkeys,0,sizeof(pubkeys));
                    for (j=1; j<numvouts-1; j++)
                    {
                        len = block.vtx[i].vout[j].scriptPubKey.size();
                        if ( len >= sizeof(uint32_t) && len <= sizeof(scriptbuf) )
                        {
                            memcpy(scriptbuf,(uint8_t *)&block.vtx[i].vout[j].scriptPubKey[0],len);
                            if ( len == 35 && scriptbuf[0] == 33 && scriptbuf[34] == 0xac )
                            {
                                memcpy(pubkeys[numvalid++],scriptbuf+1,33);
                                for (k=0; k<33; k++)
                                    printf("%02x",scriptbuf[k+1]);
                                printf(" <- new notary.[%d]\n",j-1);
                            }
                        }
                    }
                    if ( ((signedmask & 1) != 0 && numvalid >= KOMODO_MINRATIFY) || bitweight(signedmask) > (numnotaries/3) )
                    {
                        memset(&txhash,0,sizeof(txhash));
                        komodo_stateupdate(height,pubkeys,numvalid,0,txhash,0,0,0,0,0,0,0,0,0,0,zero,0);
                        printf("RATIFIED! >>>>>>>>>> new notaries.%d newheight.%d from height.%d\n",numvalid,(((height+KOMODO_ELECTION_GAP/2)/KOMODO_ELECTION_GAP)+1)*KOMODO_ELECTION_GAP,height);
                    } else printf("signedmask.%llx numvalid.%d wt.%d numnotaries.%d\n",(long long)signedmask,numvalid,bitweight(signedmask),numnotaries);
                }
            }
        }
        if ( IS_KOMODO_NOTARY != 0 && ASSETCHAINS_SYMBOL[0] == 0 )
            printf("%s ht.%d\n",ASSETCHAINS_SYMBOL[0] == 0 ? "KMD" : ASSETCHAINS_SYMBOL,height);
        if ( pindex->GetHeight() == hwmheight )
            komodo_stateupdate(height,0,0,0,zero,0,0,0,0,height,(uint32_t)pindex->nTime,0,0,0,0,zero,0);
    } else fprintf(stderr,"komodo_connectblock: unexpected null pindex\n");
    //KOMODO_INITDONE = (uint32_t)time(NULL);
    //fprintf(stderr,"%s end connect.%d\n",ASSETCHAINS_SYMBOL,pindex->GetHeight());
}


#endif<|MERGE_RESOLUTION|>--- conflicted
+++ resolved
@@ -814,7 +814,6 @@
         fprintf(stderr,"unexpected null komodostateptr.[%s]\n",ASSETCHAINS_SYMBOL);
         return;
     }
-<<<<<<< HEAD
     //fprintf(stderr,"%s connect.%d\n",ASSETCHAINS_SYMBOL,pindex->nHeight);
     if ( is_STAKED(ASSETCHAINS_SYMBOL) != 0 || IS_STAKED_NOTARY > -1 )
     {
@@ -838,11 +837,7 @@
         }
         lastStakedEra = staked_era;
     }
-    numnotaries = komodo_notaries(pubkeys,pindex->nHeight,pindex->GetBlockTime());
-=======
-    //fprintf(stderr,"%s connect.%d\n",ASSETCHAINS_SYMBOL,pindex->GetHeight());
     numnotaries = komodo_notaries(pubkeys,pindex->GetHeight(),pindex->GetBlockTime());
->>>>>>> cc77288f
     calc_rmd160_sha256(rmd160,pubkeys[0],33);
     if ( pindex->GetHeight() > hwmheight )
         hwmheight = pindex->GetHeight();
