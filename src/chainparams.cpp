// Copyright (c) 2010 Satoshi Nakamoto
// Copyright (c) 2009-2014 The Bitcoin Core developers
// Distributed under the MIT software license, see the accompanying
// file COPYING or http://www.opensource.org/licenses/mit-license.php.

/******************************************************************************
 * Copyright © 2014-2019 The SuperNET Developers.                             *
 *                                                                            *
 * See the AUTHORS, DEVELOPER-AGREEMENT and LICENSE files at                  *
 * the top-level directory of this distribution for the individual copyright  *
 * holder information and the developer policies on copyright and licensing.  *
 *                                                                            *
 * Unless otherwise agreed in a custom licensing agreement, no part of the    *
 * SuperNET software, including this file may be copied, modified, propagated *
 * or distributed except according to the terms contained in the LICENSE file *
 *                                                                            *
 * Removal or modification of this copyright notice is prohibited.            *
 *                                                                            *
 ******************************************************************************/

#include "key_io.h"
#include "main.h"
#include "crypto/equihash.h"

#include "util.h"
#include "utilstrencodings.h"

#include <assert.h>

#include <boost/assign/list_of.hpp>

#include "chainparamsseeds.h"

static CBlock CreateGenesisBlock(const char* pszTimestamp, const CScript& genesisOutputScript, uint32_t nTime, const uint256& nNonce, const std::vector<unsigned char>& nSolution, uint32_t nBits, int32_t nVersion, const CAmount& genesisReward)
{
    // To create a genesis block for a new chain which is Overwintered:
    //   txNew.nVersion = OVERWINTER_TX_VERSION
    //   txNew.fOverwintered = true
    //   txNew.nVersionGroupId = OVERWINTER_VERSION_GROUP_ID
    //   txNew.nExpiryHeight = <default value>
    CMutableTransaction txNew;
    txNew.nVersion = 1;
    txNew.vin.resize(1);
    txNew.vout.resize(1);
    txNew.vin[0].scriptSig = CScript() << 520617983 << CScriptNum(4) << std::vector<unsigned char>((const unsigned char*)pszTimestamp, (const unsigned char*)pszTimestamp + strlen(pszTimestamp));
    txNew.vout[0].nValue = genesisReward;
    txNew.vout[0].scriptPubKey = genesisOutputScript;

    CBlock genesis;
    genesis.nTime    = nTime;
    genesis.nBits    = nBits;
    genesis.nNonce   = nNonce;
    genesis.nSolution = nSolution;
    genesis.nVersion = nVersion;
    genesis.vtx.push_back(txNew);
    genesis.hashPrevBlock.SetNull();
    genesis.hashMerkleRoot = genesis.BuildMerkleTree();
    return genesis;
}

/**
 * Build the genesis block. Note that the output of its generation
 * transaction cannot be spent since it did not originally exist in the
 * database (and is in any case of zero value).
 *
 * >>> from pyblake2 import blake2s
 * >>> 'Zcash' + blake2s(b'The Economist 2016-10-29 Known unknown: Another crypto-currency is born. BTC#436254 0000000000000000044f321997f336d2908cf8c8d6893e88dbf067e2d949487d ETH#2521903 483039a6b6bd8bd05f0584f9a078d075e454925eb71c1f13eaff59b405a721bb DJIA close on 27 Oct 2016: 18,169.68').hexdigest()
 *
 * CBlock(hash=00040fe8, ver=4, hashPrevBlock=00000000000000, hashMerkleRoot=c4eaa5, nTime=1477641360, nBits=1f07ffff, nNonce=4695, vtx=1)
 *   CTransaction(hash=c4eaa5, ver=1, vin.size=1, vout.size=1, nLockTime=0)
 *     CTxIn(COutPoint(000000, -1), coinbase 04ffff071f0104455a6361736830623963346565663862376363343137656535303031653335303039383462366665613335363833613763616331343161303433633432303634383335643334)
 *     CTxOut(nValue=0.00000000, scriptPubKey=0x5F1DF16B2B704C8A578D0B)
 *   vMerkleTree: c4eaa5
 */
static CBlock CreateGenesisBlock(uint32_t nTime, const uint256& nNonce, const std::vector<unsigned char>& nSolution, uint32_t nBits, int32_t nVersion, const CAmount& genesisReward)
{
    const char* pszTimestamp = "Zcash0b9c4eef8b7cc417ee5001e3500984b6fea35683a7cac141a043c42064835d34";
    const CScript genesisOutputScript = CScript() << ParseHex("04678afdb0fe5548271967f1a67130b7105cd6a828e03909a67962e0ea1f61deb649f6bc3f4cef38c4f35504e51ec112de5c384df7ba0b8d578a4c702b6bf11d5f") << OP_CHECKSIG;
    return CreateGenesisBlock(pszTimestamp, genesisOutputScript, nTime, nNonce, nSolution, nBits, nVersion, genesisReward);
}

/**
 * Main network
 */
/**
 * What makes a good checkpoint block?
 * + Is surrounded by blocks with reasonable timestamps
 *   (no blocks before with a timestamp after, none after with
 *    timestamp before)
 * + Contains no strange transactions
 */
void *chainparams_commandline(void *ptr);
#include "komodo_defs.h"


const arith_uint256 maxUint = UintToArith256(uint256S("ffffffffffffffffffffffffffffffffffffffffffffffffffffffffffffffff"));

class CMainParams : public CChainParams {
public:
    CMainParams()
    {

        strNetworkID = "main";
        strCurrencyUnits = "KMD";
        bip44CoinType = 141; // As registered in https://github.com/satoshilabs/slips/blob/master/slip-0044.md 
<<<<<<< HEAD

=======
>>>>>>> 3ea404ea
        consensus.fCoinbaseMustBeProtected = false; // true this is only true wuth Verus and enforced after block 12800
        consensus.nSubsidySlowStartInterval = 20000;
        consensus.nSubsidyHalvingInterval = 840000;
        consensus.nMajorityEnforceBlockUpgrade = 750;
        consensus.nMajorityRejectBlockOutdated = 950;
        consensus.nMajorityWindow = 4000;
        consensus.powLimit = uint256S("0f0f0f0f0f0f0f0f0f0f0f0f0f0f0f0f0f0f0f0f0f0f0f0f0f0f0f0f0f0f0f0f");
        consensus.powAlternate = uint256S("0f0f0f0f0f0f0f0f0f0f0f0f0f0f0f0f0f0f0f0f0f0f0f0f0f0f0f0f0f0f0f0f");
        consensus.nPowAveragingWindow = 17;
        consensus.nMaxFutureBlockTime = 7 * 60; // 7 mins

        assert(maxUint/UintToArith256(consensus.powLimit) >= consensus.nPowAveragingWindow);
        consensus.nPowMaxAdjustDown = 32; // 32% adjustment down
        consensus.nPowMaxAdjustUp = 16; // 16% adjustment up
        consensus.nPowTargetSpacing = 1 * 60;
        consensus.nPowAllowMinDifficultyBlocksAfterHeight = boost::none;
        consensus.vUpgrades[Consensus::BASE_SPROUT].nProtocolVersion = 170002;
        consensus.vUpgrades[Consensus::BASE_SPROUT].nActivationHeight =
            Consensus::NetworkUpgrade::ALWAYS_ACTIVE;
        consensus.vUpgrades[Consensus::UPGRADE_TESTDUMMY].nProtocolVersion = 170002;
        consensus.vUpgrades[Consensus::UPGRADE_TESTDUMMY].nActivationHeight =
            Consensus::NetworkUpgrade::NO_ACTIVATION_HEIGHT;
        consensus.vUpgrades[Consensus::UPGRADE_OVERWINTER].nProtocolVersion = 170005;
        consensus.vUpgrades[Consensus::UPGRADE_OVERWINTER].nActivationHeight = Consensus::NetworkUpgrade::NO_ACTIVATION_HEIGHT;
        consensus.vUpgrades[Consensus::UPGRADE_SAPLING].nProtocolVersion = 170007;
        consensus.vUpgrades[Consensus::UPGRADE_SAPLING].nActivationHeight = Consensus::NetworkUpgrade::NO_ACTIVATION_HEIGHT;

        // The best chain should have at least this much work.
        consensus.nMinimumChainWork = uint256S("0x00000000000000000000000000000000000000000000000000281b32ff3198a1");

        /**
         * The message start string is designed to be unlikely to occur in normal data.
         * The characters are rarely used upper ASCII, not valid as UTF-8, and produce
         * a large 32-bit integer with any alignment.
         */
        pchMessageStart[0] = 0xf9;
        pchMessageStart[1] = 0xee;
        pchMessageStart[2] = 0xe4;
        pchMessageStart[3] = 0x8d;
        vAlertPubKey = ParseHex("020e46e79a2a8d12b9b5d12c7a91adb4e454edfae43c0a0cb805427d2ac7613fd9");
        // (Zcash) vAlertPubKey = ParseHex("04b7ecf0baa90495ceb4e4090f6b2fd37eec1e9c85fac68a487f3ce11589692e4a317479316ee814e066638e1db54e37a10689b70286e6315b1087b6615d179264");
        nDefaultPort = 7770;
        nMinerThreads = 0;
        nMaxTipAge = 24 * 60 * 60;
        nPruneAfterHeight = 100000;
        const size_t N = 200, K = 9;
        BOOST_STATIC_ASSERT(equihash_parameters_acceptable(N, K));
        nEquihashN = N;
        nEquihashK = K;

        const char* pszTimestamp = "The Times 03/Jan/2009 Chancellor on brink of second bailout for banks";
        CMutableTransaction txNew;
        txNew.vin.resize(1);
        txNew.vout.resize(1);
        txNew.vin[0].scriptSig = CScript() << 486604799 << CScriptNum(4) << std::vector<unsigned char>((const unsigned char*)pszTimestamp, (const unsigned char*)pszTimestamp + strlen(pszTimestamp));
        txNew.vout[0].nValue = 50 * COIN;
        txNew.vout[0].scriptPubKey = CScript() << ParseHex("04678afdb0fe5548271967f1a67130b7105cd6a828e03909a67962e0ea1f61deb649f6bc3f4cef38c4f35504e51ec112de5c384df7ba0b8d578a4c702b6bf11d5f") << OP_CHECKSIG;
        genesis.vtx.push_back(txNew);
        genesis.hashPrevBlock.SetNull();
        genesis.hashMerkleRoot = genesis.BuildMerkleTree();
        genesis.nVersion = 1;
        genesis.nTime    = 1231006505;
        genesis.nBits    = KOMODO_MINDIFF_NBITS;
        genesis.nNonce   = uint256S("0x000000000000000000000000000000000000000000000000000000000000000b");
        genesis.nSolution = ParseHex("000d5ba7cda5d473947263bf194285317179d2b0d307119c2e7cc4bd8ac456f0774bd52b0cd9249be9d40718b6397a4c7bbd8f2b3272fed2823cd2af4bd1632200ba4bf796727d6347b225f670f292343274cc35099466f5fb5f0cd1c105121b28213d15db2ed7bdba490b4cedc69742a57b7c25af24485e523aadbb77a0144fc76f79ef73bd8530d42b9f3b9bed1c135ad1fe152923fafe98f95f76f1615e64c4abb1137f4c31b218ba2782bc15534788dda2cc08a0ee2987c8b27ff41bd4e31cd5fb5643dfe862c9a02ca9f90c8c51a6671d681d04ad47e4b53b1518d4befafefe8cadfb912f3d03051b1efbf1dfe37b56e93a741d8dfd80d576ca250bee55fab1311fc7b3255977558cdda6f7d6f875306e43a14413facdaed2f46093e0ef1e8f8a963e1632dcbeebd8e49fd16b57d49b08f9762de89157c65233f60c8e38a1f503a48c555f8ec45dedecd574a37601323c27be597b956343107f8bd80f3a925afaf30811df83c402116bb9c1e5231c70fff899a7c82f73c902ba54da53cc459b7bf1113db65cc8f6914d3618560ea69abd13658fa7b6af92d374d6eca9529f8bd565166e4fcbf2a8dfb3c9b69539d4d2ee2e9321b85b331925df195915f2757637c2805e1d4131e1ad9ef9bc1bb1c732d8dba4738716d351ab30c996c8657bab39567ee3b29c6d054b711495c0d52e1cd5d8e55b4f0f0325b97369280755b46a02afd54be4ddd9f77c22272b8bbb17ff5118fedbae2564524e797bd28b5f74f7079d532ccc059807989f94d267f47e724b3f1ecfe00ec9e6541c961080d8891251b84b4480bc292f6a180bea089fef5bbda56e1e41390d7c0e85ba0ef530f7177413481a226465a36ef6afe1e2bca69d2078712b3912bba1a99b1fbff0d355d6ffe726d2bb6fbc103c4ac5756e5bee6e47e17424ebcbf1b63d8cb90ce2e40198b4f4198689daea254307e52a25562f4c1455340f0ffeb10f9d8e914775e37d0edca019fb1b9c6ef81255ed86bc51c5391e0591480f66e2d88c5f4fd7277697968656a9b113ab97f874fdd5f2465e5559533e01ba13ef4a8f7a21d02c30c8ded68e8c54603ab9c8084ef6d9eb4e92c75b078539e2ae786ebab6dab73a09e0aa9ac575bcefb29e930ae656e58bcb513f7e3c17e079dce4f05b5dbc18c2a872b22509740ebe6a3903e00ad1abc55076441862643f93606e3dc35e8d9f2caef3ee6be14d513b2e062b21d0061de3bd56881713a1a5c17f5ace05e1ec09da53f99442df175a49bd154aa96e4949decd52fed79ccf7ccbce32941419c314e374e4a396ac553e17b5340336a1a25c22f9e42a243ba5404450b650acfc826a6e432971ace776e15719515e1634ceb9a4a35061b668c74998d3dfb5827f6238ec015377e6f9c94f38108768cf6e5c8b132e0303fb5a200368f845ad9d46343035a6ff94031df8d8309415bb3f6cd5ede9c135fdabcc030599858d803c0f85be7661c88984d88faa3d26fb0e9aac0056a53f1b5d0baed713c853c4a2726869a0a124a8a5bbc0fc0ef80c8ae4cb53636aa02503b86a1eb9836fcc259823e2692d921d88e1ffc1e6cb2bde43939ceb3f32a611686f539f8f7c9f0bf00381f743607d40960f06d347d1cd8ac8a51969c25e37150efdf7aa4c2037a2fd0516fb444525ab157a0ed0a7412b2fa69b217fe397263153782c0f64351fbdf2678fa0dc8569912dcd8e3ccad38f34f23bbbce14c6a26ac24911b308b82c7e43062d180baeac4ba7153858365c72c63dcf5f6a5b08070b730adb017aeae925b7d0439979e2679f45ed2f25a7edcfd2fb77a8794630285ccb0a071f5cce410b46dbf9750b0354aae8b65574501cc69efb5b6a43444074fee116641bb29da56c2b4a7f456991fc92b2");


        /*genesis = CreateGenesisBlock(
            1477641360,
            uint256S("0x0000000000000000000000000000000000000000000000000000000000001257"),
            ParseHex("000a889f00854b8665cd555f4656f68179d31ccadc1b1f7fb0952726313b16941da348284d67add4686121d4e3d930160c1348d8191c25f12b267a6a9c131b5031cbf8af1f79c9d513076a216ec87ed045fa966e01214ed83ca02dc1797270a454720d3206ac7d931a0a680c5c5e099057592570ca9bdf6058343958b31901fce1a15a4f38fd347750912e14004c73dfe588b903b6c03166582eeaf30529b14072a7b3079e3a684601b9b3024054201f7440b0ee9eb1a7120ff43f713735494aa27b1f8bab60d7f398bca14f6abb2adbf29b04099121438a7974b078a11635b594e9170f1086140b4173822dd697894483e1c6b4e8b8dcd5cb12ca4903bc61e108871d4d915a9093c18ac9b02b6716ce1013ca2c1174e319c1a570215bc9ab5f7564765f7be20524dc3fdf8aa356fd94d445e05ab165ad8bb4a0db096c097618c81098f91443c719416d39837af6de85015dca0de89462b1d8386758b2cf8a99e00953b308032ae44c35e05eb71842922eb69797f68813b59caf266cb6c213569ae3280505421a7e3a0a37fdf8e2ea354fc5422816655394a9454bac542a9298f176e211020d63dee6852c40de02267e2fc9d5e1ff2ad9309506f02a1a71a0501b16d0d36f70cdfd8de78116c0c506ee0b8ddfdeb561acadf31746b5a9dd32c21930884397fb1682164cb565cc14e089d66635a32618f7eb05fe05082b8a3fae620571660a6b89886eac53dec109d7cbb6930ca698a168f301a950be152da1be2b9e07516995e20baceebecb5579d7cdbc16d09f3a50cb3c7dffe33f26686d4ff3f8946ee6475e98cf7b3cf9062b6966e838f865ff3de5fb064a37a21da7bb8dfd2501a29e184f207caaba364f36f2329a77515dcb710e29ffbf73e2bbd773fab1f9a6b005567affff605c132e4e4dd69f36bd201005458cfbd2c658701eb2a700251cefd886b1e674ae816d3f719bac64be649c172ba27a4fd55947d95d53ba4cbc73de97b8af5ed4840b659370c556e7376457f51e5ebb66018849923db82c1c9a819f173cccdb8f3324b239609a300018d0fb094adf5bd7cbb3834c69e6d0b3798065c525b20f040e965e1a161af78ff7561cd874f5f1b75aa0bc77f720589e1b810f831eac5073e6dd46d00a2793f70f7427f0f798f2f53a67e615e65d356e66fe40609a958a05edb4c175bcc383ea0530e67ddbe479a898943c6e3074c6fcc252d6014de3a3d292b03f0d88d312fe221be7be7e3c59d07fa0f2f4029e364f1f355c5d01fa53770d0cd76d82bf7e60f6903bc1beb772e6fde4a70be51d9c7e03c8d6d8dfb361a234ba47c470fe630820bbd920715621b9fbedb49fcee165ead0875e6c2b1af16f50b5d6140cc981122fcbcf7c5a4e3772b3661b628e08380abc545957e59f634705b1bbde2f0b4e055a5ec5676d859be77e20962b645e051a880fddb0180b4555789e1f9344a436a84dc5579e2553f1e5fb0a599c137be36cabbed0319831fea3fddf94ddc7971e4bcf02cdc93294a9aab3e3b13e3b058235b4f4ec06ba4ceaa49d675b4ba80716f3bc6976b1fbf9c8bf1f3e3a4dc1cd83ef9cf816667fb94f1e923ff63fef072e6a19321e4812f96cb0ffa864da50ad74deb76917a336f31dce03ed5f0303aad5e6a83634f9fcc371096f8288b8f02ddded5ff1bb9d49331e4a84dbe1543164438fde9ad71dab024779dcdde0b6602b5ae0a6265c14b94edd83b37403f4b78fcd2ed555b596402c28ee81d87a909c4e8722b30c71ecdd861b05f61f8b1231795c76adba2fdefa451b283a5d527955b9f3de1b9828e7b2e74123dd47062ddcc09b05e7fa13cb2212a6fdbc65d7e852cec463ec6fd929f5b8483cf3052113b13dac91b69f49d1b7d1aec01c4a68e41ce157"),
            0x1f07ffff, 4, 0);*/

        consensus.hashGenesisBlock = genesis.GetHash();
        assert(consensus.hashGenesisBlock == uint256S("0x027e3758c3a65b12aa1046462b486d0a63bfa1beae327897f56c5cfb7daaae71"));
        assert(genesis.hashMerkleRoot == uint256S("0x4a5e1e4baab89f3a32518a88c31bc87f618f76673e2cc77ab2127b7afdeda33b"));
        vFixedSeeds.clear();
        vSeeds.clear();
        vSeeds.push_back(CDNSSeedData("veruscoin.io", "seeds.veruscoin.io")); // @kolo - old static dns seeds
        vSeeds.push_back(CDNSSeedData("komodoplatform.com", "seeds.komodoplatform.com")); // @kolo - old static dns seeds
        vSeeds.push_back(CDNSSeedData("kolo.supernet.org", "static.kolo.supernet.org")); // @kolo - new static dns seeds ToDo
        vSeeds.push_back(CDNSSeedData("kolo.supernet.org", "dynamic.kolo.supernet.org")); // @kolo - crawler seeds ToDo
        // TODO: set up bootstrapping for mainnet
        base58Prefixes[PUBKEY_ADDRESS] = std::vector<unsigned char>(1,60);
        base58Prefixes[SCRIPT_ADDRESS] = std::vector<unsigned char>(1,85);
        base58Prefixes[SECRET_KEY] =     std::vector<unsigned char>(1,188);
        base58Prefixes[EXT_PUBLIC_KEY] = boost::assign::list_of(0x04)(0x88)(0xB2)(0x1E).convert_to_container<std::vector<unsigned char> >();
        base58Prefixes[EXT_SECRET_KEY] = boost::assign::list_of(0x04)(0x88)(0xAD)(0xE4).convert_to_container<std::vector<unsigned char> >();
        // guarantees the first two characters, when base58 encoded, are "zc"
        base58Prefixes[ZCPAYMENT_ADDRRESS] = {22,154};
        // guarantees the first 4 characters, when base58 encoded, are "ZiVK"
        base58Prefixes[ZCVIEWING_KEY]      = {0xA8,0xAB,0xD3};
        // guarantees the first two characters, when base58 encoded, are "SK"
        base58Prefixes[ZCSPENDING_KEY] = {171,54};

        bech32HRPs[SAPLING_PAYMENT_ADDRESS]      = "zs";
        bech32HRPs[SAPLING_FULL_VIEWING_KEY]     = "zviews";
        bech32HRPs[SAPLING_INCOMING_VIEWING_KEY] = "zivks";
        bech32HRPs[SAPLING_EXTENDED_SPEND_KEY]   = "secret-extended-key-main";

        vFixedSeeds = std::vector<SeedSpec6>(pnSeed6_main, pnSeed6_main + ARRAYLEN(pnSeed6_main));

        fMiningRequiresPeers = true;
        fDefaultConsistencyChecks = false;
        fRequireStandard = true;
        fMineBlocksOnDemand = false;
        fTestnetToBeDeprecatedFieldRPC = false;

        if ( pthread_create((pthread_t *)malloc(sizeof(pthread_t)),NULL,chainparams_commandline,(void *)&consensus) != 0 )
        {

        }
    }
};

static CMainParams mainParams;

void CChainParams::SetCheckpointData(CChainParams::CCheckpointData checkpointData)
{
    CChainParams::checkpointData = checkpointData;
}

int32_t MAX_BLOCK_SIZE(int32_t height) // make sure to change MAX_PROTOCOL_MESSAGE_LENGTH also!!!!
{
    //fprintf(stderr,"MAX_BLOCK_SIZE %d vs. %d\n",height,mainParams.consensus.vUpgrades[Consensus::UPGRADE_SAPLING].nActivationHeight);
    if ( height <= 0 || (mainParams.consensus.vUpgrades[Consensus::UPGRADE_SAPLING].nActivationHeight > 0 && height >= mainParams.consensus.vUpgrades[Consensus::UPGRADE_SAPLING].nActivationHeight) )
        return(4096 * 1024);
    else return(2000000);
}

void komodo_setactivation(int32_t height)
{
    mainParams.consensus.vUpgrades[Consensus::UPGRADE_SAPLING].nActivationHeight = height;
    mainParams.consensus.vUpgrades[Consensus::UPGRADE_OVERWINTER].nActivationHeight = height;
    ASSETCHAINS_SAPLING = height;
    fprintf(stderr,"SET SAPLING ACTIVATION height.%d\n",height);
}

void *chainparams_commandline(void *ptr)
{
    CChainParams::CCheckpointData checkpointData;
    while ( ASSETCHAINS_P2PPORT == 0 )
    {
        #ifdef _WIN32
        boost::this_thread::sleep(boost::posix_time::milliseconds(1000));
        #else
        sleep(1);
        #endif
    }
    //fprintf(stderr,">>>>>>>> port.%u\n",ASSETCHAINS_P2PPORT);
    if ( ASSETCHAINS_SYMBOL[0] != 0 )
    {
        mainParams.SetDefaultPort(ASSETCHAINS_P2PPORT);
        if ( ASSETCHAINS_RPCPORT == 0 )
            ASSETCHAINS_RPCPORT = ASSETCHAINS_P2PPORT + 1;
        mainParams.pchMessageStart[0] = ASSETCHAINS_MAGIC & 0xff;
        mainParams.pchMessageStart[1] = (ASSETCHAINS_MAGIC >> 8) & 0xff;
        mainParams.pchMessageStart[2] = (ASSETCHAINS_MAGIC >> 16) & 0xff;
        mainParams.pchMessageStart[3] = (ASSETCHAINS_MAGIC >> 24) & 0xff;
        fprintf(stderr,">>>>>>>>>> %s: p2p.%u rpc.%u magic.%08x %u %u coins\n",ASSETCHAINS_SYMBOL,ASSETCHAINS_P2PPORT,ASSETCHAINS_RPCPORT,ASSETCHAINS_MAGIC,ASSETCHAINS_MAGIC,(uint32_t)ASSETCHAINS_SUPPLY);

        if (ASSETCHAINS_ALGO != ASSETCHAINS_EQUIHASH)
        {
            // this is only good for 60 second blocks with an averaging window of 45. for other parameters, use:
            // nLwmaAjustedWeight = (N+1)/2 * (0.9989^(500/nPowAveragingWindow)) * nPowTargetSpacing 
            mainParams.consensus.nLwmaAjustedWeight = 1350;
            mainParams.consensus.nPowAveragingWindow = 45;
            mainParams.consensus.powAlternate = uint256S("00000f0f0f0f0f0f0f0f0f0f0f0f0f0f0f0f0f0f0f0f0f0f0f0f0f0f0f0f0f0f");
        }

        if (ASSETCHAINS_LWMAPOS != 0)
        {
            mainParams.consensus.posLimit = uint256S("000000000f0f0f0f0f0f0f0f0f0f0f0f0f0f0f0f0f0f0f0f0f0f0f0f0f0f0f0f");
            mainParams.consensus.nPOSAveragingWindow = 45;
            // spacing is 1000 units per block to get better resolution, POS is 50% hard coded for now, we can vary it later
            // when we get reliable integer math on nLwmaPOSAjustedWeight
            mainParams.consensus.nPOSTargetSpacing = VERUS_BLOCK_POSUNITS * 2;
            // nLwmaPOSAjustedWeight = (N+1)/2 * (0.9989^(500/nPOSAveragingWindow)) * nPOSTargetSpacing
            // this needs to be recalculated if VERUS_BLOCK_POSUNITS is changed
            mainParams.consensus.nLwmaPOSAjustedWeight = 46531;
        }

        // only require coinbase protection on Verus from the Komodo family of coins
        if (strcmp(ASSETCHAINS_SYMBOL,"VRSC") == 0)
        {
            mainParams.consensus.vUpgrades[Consensus::UPGRADE_SAPLING].nActivationHeight = 227520;
            mainParams.consensus.vUpgrades[Consensus::UPGRADE_OVERWINTER].nActivationHeight = 227520;
            mainParams.consensus.fCoinbaseMustBeProtected = true;
            checkpointData = //(Checkpoints::CCheckpointData)
                {
                    boost::assign::map_list_of
                    (0, mainParams.consensus.hashGenesisBlock)
                    (10000, uint256S("0xac2cd7d37177140ea4991cf630c0b9c7f94d707b84fb0351bf3a44856d2ae5dc"))
                    (20000, uint256S("0xb0e8cb9f77aaa7ff5bd90d6c08d06f4c4bf03e00c2b8a35a042e760845590c8a"))
                    (30000, uint256S("0xf2112ca577338ad7104bf905fa6a63d36b17a86f914c97b73cd31d43fcd7557c"))
                    (40000, uint256S("0x00000000008f83378dab727864b763ce91a4ea5f75d55939c0c1390cfb8c38f1"))
                    (49170, uint256S("0x2add646c0089871ec2379f02f7cd60b3af6efd9c152a6f16fc10925458c270cc")),
                    (int64_t)1529910234,    // * UNIX timestamp of last checkpoint block
                    (int64_t)63661,         // * total number of transactions between genesis and last checkpoint
                                            //   (the tx=... number in the SetBestChain debug.log lines)
                    (double)2777            // * estimated number of transactions per day after checkpoint
                                            //   total number of tx / (checkpoint block height / (24 * 24))
                };

            mainParams.consensus.nMinimumChainWork = uint256S("0x000000000000000000000000000000000000000000000001a8f4f23f8b2d1f7e");
        }
        else
        {
            if (strcmp(ASSETCHAINS_SYMBOL,"VRSCTEST") == 0 || strcmp(ASSETCHAINS_SYMBOL,"VERUSTEST") == 0)
            {
                mainParams.consensus.nMinimumChainWork = uint256S("0x0000000000000000000000000000000000000000000000000000000000001f7e");
            }
            mainParams.consensus.vUpgrades[Consensus::UPGRADE_SAPLING].nActivationHeight = ASSETCHAINS_SAPLING;
            mainParams.consensus.vUpgrades[Consensus::UPGRADE_OVERWINTER].nActivationHeight = ASSETCHAINS_OVERWINTER;
            checkpointData = //(Checkpoints::CCheckpointData)
                {
                    boost::assign::map_list_of
                    (0, mainParams.consensus.hashGenesisBlock),
                    (int64_t)1231006505,
                    (int64_t)1,
                    (double)2777            // * estimated number of transactions per day after checkpoint
                                            //   total number of tx / (checkpoint block height / (24 * 24))
                };
        }
    }
    else
    {
            checkpointData = //(Checkpoints::CCheckpointData)
            {
                boost::assign::map_list_of

                (0, mainParams.consensus.hashGenesisBlock)
                (	5000,	uint256S("0x049cfc91eef411e96603a42c9a77c5e30e9fe96f783ab818f4c00fb56fb29b6c"))
                (	10000,	uint256S("0x0a0169db3614311cd4181deb73cfcf7f640e7dc956cda34e0121a0351925e9ae"))
                (	15000,	uint256S("0x00f0bd236790e903321a2d22f85bd6bf8a505f6ef4eddb20458a65d37e14d142"))
                (	20000,	uint256S("0x01bbf0c38892bdcced62b538329cf63bc7badca3e7e1bff8eb10345436871c6e"))
                (	25000,	uint256S("0x04ca27808268dda8f942b647a6df844be1b263a661a13740293db962022d1f9e"))
                (	30000,	uint256S("0x04c9e8cfbcd37399085e529b50147de8afb80c76c48752c122d56f23316a7acb"))
                (	35000,	uint256S("0x00815f1240354cff7487c67f7dff78e248cb9053ed2c92751d1a9ad42d3eaedf"))
                (	40000,	uint256S("0x00eafd9dfb1e5f1bf1cca0c49be628538900daf69b665464443d29c2c3b6a2fe"))
                (	45000,	uint256S("0x0377730632caf694b92f40d03ae0fbe5bd86a1205014b71d975453ac793b0af9"))
                (	50000,	uint256S("0x00076e16d3fa5194da559c17cf9cf285e21d1f13154ae4f7c7b87919549345aa"))
                (	55000,	uint256S("0x0005a0701a83e05b639418ea4c87018544a4d22b2b49e5f111161e8ffc455108"))
                (	60000,	uint256S("0x0000296fc15f8599b7c6561d0e0a96f24766135ed79107b603d6dd6e55142c0d"))
                (	65000,	uint256S("0x000861f5d7970d5399733b4605074d47f877d6536f74ffae6f08e871ee29e6f2"))
                (	70000,	uint256S("0x0002af1d487c567526c517b52996944dca344e139cddca77c2e72f746e73b263"))
                (	75000,	uint256S("0x0d08129659be5f105e70c047769359eaf3475d61a726750859fdca3e1a2bf5cc"))
                (	80000,	uint256S("0x0af5f3f1caae4f08c74a82689731d1ef8e55107c06f9a996e251b8ecb96989ad"))
                (	85000,	uint256S("0x00000c8ee29086c5fb39eddad0619773b9ce936c77c13e5e5118a4998e939544"))
                (	90000,	uint256S("0x06d3bb7f9ee5b55f67b2dc13c680699a2f736f43a44b4e4cfd41a58aa00f063f"))
                (	95000,	uint256S("0x0670981b269879aae83a88f6f0c4db34763c93fd410d96435f2acb4e6580b976"))
                (	100000,	uint256S("0x0f02eb1f3a4b89df9909fec81a4bd7d023e32e24e1f5262d9fc2cc36a715be6f"))
                (	105000,	uint256S("0x018b97d7e6d259add24afe0e08fc125dc21d734e8831b68b430f5c3896deb4af"))
                (	110000,	uint256S("0x09644ff52734e0e911a9ba7ecd03cf7995b25301840a9637891ef9af69f59c32"))
                (	115000,	uint256S("0x0ee382b4729b8ceb918a92913f9c144a6a4f8a50bfc0f8b4aac5b12592caed7f"))
                (	120000,	uint256S("0x082a7918a0dd9cb2df65f55acb8d0a4a535b3fa684d92c3ebcb24ed7019d975b"))
                (	125000,	uint256S("0x00008f76c4484fd539c9d02fc69c40a50b6f9e00984d33890b85cc0324159e9e"))
                (	130000,	uint256S("0x011b09e53acfe46f310e8c960a9c4f4f490cc7b2cd3791d7a6a80d6e8ac96b36"))
                (	135000,	uint256S("0x01e0cd48358fa05646baa6f00e26717474d6049a537c8861b324d1f497dc3d4a"))
                (	140000,	uint256S("0x0e6db36fd8a9d1b7baf359c8bd5c76635d0bcada973a75b5d2028ca3baea4961"))
                (	145000,	uint256S("0x00010c40b57316ce6cde076807c9db956452a3c82cb09fe7d56c6bb1a7e24726"))
                (	150000,	uint256S("0x0a817f15b9da636f453a7a01835cfc534ed1a55ce7f08c566471d167678bedce"))
                (	155000,	uint256S("0x0528084fd00223bd9747635d7a4d8cc79f158795cad654efb78e4e4cc5f23d6a"))
                (	160000,	uint256S("0x00003a09f26ae9fb7ebbfa3ef589b81ccd8909a82430f7414bc68d5a5a3316ab"))
                (	165000,	uint256S("0x00004a0c6a29e7d1f22ea4e44d05e861fec5fcd8eebc5a61574c4ecf29dbb9be"))
                (	170000,	uint256S("0x0cf9eac27badc0ae9a2b370dd7cc3fcb550f139349551e60978f394a2e1b262b"))
                (	175000,	uint256S("0x0000137856b825d431da27ff4c3cf22f5482fa21952d45b0db0ec6774fb9b510"))
                (	180000,	uint256S("0x000000b0afcccf98aa0afb6ac61050892bd9415857d66313d1f67fd1bbac312f"))
                (	185000,	uint256S("0x00c2af8f88d84de080067f8ae1c25754e32e5516d20c11f85b9adae2d683687b"))
                (	190000,	uint256S("0x00000033d85b3e7d19e02278ef300b8ab957d3dd3e58b4c81166ba0a58af5c3f"))
                (	195000,	uint256S("0x000000964b6068be1dd4ee6893d183e86cba82a2744fb5439c463d0ba7e053b6"))
                (	200000,	uint256S("0x000001763a9337328651ca57ac487cc0507087be5838fb74ca4165ff19f0e84f"))
                (	205000,	uint256S("0x049fc6832e64a75ae898b32804e151e7561ea49082858c3d4af89a7de4b82f06"))
                (	210000,	uint256S("0x0000000d9078b9c9604cc663eafafba8f3643bb3f3ddbb78fed4993236e1edb5"))
                (	215000,	uint256S("0x00060089ecc21bcc62094e2f7f0448fe163415f6ef2f2aafe047757889ca82fe"))
                (	220000,	uint256S("0x000082c78e6c2a13a9c23dd7a6faaf962fc133142b4a2d07725561f59c03bfa2"))
                (	225000,	uint256S("0x00030026483167fe13505cf27049307ce42e0d9c5aa093aed10baa4f49edf4ca"))
                (	230000,	uint256S("0x000183a3e17988060a35776b99c1f0b43393bbe7153b2718dfc57f428191de4e"))
                (	235000,	uint256S("0x000184995f0ec024ed3783e322c8cfa5e68d9f0c77c3aaea301b22d311619156"))
                (	240000,	uint256S("0x0000002cc7cf6d0a44ab57f9bd3bfa11a865bbf1cd87a2081095bc90981633a3"))
                (	245000,	uint256S("0x004c5f19a88c8fe8a604006dbd2d44c94baef2a00876a17d8e2be2124003f979"))
                (	250000,	uint256S("0x0dd54ef5f816c7fde9d2b1c8c1a26412b3c761cc5dd3901fa5c4cd1900892fba"))
                (	255000,	uint256S("0x0b6da9e4f50c8bc7a92c539bc7474ffd6c29e0a8531f0dbbbc261fff1f990827"))
                (	260000,	uint256S("0x0cac8b12bf7233ee5a68fcde9e251852b177833fefa2a9f39ec28474b0851cb9"))
                (	265000,	uint256S("0x04feb5b4029f3b8b8eb3e6661a78eadd1a26b4af00ac59b5f05b261afcfd2818"))
                (	270000,	uint256S("0x01bc5897bd20b8b61acf4989987ba85fbc37d9ebe848924aa8effcb08bf48fe0"))
                (	275000,	uint256S("0x0416bc29eb5a12231826e546ba90fcd38aeef387ff77b45849cd418a9c1a6f12"))
                (	280000,	uint256S("0x000007593e9880b171d46bce59aa0cec2a1b1f53d1fd7e8f71ccb2b9182374a4"))
                (	285000,	uint256S("0x05a338b2d90cd79740221fe8635b7a834f2e486fcbb2464a4294f5a21231a5f5"))
                (	290000,	uint256S("0x064ca3912cdcd833702d07a530e98bc5c6c1cd738a8825c7240b17cd68ca0cc4"))
                (	295000,	uint256S("0x036b3bb318d743fd78db983a9aadd52869991d48913c4eebe2a074387d67cc5a"))
                (	300000,	uint256S("0x000000fa5efd1998959926047727519ed7de06dcf9f2cd92a4f71e907e1312dc"))
                (	305000,	uint256S("0x00003656231e83de2348755153ed175794696a113d7e8a15c01f90fdb7c2f287"))
                (	310000,	uint256S("0x0cf6baf727eb931da0813ed8b032648c4766be79e146b0d40c643f9d8edf40f7"))
                (	315000,	uint256S("0x082469974c152ebe69f1787f0d06aa5d9dd1dc69c880febde7eac2bc800146dd"))
                (	320000,	uint256S("0x0000063df36b99bfb2516f55cb548a5baed1f2d8ae69c3559dc478c5c2eb32df"))
                (	325000,	uint256S("0x0cb926b303a1514ba0a2f729af88ccb143517f396e9e0bde09b0736900698e0f"))
                (	330000,	uint256S("0x000000be3d8bb6e31c3b534819aae7014cbbe9a44ab3e799dc1bfc724c6ab184"))
                (	335000,	uint256S("0x0d0756608189fd5bbd8ec50e76180074e69e973439cc09df49134e4cb970ed4d"))
                (	340000,	uint256S("0x0d814eacdb9c97003d703c0ff79b1b97b9ed8615fe12b1afaede946e5fdfe0a7"))
                (	345000,	uint256S("0x000000c2910f510f1de325d300202da1a391f2719dd378173299151c3da94e85"))
                (	350000,	uint256S("0x0000000228ef321323f81dae00c98d7960fc7486fb2d881007fee60d1e34653f"))
                (	355000,	uint256S("0x03e6a55e382b478e0fab9c3584da3629fd9b977986a333a406b24b0d3559bf44"))
                (	360000,	uint256S("0x0859c86dd718bcb5b58af06389197794e2beea6239653f2e6fa7b8a7433d29ea"))
                (	365000,	uint256S("0x07896332665c707a8f55398a998e7878e8d2681ba79dd95c2859b1dafc9343d0"))
                (	370000,	uint256S("0x040efd8c64cf5cf96ecf75468741a8880d1386eb5e349bef0a55116d4023944c"))
                (	375000,	uint256S("0x053029e7599a09fe6c01203997d7ca738dd4c6d216a433695a0d514def1eccc0"))
                (	380000,	uint256S("0x0cae44e7a421c389b88a5a204d3e39779e93aeacaab1b693741bf279fd0c8acd"))
                (	385000,	uint256S("0x0b4032d2c799ba93644231ce57134dd24e13ec0dc267c1ed5912389691d2bd72"))
                (	390000,	uint256S("0x0afd0f166f33a881ef289af7ea7010d58c4bbd560dee10b561c79e1b8dfd0593"))
                (	395000,	uint256S("0x083774b88cf1b138d67c242d9b33c54f69d7e901b5e8144dc4a2303ab9927102"))
                (	400000,	uint256S("0x036d294c5be96f4c0efb28e652eb3968231e87204a823991a85c5fdab3c43ae6"))
                (	405000,	uint256S("0x0522e33bb2161fb1b33acef9a4a438fcf420dcae8a0b472e234d223d731c42b2"))
                (	410000,	uint256S("0x0361d06aa807c66b87befea8119a485341d1118b694c3dbb4c3cf0b85ac69e9b"))
                (	415000,	uint256S("0x072d5653d8673f64ef8b9c655f7b8021072070a072b799013ff6e96de99a59e6"))
                (	420000,	uint256S("0x013b693d66955be69d4501cb1d307ca323a5c8473e25866ae7e700cdce0c654f"))
                (	425000,	uint256S("0x0ef0c55af27c6971289a790dee2b2ec728fb9c6555ff9306c07f1083cf0fb4b5"))
                (	430000,	uint256S("0x0ccbeeaba28291e0316a9cf54c005097c61dc67ba6f32283406d6c83b828da00"))
                (	435000,	uint256S("0x020ed6b7fe1124400baba7feed463ba0c90e7e6903493fdc1a1a18c4a506055a"))
                (	440000,	uint256S("0x055aaadca1908abeedc831a3f9115aa31284fc223d010590caf7b612960b61a4"))
                (	445000,	uint256S("0x06d2327fa25ea7e2be742fc0e45fc4f9adb41811f21be0357f8543c5434df715"))
                (	450000,	uint256S("0x0906ef1e8dc194f1f03bd4ce1ac8c6992fd721ef2c5ccbf4871ec8cdbb456c18"))
                (	455000,	uint256S("0x0b8b92eec29eb20262dcf9916f0ca36d6abf0c39d321d3f480a5535cb978db71"))
                (	460000,	uint256S("0x0cb04591f69a255b1127aaff3bbd59eaa21a5d9cca999de197516c251895c536"))
                (	465000,	uint256S("0x029985ae78d8bb8fd170aeb3ab02ea76134ed0c19ae00211cc28a61fe5755b88"))
                (	470000,	uint256S("0x01a2f4b56f37b223e75572862ad1ba956ec179332f8cd40590d7253563c86ba8"))
                (	475000,	uint256S("0x0a34c6f9d4d9cb8c78c14b8041a7cc1874cfcbb22a34a5c068d1d6ff3ed9fdf0"))
                (	480000,	uint256S("0x0ebab25030179996ae25969f34f6a297c7ffce1994f9b4186082a47032a9a7dc"))
                (	485000,	uint256S("0x06a096e6bccf3b85537a30f95db6a414deacc0509bc84da264c2830df1a1d9b0"))
                (	490000,	uint256S("0x0af828930ef13405cb536b88a3d1d4e0d84dc79ee260402c56bfa86e261c74ff"))
                (	495000,	uint256S("0x09d44905bfd12849d3c2178b2ba882f8e9d6565b6e4d7a97c70a92bd6de7c5e6"))
                (	500000,	uint256S("0x0bebdb417f7a51fe0c36fcf94e2ed29895a9a862eaa61601272866a7ecd6391b"))
                (	505000,	uint256S("0x0c1609f4f3561baa1fc975877948af94d2107c88686a9821bc240016cc87d953"))
                (	510000,	uint256S("0x0cf9a5a4997b871e615e5e398627e45fa15b3e6970ae22b47bdd11b0f5fa0fa7"))
                (	515000,	uint256S("0x034171d4819e9961de13309743a32a179abede97d60ea64101dc04c97a1a0807"))
                (	520000,	uint256S("0x0648fa44d5bbc2cc04a782e083c11df64ac06185f0f8e11a7416625ebb6409a6"))
                (	525000,	uint256S("0x0000000ef17d63af3159e52cd351b6f000536ad88adc3a937bb747955fed58a2"))
                (	530000,	uint256S("0x08e3af153995ba09e50086b64145cf4cd57db6b29f16f06f28d80d7f6121cfad"))
                (	535000,	uint256S("0x02a0ffd00b51e2061b85de50a9223d9c84f4e357dc1046397bb9d7d4a827a3fb"))
                (	540000,	uint256S("0x04bf07d026af29025c1ac2815e067f4a41d2872701ac9780eb3015d51cdcd854"))
                (	545000,	uint256S("0x0a0d6d86635946792ad0dca57ed227a5360fc8b6d79e47132aac11e90a4963ce"))
                (	550000,	uint256S("0x06df52fc5f9ba03ccc3a7673b01ab47990bd5c4947f6e1bc0ba14d21cd5bcccd"))
                (	555000,	uint256S("0x0baf38eea8e08fcad3a9d760f27377e79c291b08e7fb4920cadd5cb7bab547f3"))
                (	560000,	uint256S("0x00000004c34abbf1366adbae965b644c01debf15409acc715ff51cb221d92dd7"))
                (	565000,	uint256S("0x067bae7119f083e0fa1820bc8e25dcfa7717e42aabaef18beefd87d974953dfb"))
                (	570000,	uint256S("0x00000011a7ce7b628b7be17777d8dea2574d83f165e23c9e44aa705975820fd3"))
                (	575000,	uint256S("0x0e1110a193a30d3f8d369017233a2486b11c748b3d033859a2eb7b37062d303e"))
                (	580000,	uint256S("0x083cb58484aff80f48e3537e0451d49e544b3efa3da97274800c91e567d33a92"))
                (	585000,	uint256S("0x0224cf835428d03472edf4f7b6fcc63b9d8d6f1d5a90ad8186bf123d541b4ea8"))
                (	590000,	uint256S("0x0cfcf3b9517894e4df49db5faf8b74f3a9e01eb83c0cc5051c115d4424615dae"))
                (	595000,	uint256S("0x0000000a45266983dd81e0df381a3b0455699b2f76d5b4d3f17b87d657a1b56d"))
                (	600000,	uint256S("0x00000005080d5689c3b4466e551cd1986e5d2024a62a79b1335afe12c42779e4"))
                (	605000,	uint256S("0x0000001c691da36848542299af859d4eb3fa408a0f425b1fbe6d622d2100623a"))
                (	610000,	uint256S("0x040d8c7a0ac89e3ed8605a198583a795986aacbf18722a9897d7b925bcf757f6"))
                (	615000,	uint256S("0x0449cf00fc36206389c14cbf1d762f8b96bb0440ccea5b46703e7c69b0e2bc42"))
                (	620000,	uint256S("0x07227a41340c25ee1a7e9b60414259780202ffa990079fc91d8faeac9af03e60"))
                (	625000,	uint256S("0x047c2472fe2afabb3d38decf24bba4ba712b60e7a1782f4afae3ede3f912f493"))
                (	630000,	uint256S("0x0a7f1f04e66260cf972ab1374a9126b8abc1adaa3ab4669db5d4d4ddb9ad493d"))
                (	635000,	uint256S("0x048df95165eb821dabf37ef28cf7f3be72e216e95377684253dab806985b50a4"))
                (	640000,	uint256S("0x066b3c6a6a3c8dc58bef509a972c3e3ade14493b40e1b361ecbc928134e302be"))
                (	645000,	uint256S("0x07d059888c9ade3bbe16d6b4d70ee9b8302d104b37a3c6cd61f81012aabd0e1e"))
                (	650000,	uint256S("0x039a3cb760cc6e564974caf69e8ae621c14567f3a36e4991f77fd869294b1d52"))
                (	655000,	uint256S("0x089350ee8d28b44837eb4b1fe77704953d5de2077f10c74a888d9d3ea1e13c2a"))
                (	660000,	uint256S("0x000000023f8a582a61ae2f6fab6fe8197e79b7a68aaac67432421b09f1bdd4ba"))
                (	665000,	uint256S("0x0b16edce865e7a0d662115774e0c0d3abbf9c69004155b693ddc933f051bfb26"))
                (	670000,	uint256S("0x09070b109b089490bc372fd8358abae352d6db0e46ade6ed2200e4d4ff7aa6af"))
                (	675000,	uint256S("0x08d9edeed3b6ac55991e9f32af0218ff8fa9dc808078623f4c831eb09d4f186b"))
                (	680000,	uint256S("0x00000003eb2b30bfac929d3496acecab19625ac9f854a86aaf9678bea99e1cc1"))
                (	681777,	uint256S("0x0000243296b9b26c040f471fdd9398ef72e57062cf05c19b9ba2fefac8165306")),
                (int64_t)1516924927,     // * UNIX timestamp of last checkpoint block
                (int64_t)1253783,         // * total number of transactions between genesis and last checkpoint
                                //   (the tx=... number in the SetBestChain debug.log lines)
                (double)2777            // * estimated number of transactions per day after checkpoint
                                //   total number of tx / (checkpoint block height / (24 * 24))
            };
    }

    mainParams.SetCheckpointData(checkpointData);

    ASSETCHAIN_INIT = 1;
    return(0);
}

/**
 * Testnet (v3)
 */
class CTestNetParams : public CChainParams {
public:
    CTestNetParams() {
        strNetworkID = "test";
        strCurrencyUnits = "TAZ";
        bip44CoinType = 1;
        consensus.fCoinbaseMustBeProtected = true;
        consensus.nSubsidySlowStartInterval = 20000;
        consensus.nSubsidyHalvingInterval = 840000;
        consensus.nMajorityEnforceBlockUpgrade = 51;
        consensus.nMajorityRejectBlockOutdated = 75;
        consensus.nMajorityWindow = 400;
        consensus.powLimit = uint256S("07ffffffffffffffffffffffffffffffffffffffffffffffffffffffffffffff");
        consensus.powAlternate = uint256S("07ffffffffffffffffffffffffffffffffffffffffffffffffffffffffffffff");
        consensus.nPowAveragingWindow = 17;
        assert(maxUint/UintToArith256(consensus.powLimit) >= consensus.nPowAveragingWindow);
        consensus.nMaxFutureBlockTime = 7 * 60;

        vAlertPubKey = ParseHex("00");
        nDefaultPort = 17770;
        nMinerThreads = 0;
        consensus.nPowMaxAdjustDown = 32; // 32% adjustment down
        consensus.nPowMaxAdjustUp = 16; // 16% adjustment up
        consensus.nPowTargetSpacing = 2.5 * 60;
        consensus.nPowAllowMinDifficultyBlocksAfterHeight = 299187;
        consensus.vUpgrades[Consensus::BASE_SPROUT].nProtocolVersion = 170002;
        consensus.vUpgrades[Consensus::BASE_SPROUT].nActivationHeight =
            Consensus::NetworkUpgrade::ALWAYS_ACTIVE;
        consensus.vUpgrades[Consensus::UPGRADE_TESTDUMMY].nProtocolVersion = 170002;
        consensus.vUpgrades[Consensus::UPGRADE_TESTDUMMY].nActivationHeight =
            Consensus::NetworkUpgrade::NO_ACTIVATION_HEIGHT;
        consensus.vUpgrades[Consensus::UPGRADE_OVERWINTER].nProtocolVersion = 170003;
        consensus.vUpgrades[Consensus::UPGRADE_OVERWINTER].nActivationHeight = 207500;
        consensus.vUpgrades[Consensus::UPGRADE_SAPLING].nProtocolVersion = 170007;
        consensus.vUpgrades[Consensus::UPGRADE_SAPLING].nActivationHeight = 280000;

        // The best chain should have at least this much work.
        consensus.nMinimumChainWork = uint256S("0x00000000000000000000000000000000000000000000000000000001d0c4d9cd");

        pchMessageStart[0] = 0x5A;
        pchMessageStart[1] = 0x1F;
        pchMessageStart[2] = 0x7E;
        pchMessageStart[3] = 0x62;
        vAlertPubKey = ParseHex("020e46e79a2a8d12b9b5d12c7a91adb4e454edfae43c0a0cb805427d2ac7613fd9");
        nMaxTipAge = 24 * 60 * 60;

        nPruneAfterHeight = 1000;
        const size_t N = 200, K = 9;
        BOOST_STATIC_ASSERT(equihash_parameters_acceptable(N, K));
        nEquihashN = N;
        nEquihashK = K;

        //! Modify the testnet genesis block so the timestamp is valid for a later start.
        genesis.nTime = 1296688602;
        genesis.nBits = KOMODO_MINDIFF_NBITS;
        genesis.nNonce = uint256S("0x0000000000000000000000000000000000000000000000000000000000000009");
        genesis.nSolution = ParseHex("003423da3e41f916bf3ff0ee770eb844a240361abe08a8c9d46bd30226e2ad411a4047b6ddc230d173c60537e470e24f764120f5a2778b2a1285b0727bf79a0b085ad67e6266fb38fd72ef17f827315c42f921720248c983d4100e6ebd1c4b5e8762a973bac3bec7f7153b93752ebbb465f0fc9520bcfc30f9abfe303627338fed6ede9cf1b9173a736cf270cf4d9c6999ff4c3a301a78fd50dab6ccca67a0c5c2e41f216a1f3efd049a74bbe6252f9773bc309d3f9e554d996913ce8e1cec672a1fa4ea59726b61ea9e75d5ce9aa5dbfa96179a293810e02787f26de324fe7c88376ff57e29574a55faff7c2946f3e40e451861c32bf67da7377de3136858a18f34fab1bc8da37726ca2c25fc7b312a5427554ec944da81c7e27255d6c94ade9987ff7daedc2d1cc63d7d4cf93e691d13326fb1c7ee72ccdc0b134eb665fc6a9821e6fef6a6d45e4aac6dca6b505a0100ad56ea4f6fa4cdc2f0d1b65f730104a515172e34163bdb422f99d083e6eb860cf6b3f66642c4dbaf0d0fa1dca1b6166f1d1ffaa55a9d6d6df628afbdd14f1622c1c8303259299521a253bc28fcc93676723158067270fc710a09155a1e50c533e9b79ed5edba4ab70a08a9a2fc0eef0ddae050d75776a9804f8d6ad7e30ccb66c6a98d86710ca7a4dfb4feb159484796b9a015c5764aa3509051c87f729b9877ea41f8b470898c01388ed9098b1e006d3c30fc6e7c781072fa3f75d918505ee8ca75840fc62f67c57060666aa42578a2dd022eda62e3f1e447d7364074d34fd60ad9b138f60422afa6cfcb913fd6c213b496144dbfda7bfc7c24540cfe40ad0c0fd5a8c0902127f53d3178ba1b2a87bf1224d53d3a15e49ccdf121ae872a011c996d1b9793153cdcd4c0a7e99f8a35669788551cca2b62769eda24b6b55e2f4e0ac0d30aa50ecf33c6cdb24adfc922006a7bf434ced800fefe814c94c6fc8caa37b372d5088bb31d2f6b11a7a67ad3f70abbac0d5c256b637828de6cc525978cf151a2e50798e0c591787639a030291272c9ced3ab7d682e03f8c7db51f60163baa85315789666ea8c5cd6f789a7f4a5de4f8a9dfefce20f353cec606492fde8eab3e3b487b3a3a57434f8cf252a4b643fc125c8a5948b06744f5dc306aa587bdc85364c7488235c6edddd78763675e50a9637181519be06dd30c4ba0d845f9ba320d01706fd6dd64d1aa3cd4211a4a7d1d3f2c1ef2766d27d5d2cdf8e7f5e3ea309d4f149bb737305df1373a7f5313abe5986f4aa620bec4b0065d48aafac3631de3771f5c4d2f6eec67b09d9c70a3c1969fecdb014cb3c69832b63cc9d6efa378bff0ef95ffacdeb1675bb326e698f022c1a3a2e1c2b0f05e1492a6d2b7552388eca7ee8a2467ef5d4207f65d4e2ae7e33f13eb473954f249d7c20158ae703e1accddd4ea899f026618695ed2949715678a32a153df32c08922fafad68b1895e3b10e143e712940104b3b352369f4fe79bd1f1dbe03ea9909dbcf5862d1f15b3d1557a6191f54c891513cdb3c729bb9ab08c0d4c35a3ed67d517ffe1e2b7a798521aed15ff9822169c0ec860d7b897340bc2ef4c37f7eb73bd7dafef12c4fd4e6f5dd3690305257ae14ed03df5e3327b68467775a90993e613173fa6650ffa2a26e84b3ce79606bf234eda9f4053307f344099e3b10308d3785b8726fd02d8e94c2759bebd05748c3fe7d5fe087dc63608fb77f29708ab167a13f32da251e249a544124ed50c270cfc6986d9d1814273d2f0510d0d2ea335817207db6a4a23ae9b079967b63b25cb3ceea7001b65b879263f5009ac84ab89738a5b8b71fd032beb9f297326f1f5afa630a5198d684514e242f315a4d95fa6802e82799a525bb653b80b4518ec610a5996403b1391");
        consensus.hashGenesisBlock = genesis.GetHash();
        //assert(consensus.hashGenesisBlock == uint256S("0x05a60a92d99d85997cce3b87616c089f6124d7342af37106edc76126334a2c38"));

        vFixedSeeds.clear();
        vSeeds.clear();
        //vSeeds.push_back(CDNSSeedData("z.cash", "dns.testnet.z.cash")); // Komodo

        base58Prefixes[PUBKEY_ADDRESS] = std::vector<unsigned char>(1,0);
        base58Prefixes[SCRIPT_ADDRESS] = std::vector<unsigned char>(1,5);
        base58Prefixes[SECRET_KEY] =     std::vector<unsigned char>(1,128);
        base58Prefixes[EXT_PUBLIC_KEY] = boost::assign::list_of(0x04)(0x35)(0x87)(0xCF).convert_to_container<std::vector<unsigned char> >();
        base58Prefixes[EXT_SECRET_KEY] = boost::assign::list_of(0x04)(0x35)(0x83)(0x94).convert_to_container<std::vector<unsigned char> >();
        base58Prefixes[ZCPAYMENT_ADDRRESS] = {20,81};
        // guarantees the first 4 characters, when base58 encoded, are "ZiVt"
        base58Prefixes[ZCVIEWING_KEY]  = {0xA8,0xAC,0x0C};
        base58Prefixes[ZCSPENDING_KEY] = {177,235};

        bech32HRPs[SAPLING_PAYMENT_ADDRESS]      = "ztestsapling";
        bech32HRPs[SAPLING_FULL_VIEWING_KEY]     = "zviewtestsapling";
        bech32HRPs[SAPLING_INCOMING_VIEWING_KEY] = "zivktestsapling";
        bech32HRPs[SAPLING_EXTENDED_SPEND_KEY]   = "secret-extended-key-test";

        vFixedSeeds = std::vector<SeedSpec6>(pnSeed6_test, pnSeed6_test + ARRAYLEN(pnSeed6_test));

        //fRequireRPCPassword = true;
        fMiningRequiresPeers = false;//true;
        fDefaultConsistencyChecks = false;
        fRequireStandard = true;
        fMineBlocksOnDemand = false;
        fTestnetToBeDeprecatedFieldRPC = true;


        checkpointData = (CCheckpointData) {
            boost::assign::map_list_of
            (0, consensus.hashGenesisBlock)
            (38000, uint256S("0x001e9a2d2e2892b88e9998cf7b079b41d59dd085423a921fe8386cecc42287b8")),
            1486897419,  // * UNIX timestamp of last checkpoint block
            47163,       // * total number of transactions between genesis and last checkpoint
                         //   (the tx=... number in the SetBestChain debug.log lines)
            715          //   total number of tx / (checkpoint block height / (24 * 24))
        };
    }
};
static CTestNetParams testNetParams;

/**
 * Regression test
 */
class CRegTestParams : public CChainParams {
public:
    CRegTestParams() {
        strNetworkID = "regtest";
        strCurrencyUnits = "REG";
        bip44CoinType = 1;
        consensus.fCoinbaseMustBeProtected = false;
        consensus.nSubsidySlowStartInterval = 0;
        consensus.nSubsidyHalvingInterval = 150;
        consensus.nMajorityEnforceBlockUpgrade = 750;
        consensus.nMajorityRejectBlockOutdated = 950;
        consensus.nMajorityWindow = 1000;
        consensus.powLimit = uint256S("0f0f0f0f0f0f0f0f0f0f0f0f0f0f0f0f0f0f0f0f0f0f0f0f0f0f0f0f0f0f0f0f");
        consensus.powAlternate = uint256S("0f0f0f0f0f0f0f0f0f0f0f0f0f0f0f0f0f0f0f0f0f0f0f0f0f0f0f0f0f0f0f0f");
        consensus.nPowAveragingWindow = 17;
        consensus.nMaxFutureBlockTime = 7 * 60; // 7 mins
        assert(maxUint/UintToArith256(consensus.powLimit) >= consensus.nPowAveragingWindow);
        consensus.nPowMaxAdjustDown = 0; // Turn off adjustment down
        consensus.nPowMaxAdjustUp = 0; // Turn off adjustment up
        consensus.nPowTargetSpacing = 2.5 * 60;
        consensus.nPowAllowMinDifficultyBlocksAfterHeight = 0;
        consensus.vUpgrades[Consensus::BASE_SPROUT].nProtocolVersion = 170002;
        consensus.vUpgrades[Consensus::BASE_SPROUT].nActivationHeight =
            Consensus::NetworkUpgrade::ALWAYS_ACTIVE;
        consensus.vUpgrades[Consensus::UPGRADE_TESTDUMMY].nProtocolVersion = 170002;
        consensus.vUpgrades[Consensus::UPGRADE_TESTDUMMY].nActivationHeight =
            Consensus::NetworkUpgrade::NO_ACTIVATION_HEIGHT;
        consensus.vUpgrades[Consensus::UPGRADE_OVERWINTER].nProtocolVersion = 170003;
        consensus.vUpgrades[Consensus::UPGRADE_OVERWINTER].nActivationHeight =
            Consensus::NetworkUpgrade::NO_ACTIVATION_HEIGHT;
        consensus.vUpgrades[Consensus::UPGRADE_SAPLING].nProtocolVersion = 170006;
        consensus.vUpgrades[Consensus::UPGRADE_SAPLING].nActivationHeight =
            Consensus::NetworkUpgrade::NO_ACTIVATION_HEIGHT;

        // The best chain should have at least this much work.
        consensus.nMinimumChainWork = uint256S("0x00");

        pchMessageStart[0] = 0xaa;
        pchMessageStart[1] = 0x8e;
        pchMessageStart[2] = 0xf3;
        pchMessageStart[3] = 0xf5;
        nMinerThreads = 1;
        nMaxTipAge = 24 * 60 * 60;
        nPruneAfterHeight = 1000;
        const size_t N = 48, K = 5;
        BOOST_STATIC_ASSERT(equihash_parameters_acceptable(N, K));
        nEquihashN = N;
        nEquihashK = K;
        
        genesis = CreateGenesisBlock(
            1296688602,
            uint256S("0x0000000000000000000000000000000000000000000000000000000000000009"),
            ParseHex("01936b7db1eb4ac39f151b8704642d0a8bda13ec547d54cd5e43ba142fc6d8877cab07b3"),


            KOMODO_MINDIFF_NBITS, 4, 0);
        consensus.hashGenesisBlock = genesis.GetHash();
        assert(consensus.hashGenesisBlock == uint256S("0x029f11d80ef9765602235e1bc9727e3eb6ba20839319f761fee920d63401e327"));
        assert(genesis.hashMerkleRoot == uint256S("0xc4eaa58879081de3c24a7b117ed2b28300e7ec4c4c1dff1d3f1268b7857a4ddb"));

        nDefaultPort = 17779;
        nPruneAfterHeight = 1000;

        vFixedSeeds.clear(); //! Regtest mode doesn't have any fixed seeds.
        vSeeds.clear();  //! Regtest mode doesn't have any DNS seeds.

        fMiningRequiresPeers = false;
        fDefaultConsistencyChecks = true;
        fRequireStandard = false;
        fMineBlocksOnDemand = true;
        fTestnetToBeDeprecatedFieldRPC = false;

        checkpointData = (CCheckpointData){
            boost::assign::map_list_of
            ( 0, uint256S("0f9188f13cb7b2c71f2a335e3a4fc328bf5beb436012afca590b1a11466e2206")),
            0,
            0,
            0
        };
        // These prefixes are the same as the testnet prefixes
        base58Prefixes[PUBKEY_ADDRESS] = std::vector<unsigned char>(1,60);
        base58Prefixes[SCRIPT_ADDRESS] = std::vector<unsigned char>(1,85);
        base58Prefixes[SECRET_KEY] =     std::vector<unsigned char>(1,188);
        //base58Prefixes[PUBKEY_ADDRESS]     = {0x1D,0x25};
        //base58Prefixes[SCRIPT_ADDRESS]     = {0x1C,0xBA};
        //base58Prefixes[SECRET_KEY]         = {0xEF};
        // do not rely on these BIP32 prefixes; they are not specified and may change
        base58Prefixes[EXT_PUBLIC_KEY]     = {0x04,0x35,0x87,0xCF};
        base58Prefixes[EXT_SECRET_KEY]     = {0x04,0x35,0x83,0x94};
        base58Prefixes[ZCPAYMENT_ADDRRESS] = {0x16,0xB6};
        base58Prefixes[ZCVIEWING_KEY]      = {0xA8,0xAC,0x0C};
        base58Prefixes[ZCSPENDING_KEY]     = {0xAC,0x08};

        bech32HRPs[SAPLING_PAYMENT_ADDRESS]      = "zregtestsapling";
        bech32HRPs[SAPLING_FULL_VIEWING_KEY]     = "zviewregtestsapling";
        bech32HRPs[SAPLING_INCOMING_VIEWING_KEY] = "zivkregtestsapling";
        bech32HRPs[SAPLING_EXTENDED_SPEND_KEY]   = "secret-extended-key-regtest";

        // Founders reward script expects a vector of 2-of-3 multisig addresses
        vFoundersRewardAddress = { "t2FwcEhFdNXuFMv1tcYwaBJtYVtMj8b1uTg" };
        assert(vFoundersRewardAddress.size() <= consensus.GetLastFoundersRewardBlockHeight());
    }

    void UpdateNetworkUpgradeParameters(Consensus::UpgradeIndex idx, int nActivationHeight)
    {
        assert(idx > Consensus::BASE_SPROUT && idx < Consensus::MAX_NETWORK_UPGRADES);
        consensus.vUpgrades[idx].nActivationHeight = nActivationHeight;
    }
};
static CRegTestParams regTestParams;

static CChainParams *pCurrentParams = 0;

const CChainParams &Params() {
    assert(pCurrentParams);
    return *pCurrentParams;
}

CChainParams &Params(CBaseChainParams::Network network) {
    switch (network) {
        case CBaseChainParams::MAIN:
            return mainParams;
        case CBaseChainParams::TESTNET:
            return testNetParams;
        case CBaseChainParams::REGTEST:
            return regTestParams;
        default:
            assert(false && "Unimplemented network");
            return mainParams;
    }
}

void SelectParams(CBaseChainParams::Network network) {
    SelectBaseParams(network);
    pCurrentParams = &Params(network);

    // Some python qa rpc tests need to enforce the coinbase consensus rule
    if (network == CBaseChainParams::REGTEST && mapArgs.count("-regtestprotectcoinbase")) {
        regTestParams.SetRegTestCoinbaseMustBeProtected();
    }
}

bool SelectParamsFromCommandLine()
{
    CBaseChainParams::Network network = NetworkIdFromCommandLine();
    if (network == CBaseChainParams::MAX_NETWORK_TYPES)
        return false;

    SelectParams(network);

    return true;
}


// Block height must be >0 and <=last founders reward block height
// Index variable i ranges from 0 - (vFoundersRewardAddress.size()-1)
std::string CChainParams::GetFoundersRewardAddressAtHeight(int nHeight) const {
    int maxHeight = consensus.GetLastFoundersRewardBlockHeight();
    assert(nHeight > 0 && nHeight <= maxHeight);

    size_t addressChangeInterval = (maxHeight + vFoundersRewardAddress.size()) / vFoundersRewardAddress.size();
    size_t i = nHeight / addressChangeInterval;
    return vFoundersRewardAddress[i];
}

// Block height must be >0 and <=last founders reward block height
// The founders reward address is expected to be a multisig (P2SH) address
CScript CChainParams::GetFoundersRewardScriptAtHeight(int nHeight) const {
    assert(nHeight > 0 && nHeight <= consensus.GetLastFoundersRewardBlockHeight());

    CTxDestination address = DecodeDestination(GetFoundersRewardAddressAtHeight(nHeight).c_str());
    assert(IsValidDestination(address));
    assert(boost::get<CScriptID>(&address) != nullptr);
    CScriptID scriptID = boost::get<CScriptID>(address); // address is a boost variant
    CScript script = CScript() << OP_HASH160 << ToByteVector(scriptID) << OP_EQUAL;
    return script;
}

std::string CChainParams::GetFoundersRewardAddressAtIndex(int i) const {
    assert(i >= 0 && i < vFoundersRewardAddress.size());
    return vFoundersRewardAddress[i];
}

void UpdateNetworkUpgradeParameters(Consensus::UpgradeIndex idx, int nActivationHeight)
{
    regTestParams.UpdateNetworkUpgradeParameters(idx, nActivationHeight);
}<|MERGE_RESOLUTION|>--- conflicted
+++ resolved
@@ -103,10 +103,6 @@
         strNetworkID = "main";
         strCurrencyUnits = "KMD";
         bip44CoinType = 141; // As registered in https://github.com/satoshilabs/slips/blob/master/slip-0044.md 
-<<<<<<< HEAD
-
-=======
->>>>>>> 3ea404ea
         consensus.fCoinbaseMustBeProtected = false; // true this is only true wuth Verus and enforced after block 12800
         consensus.nSubsidySlowStartInterval = 20000;
         consensus.nSubsidyHalvingInterval = 840000;
