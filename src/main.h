--- conflicted
+++ resolved
@@ -78,11 +78,7 @@
 /** Minimum alert priority for enabling safe mode. */
 static const int ALERT_PRIORITY_SAFE_MODE = 4000;
 /** Maximum reorg length we will accept before we shut down and alert the user. */
-<<<<<<< HEAD
 static unsigned int MAX_REORG_LENGTH = _COINBASE_MATURITY - 1;
-=======
-static unsigned int MAX_REORG_LENGTH = (_COINBASE_MATURITY - 1);
->>>>>>> 3ea404ea
 /** Maximum number of signature check operations in an IsStandard() P2SH script */
 static const unsigned int MAX_P2SH_SIGOPS = 15;
 /** The maximum number of sigops we're willing to relay/mine in a single tx */
