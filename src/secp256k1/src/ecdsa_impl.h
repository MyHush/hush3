/**********************************************************************
 * Copyright (c) 2013-2015 Pieter Wuille                              *
 * Distributed under the MIT software license, see the accompanying   *
 * file COPYING or http://www.opensource.org/licenses/mit-license.php.*
 **********************************************************************/


#ifndef SECP256K1_ECDSA_IMPL_H
#define SECP256K1_ECDSA_IMPL_H

#include "scalar.h"
#include "field.h"
#include "group.h"
#include "ecmult.h"
#include "ecmult_gen.h"
#include "ecdsa.h"

/** Group order for secp256k1 defined as 'n' in "Standards for Efficient Cryptography" (SEC2) 2.7.1
 *  sage: for t in xrange(1023, -1, -1):
 *     ..   p = 2**256 - 2**32 - t
 *     ..   if p.is_prime():
 *     ..     print '%x'%p
 *     ..     break
 *   'fffffffffffffffffffffffffffffffffffffffffffffffffffffffefffffc2f'
 *  sage: a = 0
 *  sage: b = 7
 *  sage: F = FiniteField (p)
 *  sage: '%x' % (EllipticCurve ([F (a), F (b)]).order())
 *   'fffffffffffffffffffffffffffffffebaaedce6af48a03bbfd25e8cd0364141'
 */
static const secp256k1_fe secp256k1_ecdsa_const_order_as_fe = SECP256K1_FE_CONST(
    0xFFFFFFFFUL, 0xFFFFFFFFUL, 0xFFFFFFFFUL, 0xFFFFFFFEUL,
    0xBAAEDCE6UL, 0xAF48A03BUL, 0xBFD25E8CUL, 0xD0364141UL
);

/** Difference between field and order, values 'p' and 'n' values defined in
 *  "Standards for Efficient Cryptography" (SEC2) 2.7.1.
 *  sage: p = 0xFFFFFFFFFFFFFFFFFFFFFFFFFFFFFFFFFFFFFFFFFFFFFFFFFFFFFFFEFFFFFC2F
 *  sage: a = 0
 *  sage: b = 7
 *  sage: F = FiniteField (p)
 *  sage: '%x' % (p - EllipticCurve ([F (a), F (b)]).order())
 *   '14551231950b75fc4402da1722fc9baee'
 */
static const secp256k1_fe secp256k1_ecdsa_const_p_minus_order = SECP256K1_FE_CONST(
    0, 0, 0, 1, 0x45512319UL, 0x50B75FC4UL, 0x402DA172UL, 0x2FC9BAEEUL
);

<<<<<<< HEAD
static int secp256k1_ecdsa_sig_parse(secp256k1_ecdsa_sig_t *r, const unsigned char *sig, int size) {

    /* libscott had to add this to get this version of the library to read compact sigs */
    int overflow = 0;
    if (size == 64) {
        secp256k1_scalar_set_b32(&r->r, sig, &overflow);
        secp256k1_scalar_set_b32(&r->s, sig+32, &overflow);
        return 1;
    }

    unsigned char ra[32] = {0}, sa[32] = {0};
    const unsigned char *rp;
    const unsigned char *sp;
    int lenr;
    int lens;
    if (sig[0] != 0x30) {
        return 0;
=======
static int secp256k1_der_read_len(const unsigned char **sigp, const unsigned char *sigend) {
    int lenleft, b1;
    size_t ret = 0;
    if (*sigp >= sigend) {
        return -1;
>>>>>>> 1e0e14de
    }
    b1 = *((*sigp)++);
    if (b1 == 0xFF) {
        /* X.690-0207 8.1.3.5.c the value 0xFF shall not be used. */
        return -1;
    }
    if ((b1 & 0x80) == 0) {
        /* X.690-0207 8.1.3.4 short form length octets */
        return b1;
    }
    if (b1 == 0x80) {
        /* Indefinite length is not allowed in DER. */
        return -1;
    }
    /* X.690-207 8.1.3.5 long form length octets */
    lenleft = b1 & 0x7F;
    if (lenleft > sigend - *sigp) {
        return -1;
    }
    if (**sigp == 0) {
        /* Not the shortest possible length encoding. */
        return -1;
    }
    if ((size_t)lenleft > sizeof(size_t)) {
        /* The resulting length would exceed the range of a size_t, so
         * certainly longer than the passed array size.
         */
        return -1;
    }
    while (lenleft > 0) {
        ret = (ret << 8) | **sigp;
        if (ret + lenleft > (size_t)(sigend - *sigp)) {
            /* Result exceeds the length of the passed array. */
            return -1;
        }
        (*sigp)++;
        lenleft--;
    }
    if (ret < 128) {
        /* Not the shortest possible length encoding. */
        return -1;
    }
    return ret;
}

static int secp256k1_der_parse_integer(secp256k1_scalar *r, const unsigned char **sig, const unsigned char *sigend) {
    int overflow = 0;
    unsigned char ra[32] = {0};
    int rlen;

    if (*sig == sigend || **sig != 0x02) {
        /* Not a primitive integer (X.690-0207 8.3.1). */
        return 0;
    }
    (*sig)++;
    rlen = secp256k1_der_read_len(sig, sigend);
    if (rlen <= 0 || (*sig) + rlen > sigend) {
        /* Exceeds bounds or not at least length 1 (X.690-0207 8.3.1).  */
        return 0;
    }
    if (**sig == 0x00 && rlen > 1 && (((*sig)[1]) & 0x80) == 0x00) {
        /* Excessive 0x00 padding. */
        return 0;
    }
    if (**sig == 0xFF && rlen > 1 && (((*sig)[1]) & 0x80) == 0x80) {
        /* Excessive 0xFF padding. */
        return 0;
    }
    if ((**sig & 0x80) == 0x80) {
        /* Negative. */
        overflow = 1;
    }
    while (rlen > 0 && **sig == 0) {
        /* Skip leading zero bytes */
        rlen--;
        (*sig)++;
    }
    if (rlen > 32) {
        overflow = 1;
    }
    if (!overflow) {
        memcpy(ra + 32 - rlen, *sig, rlen);
        secp256k1_scalar_set_b32(r, ra, &overflow);
    }
    if (overflow) {
        secp256k1_scalar_set_int(r, 0);
    }
    (*sig) += rlen;
    return 1;
}

static int secp256k1_ecdsa_sig_parse(secp256k1_scalar *rr, secp256k1_scalar *rs, const unsigned char *sig, size_t size) {
    const unsigned char *sigend = sig + size;
    int rlen;
    if (sig == sigend || *(sig++) != 0x30) {
        /* The encoding doesn't start with a constructed sequence (X.690-0207 8.9.1). */
        return 0;
    }
    rlen = secp256k1_der_read_len(&sig, sigend);
    if (rlen < 0 || sig + rlen > sigend) {
        /* Tuple exceeds bounds */
        return 0;
    }
    if (sig + rlen != sigend) {
        /* Garbage after tuple. */
        return 0;
    }

    if (!secp256k1_der_parse_integer(rr, &sig, sigend)) {
        return 0;
    }
    if (!secp256k1_der_parse_integer(rs, &sig, sigend)) {
        return 0;
    }

    if (sig != sigend) {
        /* Trailing garbage inside tuple. */
        return 0;
    }

    return 1;
}

static int secp256k1_ecdsa_sig_serialize(unsigned char *sig, size_t *size, const secp256k1_scalar* ar, const secp256k1_scalar* as) {
    unsigned char r[33] = {0}, s[33] = {0};
    unsigned char *rp = r, *sp = s;
    size_t lenR = 33, lenS = 33;
    secp256k1_scalar_get_b32(&r[1], ar);
    secp256k1_scalar_get_b32(&s[1], as);
    while (lenR > 1 && rp[0] == 0 && rp[1] < 0x80) { lenR--; rp++; }
    while (lenS > 1 && sp[0] == 0 && sp[1] < 0x80) { lenS--; sp++; }
    if (*size < 6+lenS+lenR) {
        *size = 6 + lenS + lenR;
        return 0;
    }
    *size = 6 + lenS + lenR;
    sig[0] = 0x30;
    sig[1] = 4 + lenS + lenR;
    sig[2] = 0x02;
    sig[3] = lenR;
    memcpy(sig+4, rp, lenR);
    sig[4+lenR] = 0x02;
    sig[5+lenR] = lenS;
    memcpy(sig+lenR+6, sp, lenS);
    return 1;
}

static int secp256k1_ecdsa_sig_verify(const secp256k1_ecmult_context *ctx, const secp256k1_scalar *sigr, const secp256k1_scalar *sigs, const secp256k1_ge *pubkey, const secp256k1_scalar *message) {
    unsigned char c[32];
    secp256k1_scalar sn, u1, u2;
#if !defined(EXHAUSTIVE_TEST_ORDER)
    secp256k1_fe xr;
#endif
    secp256k1_gej pubkeyj;
    secp256k1_gej pr;

    if (secp256k1_scalar_is_zero(sigr) || secp256k1_scalar_is_zero(sigs)) {
        return 0;
    }

    secp256k1_scalar_inverse_var(&sn, sigs);
    secp256k1_scalar_mul(&u1, &sn, message);
    secp256k1_scalar_mul(&u2, &sn, sigr);
    secp256k1_gej_set_ge(&pubkeyj, pubkey);
    secp256k1_ecmult(ctx, &pr, &pubkeyj, &u2, &u1);
    if (secp256k1_gej_is_infinity(&pr)) {
        return 0;
    }

#if defined(EXHAUSTIVE_TEST_ORDER)
{
    secp256k1_scalar computed_r;
    secp256k1_ge pr_ge;
    secp256k1_ge_set_gej(&pr_ge, &pr);
    secp256k1_fe_normalize(&pr_ge.x);

    secp256k1_fe_get_b32(c, &pr_ge.x);
    secp256k1_scalar_set_b32(&computed_r, c, NULL);
    return secp256k1_scalar_eq(sigr, &computed_r);
}
#else
    secp256k1_scalar_get_b32(c, sigr);
    secp256k1_fe_set_b32(&xr, c);

    /** We now have the recomputed R point in pr, and its claimed x coordinate (modulo n)
     *  in xr. Naively, we would extract the x coordinate from pr (requiring a inversion modulo p),
     *  compute the remainder modulo n, and compare it to xr. However:
     *
     *        xr == X(pr) mod n
     *    <=> exists h. (xr + h * n < p && xr + h * n == X(pr))
     *    [Since 2 * n > p, h can only be 0 or 1]
     *    <=> (xr == X(pr)) || (xr + n < p && xr + n == X(pr))
     *    [In Jacobian coordinates, X(pr) is pr.x / pr.z^2 mod p]
     *    <=> (xr == pr.x / pr.z^2 mod p) || (xr + n < p && xr + n == pr.x / pr.z^2 mod p)
     *    [Multiplying both sides of the equations by pr.z^2 mod p]
     *    <=> (xr * pr.z^2 mod p == pr.x) || (xr + n < p && (xr + n) * pr.z^2 mod p == pr.x)
     *
     *  Thus, we can avoid the inversion, but we have to check both cases separately.
     *  secp256k1_gej_eq_x implements the (xr * pr.z^2 mod p == pr.x) test.
     */
    if (secp256k1_gej_eq_x_var(&xr, &pr)) {
        /* xr * pr.z^2 mod p == pr.x, so the signature is valid. */
        return 1;
    }
    if (secp256k1_fe_cmp_var(&xr, &secp256k1_ecdsa_const_p_minus_order) >= 0) {
        /* xr + n >= p, so we can skip testing the second case. */
        return 0;
    }
    secp256k1_fe_add(&xr, &secp256k1_ecdsa_const_order_as_fe);
    if (secp256k1_gej_eq_x_var(&xr, &pr)) {
        /* (xr + n) * pr.z^2 mod p == pr.x, so the signature is valid. */
        return 1;
    }
    return 0;
#endif
}

static int secp256k1_ecdsa_sig_sign(const secp256k1_ecmult_gen_context *ctx, secp256k1_scalar *sigr, secp256k1_scalar *sigs, const secp256k1_scalar *seckey, const secp256k1_scalar *message, const secp256k1_scalar *nonce, int *recid) {
    unsigned char b[32];
    secp256k1_gej rp;
    secp256k1_ge r;
    secp256k1_scalar n;
    int overflow = 0;

    secp256k1_ecmult_gen(ctx, &rp, nonce);
    secp256k1_ge_set_gej(&r, &rp);
    secp256k1_fe_normalize(&r.x);
    secp256k1_fe_normalize(&r.y);
    secp256k1_fe_get_b32(b, &r.x);
    secp256k1_scalar_set_b32(sigr, b, &overflow);
    /* These two conditions should be checked before calling */
    VERIFY_CHECK(!secp256k1_scalar_is_zero(sigr));
    VERIFY_CHECK(overflow == 0);

    if (recid) {
        /* The overflow condition is cryptographically unreachable as hitting it requires finding the discrete log
         * of some P where P.x >= order, and only 1 in about 2^127 points meet this criteria.
         */
        *recid = (overflow ? 2 : 0) | (secp256k1_fe_is_odd(&r.y) ? 1 : 0);
    }
    secp256k1_scalar_mul(&n, sigr, seckey);
    secp256k1_scalar_add(&n, &n, message);
    secp256k1_scalar_inverse(sigs, nonce);
    secp256k1_scalar_mul(sigs, sigs, &n);
    secp256k1_scalar_clear(&n);
    secp256k1_gej_clear(&rp);
    secp256k1_ge_clear(&r);
    if (secp256k1_scalar_is_zero(sigs)) {
        return 0;
    }
    if (secp256k1_scalar_is_high(sigs)) {
        secp256k1_scalar_negate(sigs, sigs);
        if (recid) {
            *recid ^= 1;
        }
    }
    return 1;
}

#endif /* SECP256K1_ECDSA_IMPL_H */<|MERGE_RESOLUTION|>--- conflicted
+++ resolved
@@ -46,31 +46,11 @@
     0, 0, 0, 1, 0x45512319UL, 0x50B75FC4UL, 0x402DA172UL, 0x2FC9BAEEUL
 );
 
-<<<<<<< HEAD
-static int secp256k1_ecdsa_sig_parse(secp256k1_ecdsa_sig_t *r, const unsigned char *sig, int size) {
-
-    /* libscott had to add this to get this version of the library to read compact sigs */
-    int overflow = 0;
-    if (size == 64) {
-        secp256k1_scalar_set_b32(&r->r, sig, &overflow);
-        secp256k1_scalar_set_b32(&r->s, sig+32, &overflow);
-        return 1;
-    }
-
-    unsigned char ra[32] = {0}, sa[32] = {0};
-    const unsigned char *rp;
-    const unsigned char *sp;
-    int lenr;
-    int lens;
-    if (sig[0] != 0x30) {
-        return 0;
-=======
 static int secp256k1_der_read_len(const unsigned char **sigp, const unsigned char *sigend) {
     int lenleft, b1;
     size_t ret = 0;
     if (*sigp >= sigend) {
         return -1;
->>>>>>> 1e0e14de
     }
     b1 = *((*sigp)++);
     if (b1 == 0xFF) {
