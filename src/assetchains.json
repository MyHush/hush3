[
  {
<<<<<<< HEAD
    "ac_name": "CFEK",
    "ac_supply": "100000",
    "ac_reward": "10000000000000",
    "ac_staked": "51",
    "ac_cc": "102",
    "addnode": [
      "195.201.137.5",
      "195.201.20.230"
    ]
=======
    "ac_name": "REVS",
    "ac_supply": "1300000"
  },
  {
    "ac_name": "SUPERNET",
    "ac_supply": "816061"
  },
  {
    "ac_name": "DEX",
    "ac_supply": "999999"
  },
  {
    "ac_name": "PANGEA",
    "ac_supply": "999999"
  },
  {
    "ac_name": "JUMBLR",
    "ac_supply": "999999"
  },
  {
    "ac_name": "BET",
    "ac_supply": "999999"
  },
  {
    "ac_name": "CRYPTO",
    "ac_supply": "999999"
  },
  {
    "ac_name": "HODL",
    "ac_supply": "9999999"
  },
  {
    "ac_name": "MSHARK",
    "ac_supply": "1400000"
  },
  {
    "ac_name": "BOTS",
    "ac_supply": "999999"
  },
  {
    "ac_name": "MGW",
    "ac_supply": "999999"
  },
  {
    "ac_name": "COQUI",
    "ac_supply": "72000000",
    "ac_ccactivate": "200000"
  },
  {
    "ac_name": "WLC",
    "ac_supply": "210000000"
  },
  {
    "ac_name": "KV",
    "ac_supply": "1000000"
  },
  {
    "ac_name": "CEAL",
    "ac_supply": "366666666"
  },
  {
    "ac_name": "MESH",
    "ac_supply": "1000007"
  },
  {
    "ac_name": "MNZ",
    "ac_supply": "257142858"
  },
  {
    "ac_name": "AXO",
    "ac_supply": "200000000"
  },
  {
    "ac_name": "ETOMIC",
    "ac_supply": "100000000"
  },
  {
    "ac_name": "BTCH",
    "ac_supply": "20998641"
  },
  {
    "ac_name": "PIZZA",
    "ac_supply": "100000000"
  },
  {
    "ac_name": "BEER",
    "ac_supply": "100000000"
  },
  {
    "ac_name": "NINJA",
    "ac_supply": "100000000"
  },
  {
    "ac_name": "OOT",
    "ac_supply": "216000000"
  },
  {
    "ac_name": "BNTN",
    "ac_supply": "500000000"
  },
  {
    "ac_name": "CHAIN",
    "ac_supply": "999999"
  },
  {
    "ac_name": "PRLPAY",
    "ac_supply": "500000000"
  },
  {
    "ac_name": "DSEC",
    "ac_supply": "7000000"
  },
  {
    "ac_name": "GLXT",
    "ac_supply": "10000000000"
  },
  {
    "ac_name": "EQL",
    "ac_supply": "500000000",
    "ac_ccactivate": "205000"
  },
  {
    "ac_name": "ZILLA",
    "ac_supply": "11000000"
  },
  {
    "ac_name": "RFOX",
    "ac_supply": "1000000000",
    "ac_reward": "100000000"
>>>>>>> a6597a8f
  },
  {
    "ac_name": "CFEKED",
    "ac_supply": "1000",
    "ac_end": "1",
    "ac_reward": "1",
    "ac_staked": "1",
    "ac_cc": "102",
    "addnode": [
      "195.201.137.5",
      "195.201.20.230"
    ]
  },
  {
    "ac_name": "CFEKING",
    "ac_supply": "1000",
    "ac_end": "1",
    "ac_reward": "1",
    "ac_staked": "1",
    "ac_cc": "102",
    "addnode": [
      "195.201.137.5",
      "195.201.20.230"
    ]
  },
  {
    "ac_name": "CFEKLF",
    "ac_supply": "1000",
    "ac_end": "1",
    "ac_reward": "1",
    "ac_staked": "1",
    "ac_cc": "102",
    "addnode": [
      "195.201.137.5",
      "195.201.20.230"
    ]
  },
  {
    "ac_name": "CFEKMLT",
    "ac_supply": "1000",
    "ac_end": "1",
    "ac_reward": "1",
    "ac_staked": "1",
    "ac_cc": "102",
    "addnode": [
      "195.201.137.5",
      "195.201.20.230"
    ]
  },
  {
    "ac_name": "PGT",
    "ac_supply": "10000000",
    "ac_end": "1",
    "addnode": [
      "190.114.254.104"
    ]
  },
  {
    "ac_name": "DION",
    "ac_supply": "3900000000",
    "ac_reward": "22260000000",
    "ac_staked": "100",
    "ac_cc": "1",
    "ac_end": "4300000000",
    "addnode": [
      "51.75.124.34"
    ]
  },
  {
     "ac_name": "KMDICE",
     "ac_supply": "10500000",
     "ac_reward": "2500000000",
     "ac_halving": "210000",
     "ac_cc": "2",
     "addressindex": "1",
     "spentindex": "1",
     "addnode": [
       "144.76.217.232"
     ]
   },
   {
    "ac_name": "ZEX",
    "ac_founders": "1",
    "ac_reward": "13000000000",
    "ac_halving": "525600",
    "ac_cc": "2",
    "ac_pubkey": "039d4a50cc70d1184e462a22edb3b66385da97cc8059196f8305c184a3e21440af",
    "addnode": [
      "5.9.102.210"
    ]
  }
]<|MERGE_RESOLUTION|>--- conflicted
+++ resolved
@@ -1,16 +1,5 @@
 [
   {
-<<<<<<< HEAD
-    "ac_name": "CFEK",
-    "ac_supply": "100000",
-    "ac_reward": "10000000000000",
-    "ac_staked": "51",
-    "ac_cc": "102",
-    "addnode": [
-      "195.201.137.5",
-      "195.201.20.230"
-    ]
-=======
     "ac_name": "REVS",
     "ac_supply": "1300000"
   },
@@ -140,7 +129,6 @@
     "ac_name": "RFOX",
     "ac_supply": "1000000000",
     "ac_reward": "100000000"
->>>>>>> a6597a8f
   },
   {
     "ac_name": "CFEKED",
