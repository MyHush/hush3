[
  {
    "ac_name": "CFEK",
    "ac_supply": "100000",
    "ac_reward": "10000000000000",
    "ac_staked": "51",
    "ac_cc": "102",
    "addnode": [
      "195.201.137.5",
      "195.201.20.230"
    ]
  },
  {
    "ac_name": "CFEKED",
    "ac_supply": "1000",
    "ac_end": "1",
    "ac_reward": "1",
    "ac_staked": "1",
    "ac_cc": "102",
    "addnode": [
      "195.201.137.5",
      "195.201.20.230"
    ]
  },
  {
    "ac_name": "CFEKING",
    "ac_supply": "1000",
    "ac_end": "1",
    "ac_reward": "1",
    "ac_staked": "1",
    "ac_cc": "102",
    "addnode": [
      "195.201.137.5",
      "195.201.20.230"
    ]
  },
  {
    "ac_name": "CFEKLF",
    "ac_supply": "1000",
    "ac_end": "1",
    "ac_reward": "1",
    "ac_staked": "1",
    "ac_cc": "102",
    "addnode": [
      "195.201.137.5",
      "195.201.20.230"
    ]
  },
  {
    "ac_name": "CFEKMLT",
    "ac_supply": "1000",
    "ac_end": "1",
    "ac_reward": "1",
    "ac_staked": "1",
    "ac_cc": "102",
    "addnode": [
      "195.201.137.5",
      "195.201.20.230"
    ]
  },
  {
    "ac_name": "PGT",
    "ac_supply": "10000000",
    "ac_end": "1",
    "addnode": [
      "190.114.254.104"
    ]
  },
  {
    "ac_name": "KMDICE",
    "ac_supply": "10500000",
    "ac_reward": "2500000000",
    "ac_halving": "210000",
    "ac_cc": "2",
    "addressindex": "1",
    "spentindex": "1",
    "addnode": [
      "144.76.217.232"
    ]
  },
  {
<<<<<<< HEAD
    "ac_name": "DION",
    "ac_supply": "3900000000",
    "ac_reward": "22260000000",
    "ac_staked": "100",
    "ac_cc": "1",
    "ac_end": "4300000000",
=======
    "ac_name": "PGT",
    "ac_supply": "10000000",
    "ac_end": "1",
>>>>>>> cc77288f
    "addnode": [
      "51.75.124.34"
    ]
  },
  {
    "ac_name": "DION",
    "ac_supply": "3900000000",
    "ac_reward": "22260000000",
    "ac_staked": "100",
    "ac_cc": "1",
    "ac_end": "4300000000",
    "addnode": [
      "51.75.124.34"
    ]
  }
]<|MERGE_RESOLUTION|>--- conflicted
+++ resolved
@@ -67,35 +67,6 @@
     ]
   },
   {
-    "ac_name": "KMDICE",
-    "ac_supply": "10500000",
-    "ac_reward": "2500000000",
-    "ac_halving": "210000",
-    "ac_cc": "2",
-    "addressindex": "1",
-    "spentindex": "1",
-    "addnode": [
-      "144.76.217.232"
-    ]
-  },
-  {
-<<<<<<< HEAD
-    "ac_name": "DION",
-    "ac_supply": "3900000000",
-    "ac_reward": "22260000000",
-    "ac_staked": "100",
-    "ac_cc": "1",
-    "ac_end": "4300000000",
-=======
-    "ac_name": "PGT",
-    "ac_supply": "10000000",
-    "ac_end": "1",
->>>>>>> cc77288f
-    "addnode": [
-      "51.75.124.34"
-    ]
-  },
-  {
     "ac_name": "DION",
     "ac_supply": "3900000000",
     "ac_reward": "22260000000",
