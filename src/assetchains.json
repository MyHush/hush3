[
  {
    "ac_name": "REVS",
    "ac_supply": "1300000"
  },
  {
    "ac_name": "SUPERNET",
    "ac_supply": "816061"
  },
  {
    "ac_name": "DEX",
    "ac_supply": "999999"
  },
  {
    "ac_name": "PANGEA",
    "ac_supply": "999999"
  },
  {
    "ac_name": "JUMBLR",
    "ac_supply": "999999"
  },
  {
    "ac_name": "BET",
    "ac_supply": "999999"
  },
  {
    "ac_name": "CRYPTO",
    "ac_supply": "999999"
  },
  {
    "ac_name": "HODL",
    "ac_supply": "9999999"
  },
  {
    "ac_name": "MSHARK",
    "ac_supply": "1400000"
  },
  {
    "ac_name": "BOTS",
    "ac_supply": "999999"
  },
  {
    "ac_name": "MGW",
    "ac_supply": "999999"
  },
  {
    "ac_name": "COQUI",
    "ac_supply": "72000000",
    "ac_ccactivate": "200000"
  },
  {
    "ac_name": "WLC",
    "ac_supply": "210000000"
  },
  {
    "ac_name": "KV",
    "ac_supply": "1000000"
  },
  {
    "ac_name": "CEAL",
    "ac_supply": "366666666"
  },
  {
    "ac_name": "MESH",
    "ac_supply": "1000007"
  },
  {
    "ac_name": "AXO",
    "ac_supply": "200000000",
    "ac_ccactivate": "130000"
  },
  {
    "ac_name": "ETOMIC",
    "ac_supply": "100000000"
  },
  {
    "ac_name": "BTCH",
    "ac_supply": "20998641"
  },
  {
    "ac_name": "PIZZA",
    "ac_supply": "100000000"
  },
  {
    "ac_name": "BEER",
    "ac_supply": "100000000"
  },
  {
    "ac_name": "NINJA",
    "ac_supply": "100000000"
  },
  {
    "ac_name": "OOT",
    "ac_supply": "216000000",
    "ac_sapling": "5000000"
  },
  {
    "ac_name": "BNTN",
    "ac_supply": "500000000"
  },
  {
    "ac_name": "CHAIN",
    "ac_supply": "999999"
  },
  {
    "ac_name": "PRLPAY",
    "ac_supply": "500000000"
  },
  {
    "ac_name": "DSEC",
    "ac_supply": "7000000"
  },
  {
    "ac_name": "GLXT",
    "ac_supply": "10000000000"
  },
  {
    "ac_name": "EQL",
    "ac_supply": "500000000",
    "ac_ccactivate": "205000"
  },
  {
    "ac_name": "ZILLA",
    "ac_supply": "11000000",
    "ac_sapling": "5000000",
    "addnode": [
      "51.68.215.104"
    ]
  },
  {
    "ac_name": "RFOX",
    "ac_supply": "1000000000",
    "ac_reward": "100000000"
  },
  {
    "ac_name": "SEC",
    "ac_supply": "1000000000",
    "ac_cc": "333"
  },
  {
    "ac_name": "CCL",
    "ac_supply": "200000000",
    "ac_end": "1",
    "ac_cc": "2",
    "addressindex": "1",
    "spentindex": "1",
    "addnode": [
      "142.93.136.89",
      "195.201.22.89"
    ]
  },
  {
    "ac_name": "PIRATE",
    "ac_supply": "0",
    "ac_reward": "25600000000",
    "ac_halving": "77777",
    "ac_private": "1",
    "addnode": [
      "136.243.102.225"
    ]
  },
  {
    "ac_name": "MGNX",
    "ac_supply": "12465003",
    "ac_staked": "90",
    "ac_reward": "2000000000",
    "ac_halving": "525960",
    "ac_cc": "2",
    "ac_end": "2629800",
    "addnode": [
      "142.93.27.180"
    ]
  },
  {
    "ac_name": "PGT",
    "ac_supply": "10000000",
    "ac_end": "1",
    "addnode": [
      "190.114.254.104"
    ]
  },
 {
    "ac_name": "DION",
    "ac_supply": "3900000000",
    "ac_reward": "22260000000",
    "ac_staked": "100",
    "ac_cc": "1",
    "ac_end": "4300000000",
    "addnode": [
      "51.75.124.34"
    ]
  },
  {
     "ac_name": "KMDICE",
     "ac_supply": "10500000",
     "ac_reward": "2500000000",
     "ac_halving": "210000",
     "ac_cc": "2",
     "addressindex": "1",
     "spentindex": "1",
     "addnode": [
       "144.76.217.232"
     ]
   },
   {
    "ac_name": "ZEX",
    "ac_founders": "1",
    "ac_reward": "13000000000",
    "ac_halving": "525600",
    "ac_cc": "2",
    "ac_pubkey": "039d4a50cc70d1184e462a22edb3b66385da97cc8059196f8305c184a3e21440af",
    "addnode": [
      "5.9.102.210"
    ]
  },
  {
   "ac_name": "KSB",
   "ac_supply": "1000000000",
   "ac_end": "1",
   "ac_public": "1",
   "addnode": [
     "37.187.225.231"
   ]
 },
 {
   "ac_name": "OUR",
   "ac_reward": "1478310502",
   "ac_halving": "525600",
   "ac_cc": "42",
   "ac_supply": "100000000",
   "ac_perc": "77700",
   "ac_staked": "93",
   "ac_pubkey": "02652a3f3e00b3a1875a918314f0bac838d6dd189a346fa623f5efe9541ac0b98c",
   "ac_public": "1",
   "addnode": [
     "51.255.195.65",
     "217.182.129.38",
     "37.187.225.231"
    ]
 },
 {
   "ac_name": "ILN",
   "ac_supply": "10000000000",
   "ac_cc": "2",
   "addnode": ["51.75.122.83"]
 },
 {
   "ac_name": "RICK",
   "ac_supply": "90000000000",
   "ac_reward": "100000000",
   "ac_cc": "3",
   "addnode": ["138.201.136.145"]
 },
 {
   "ac_name": "MORTY",
   "ac_supply": "90000000000",
   "ac_reward": "100000000",
   "ac_cc": "3",
   "addnode": ["138.201.136.145"]
 },
<<<<<<< HEAD
{
=======
 {
>>>>>>> c8fe0294
   "ac_name": "VOTE2019",
   "ac_supply": "123651638",
   "ac_public": "1",
   "addnode": ["95.213.238.98"]
<<<<<<< HEAD
=======
 },
 {
   "ac_name": "KOIN",
   "ac_supply": "125000000",
   "addnode": ["3.0.32.10"]
>>>>>>> c8fe0294
 }
]<|MERGE_RESOLUTION|>--- conflicted
+++ resolved
@@ -258,22 +258,15 @@
    "ac_cc": "3",
    "addnode": ["138.201.136.145"]
  },
-<<<<<<< HEAD
-{
-=======
- {
->>>>>>> c8fe0294
+ {
    "ac_name": "VOTE2019",
    "ac_supply": "123651638",
    "ac_public": "1",
    "addnode": ["95.213.238.98"]
-<<<<<<< HEAD
-=======
  },
  {
    "ac_name": "KOIN",
    "ac_supply": "125000000",
    "addnode": ["3.0.32.10"]
->>>>>>> c8fe0294
  }
 ]