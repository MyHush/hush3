--- conflicted
+++ resolved
@@ -134,15 +134,10 @@
     { "paxprices", 3 },
     { "paxpending", 0 },
     { "notaries", 2 },
-<<<<<<< HEAD
     { "height_MoM", 1 },
-    //{ "MoMoMdata", 3 },
+    { "MoMoMdata", 3 },
     { "allMoMs", 2 },
     { "txMoMproof", 1 },
-=======
-    //{ "height_MoM", 1 },
-    //{ "txMoMproof", 1 },
->>>>>>> 95819099
     { "minerids", 1 },
     { "kvsearch", 1 },
     { "kvupdate", 4 },
