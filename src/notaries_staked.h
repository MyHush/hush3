--- conflicted
+++ resolved
@@ -6,17 +6,10 @@
 
 static const int STAKED_ERA_GAP = 777;
 
-<<<<<<< HEAD
-static const int STAKED_NOTARIES_TIMESTAMP1 = 1537871673;
-static const int STAKED_NOTARIES_TIMESTAMP2 = 1537875273;
-static const int STAKED_NOTARIES_TIMESTAMP3 = 1537878873;
-static const int STAKED_NOTARIES_TIMESTAMP4 = 1537895873;
-=======
 static const int STAKED_NOTARIES_TIMESTAMP1 = 1537876325;
 static const int STAKED_NOTARIES_TIMESTAMP2 = 1537983525;
 static const int STAKED_NOTARIES_TIMESTAMP3 = 1538083525;
 static const int STAKED_NOTARIES_TIMESTAMP4 = 1548083525;
->>>>>>> ff9e1c7f
 
 extern const char *notaries_STAKED1[][2];
 extern int num_notaries_STAKED1;
