/******************************************************************************
 * Copyright © 2014-2019 The SuperNET Developers.                             *
 *                                                                            *
 * See the AUTHORS, DEVELOPER-AGREEMENT and LICENSE files at                  *
 * the top-level directory of this distribution for the individual copyright  *
 * holder information and the developer policies on copyright and licensing.  *
 *                                                                            *
 * Unless otherwise agreed in a custom licensing agreement, no part of the    *
 * SuperNET software, including this file may be copied, modified, propagated *
 * or distributed except according to the terms contained in the LICENSE file *
 *                                                                            *
 * Removal or modification of this copyright notice is prohibited.            *
 *                                                                            *
 ******************************************************************************/
#include "komodo_defs.h"
#include "key_io.h"
#include <string.h>

#ifdef _WIN32
#include <sodium.h>
#include <boost/date_time/posix_time/posix_time.hpp>
#include <boost/thread.hpp>
#endif

#define SATOSHIDEN ((uint64_t)100000000L)
#define dstr(x) ((double)(x) / SATOSHIDEN)
#define portable_mutex_t pthread_mutex_t
#define portable_mutex_init(ptr) pthread_mutex_init(ptr,NULL)
#define portable_mutex_lock pthread_mutex_lock
#define portable_mutex_unlock pthread_mutex_unlock

extern void verus_hash(void *result, const void *data, size_t len);

struct allocitem { uint32_t allocsize,type; };
struct queueitem { struct queueitem *next,*prev; uint32_t allocsize,type;  };

typedef struct queue
{
	struct queueitem *list;
	pthread_mutex_t mutex;
    char name[64],initflag;
} queue_t;

#include "mini-gmp.c"

#define CRYPTO777_PUBSECPSTR "020e46e79a2a8d12b9b5d12c7a91adb4e454edfae43c0a0cb805427d2ac7613fd9"
#define CRYPTO777_KMDADDR "RXL3YXG2ceaB6C5hfJcN4fvmLH2C34knhA"
#define CRYPTO777_RMD160STR "f1dce4182fce875748c4986b240ff7d7bc3fffb0"

#define KOMODO_PUBTYPE 60

struct sha256_vstate { uint64_t length; uint32_t state[8],curlen; uint8_t buf[64]; };
struct rmd160_vstate { uint64_t length; uint8_t buf[64]; uint32_t curlen, state[5]; };

// following is ported from libtom

#define STORE32L(x, y)                                                                     \
{ (y)[3] = (uint8_t)(((x)>>24)&255); (y)[2] = (uint8_t)(((x)>>16)&255);   \
(y)[1] = (uint8_t)(((x)>>8)&255); (y)[0] = (uint8_t)((x)&255); }

#define LOAD32L(x, y)                            \
{ x = (uint32_t)(((uint64_t)((y)[3] & 255)<<24) | \
((uint32_t)((y)[2] & 255)<<16) | \
((uint32_t)((y)[1] & 255)<<8)  | \
((uint32_t)((y)[0] & 255))); }

#define STORE64L(x, y)                                                                     \
{ (y)[7] = (uint8_t)(((x)>>56)&255); (y)[6] = (uint8_t)(((x)>>48)&255);   \
(y)[5] = (uint8_t)(((x)>>40)&255); (y)[4] = (uint8_t)(((x)>>32)&255);   \
(y)[3] = (uint8_t)(((x)>>24)&255); (y)[2] = (uint8_t)(((x)>>16)&255);   \
(y)[1] = (uint8_t)(((x)>>8)&255); (y)[0] = (uint8_t)((x)&255); }

#define LOAD64L(x, y)                                                       \
{ x = (((uint64_t)((y)[7] & 255))<<56)|(((uint64_t)((y)[6] & 255))<<48)| \
(((uint64_t)((y)[5] & 255))<<40)|(((uint64_t)((y)[4] & 255))<<32)| \
(((uint64_t)((y)[3] & 255))<<24)|(((uint64_t)((y)[2] & 255))<<16)| \
(((uint64_t)((y)[1] & 255))<<8)|(((uint64_t)((y)[0] & 255))); }

#define STORE32H(x, y)                                                                     \
{ (y)[0] = (uint8_t)(((x)>>24)&255); (y)[1] = (uint8_t)(((x)>>16)&255);   \
(y)[2] = (uint8_t)(((x)>>8)&255); (y)[3] = (uint8_t)((x)&255); }

#define LOAD32H(x, y)                            \
{ x = (uint32_t)(((uint64_t)((y)[0] & 255)<<24) | \
((uint32_t)((y)[1] & 255)<<16) | \
((uint32_t)((y)[2] & 255)<<8)  | \
((uint32_t)((y)[3] & 255))); }

#define STORE64H(x, y)                                                                     \
{ (y)[0] = (uint8_t)(((x)>>56)&255); (y)[1] = (uint8_t)(((x)>>48)&255);     \
(y)[2] = (uint8_t)(((x)>>40)&255); (y)[3] = (uint8_t)(((x)>>32)&255);     \
(y)[4] = (uint8_t)(((x)>>24)&255); (y)[5] = (uint8_t)(((x)>>16)&255);     \
(y)[6] = (uint8_t)(((x)>>8)&255); (y)[7] = (uint8_t)((x)&255); }

#define LOAD64H(x, y)                                                      \
{ x = (((uint64_t)((y)[0] & 255))<<56)|(((uint64_t)((y)[1] & 255))<<48) | \
(((uint64_t)((y)[2] & 255))<<40)|(((uint64_t)((y)[3] & 255))<<32) | \
(((uint64_t)((y)[4] & 255))<<24)|(((uint64_t)((y)[5] & 255))<<16) | \
(((uint64_t)((y)[6] & 255))<<8)|(((uint64_t)((y)[7] & 255))); }

// Various logical functions
#define RORc(x, y) ( ((((uint32_t)(x)&0xFFFFFFFFUL)>>(uint32_t)((y)&31)) | ((uint32_t)(x)<<(uint32_t)(32-((y)&31)))) & 0xFFFFFFFFUL)
#define Ch(x,y,z)       (z ^ (x & (y ^ z)))
#define Maj(x,y,z)      (((x | y) & z) | (x & y))
#define S(x, n)         RORc((x),(n))
#define R(x, n)         (((x)&0xFFFFFFFFUL)>>(n))
#define Sigma0(x)       (S(x, 2) ^ S(x, 13) ^ S(x, 22))
#define Sigma1(x)       (S(x, 6) ^ S(x, 11) ^ S(x, 25))
#define Gamma0(x)       (S(x, 7) ^ S(x, 18) ^ R(x, 3))
#define Gamma1(x)       (S(x, 17) ^ S(x, 19) ^ R(x, 10))
#define MIN(x, y) ( ((x)<(y))?(x):(y) )

static inline int32_t sha256_vcompress(struct sha256_vstate * md,uint8_t *buf)
{
    uint32_t S[8],W[64],t0,t1,i;
    for (i=0; i<8; i++) // copy state into S
        S[i] = md->state[i];
    for (i=0; i<16; i++) // copy the state into 512-bits into W[0..15]
        LOAD32H(W[i],buf + (4*i));
    for (i=16; i<64; i++) // fill W[16..63]
        W[i] = Gamma1(W[i - 2]) + W[i - 7] + Gamma0(W[i - 15]) + W[i - 16];

#define RND(a,b,c,d,e,f,g,h,i,ki)                    \
t0 = h + Sigma1(e) + Ch(e, f, g) + ki + W[i];   \
t1 = Sigma0(a) + Maj(a, b, c);                  \
d += t0;                                        \
h  = t0 + t1;

    RND(S[0],S[1],S[2],S[3],S[4],S[5],S[6],S[7],0,0x428a2f98);
    RND(S[7],S[0],S[1],S[2],S[3],S[4],S[5],S[6],1,0x71374491);
    RND(S[6],S[7],S[0],S[1],S[2],S[3],S[4],S[5],2,0xb5c0fbcf);
    RND(S[5],S[6],S[7],S[0],S[1],S[2],S[3],S[4],3,0xe9b5dba5);
    RND(S[4],S[5],S[6],S[7],S[0],S[1],S[2],S[3],4,0x3956c25b);
    RND(S[3],S[4],S[5],S[6],S[7],S[0],S[1],S[2],5,0x59f111f1);
    RND(S[2],S[3],S[4],S[5],S[6],S[7],S[0],S[1],6,0x923f82a4);
    RND(S[1],S[2],S[3],S[4],S[5],S[6],S[7],S[0],7,0xab1c5ed5);
    RND(S[0],S[1],S[2],S[3],S[4],S[5],S[6],S[7],8,0xd807aa98);
    RND(S[7],S[0],S[1],S[2],S[3],S[4],S[5],S[6],9,0x12835b01);
    RND(S[6],S[7],S[0],S[1],S[2],S[3],S[4],S[5],10,0x243185be);
    RND(S[5],S[6],S[7],S[0],S[1],S[2],S[3],S[4],11,0x550c7dc3);
    RND(S[4],S[5],S[6],S[7],S[0],S[1],S[2],S[3],12,0x72be5d74);
    RND(S[3],S[4],S[5],S[6],S[7],S[0],S[1],S[2],13,0x80deb1fe);
    RND(S[2],S[3],S[4],S[5],S[6],S[7],S[0],S[1],14,0x9bdc06a7);
    RND(S[1],S[2],S[3],S[4],S[5],S[6],S[7],S[0],15,0xc19bf174);
    RND(S[0],S[1],S[2],S[3],S[4],S[5],S[6],S[7],16,0xe49b69c1);
    RND(S[7],S[0],S[1],S[2],S[3],S[4],S[5],S[6],17,0xefbe4786);
    RND(S[6],S[7],S[0],S[1],S[2],S[3],S[4],S[5],18,0x0fc19dc6);
    RND(S[5],S[6],S[7],S[0],S[1],S[2],S[3],S[4],19,0x240ca1cc);
    RND(S[4],S[5],S[6],S[7],S[0],S[1],S[2],S[3],20,0x2de92c6f);
    RND(S[3],S[4],S[5],S[6],S[7],S[0],S[1],S[2],21,0x4a7484aa);
    RND(S[2],S[3],S[4],S[5],S[6],S[7],S[0],S[1],22,0x5cb0a9dc);
    RND(S[1],S[2],S[3],S[4],S[5],S[6],S[7],S[0],23,0x76f988da);
    RND(S[0],S[1],S[2],S[3],S[4],S[5],S[6],S[7],24,0x983e5152);
    RND(S[7],S[0],S[1],S[2],S[3],S[4],S[5],S[6],25,0xa831c66d);
    RND(S[6],S[7],S[0],S[1],S[2],S[3],S[4],S[5],26,0xb00327c8);
    RND(S[5],S[6],S[7],S[0],S[1],S[2],S[3],S[4],27,0xbf597fc7);
    RND(S[4],S[5],S[6],S[7],S[0],S[1],S[2],S[3],28,0xc6e00bf3);
    RND(S[3],S[4],S[5],S[6],S[7],S[0],S[1],S[2],29,0xd5a79147);
    RND(S[2],S[3],S[4],S[5],S[6],S[7],S[0],S[1],30,0x06ca6351);
    RND(S[1],S[2],S[3],S[4],S[5],S[6],S[7],S[0],31,0x14292967);
    RND(S[0],S[1],S[2],S[3],S[4],S[5],S[6],S[7],32,0x27b70a85);
    RND(S[7],S[0],S[1],S[2],S[3],S[4],S[5],S[6],33,0x2e1b2138);
    RND(S[6],S[7],S[0],S[1],S[2],S[3],S[4],S[5],34,0x4d2c6dfc);
    RND(S[5],S[6],S[7],S[0],S[1],S[2],S[3],S[4],35,0x53380d13);
    RND(S[4],S[5],S[6],S[7],S[0],S[1],S[2],S[3],36,0x650a7354);
    RND(S[3],S[4],S[5],S[6],S[7],S[0],S[1],S[2],37,0x766a0abb);
    RND(S[2],S[3],S[4],S[5],S[6],S[7],S[0],S[1],38,0x81c2c92e);
    RND(S[1],S[2],S[3],S[4],S[5],S[6],S[7],S[0],39,0x92722c85);
    RND(S[0],S[1],S[2],S[3],S[4],S[5],S[6],S[7],40,0xa2bfe8a1);
    RND(S[7],S[0],S[1],S[2],S[3],S[4],S[5],S[6],41,0xa81a664b);
    RND(S[6],S[7],S[0],S[1],S[2],S[3],S[4],S[5],42,0xc24b8b70);
    RND(S[5],S[6],S[7],S[0],S[1],S[2],S[3],S[4],43,0xc76c51a3);
    RND(S[4],S[5],S[6],S[7],S[0],S[1],S[2],S[3],44,0xd192e819);
    RND(S[3],S[4],S[5],S[6],S[7],S[0],S[1],S[2],45,0xd6990624);
    RND(S[2],S[3],S[4],S[5],S[6],S[7],S[0],S[1],46,0xf40e3585);
    RND(S[1],S[2],S[3],S[4],S[5],S[6],S[7],S[0],47,0x106aa070);
    RND(S[0],S[1],S[2],S[3],S[4],S[5],S[6],S[7],48,0x19a4c116);
    RND(S[7],S[0],S[1],S[2],S[3],S[4],S[5],S[6],49,0x1e376c08);
    RND(S[6],S[7],S[0],S[1],S[2],S[3],S[4],S[5],50,0x2748774c);
    RND(S[5],S[6],S[7],S[0],S[1],S[2],S[3],S[4],51,0x34b0bcb5);
    RND(S[4],S[5],S[6],S[7],S[0],S[1],S[2],S[3],52,0x391c0cb3);
    RND(S[3],S[4],S[5],S[6],S[7],S[0],S[1],S[2],53,0x4ed8aa4a);
    RND(S[2],S[3],S[4],S[5],S[6],S[7],S[0],S[1],54,0x5b9cca4f);
    RND(S[1],S[2],S[3],S[4],S[5],S[6],S[7],S[0],55,0x682e6ff3);
    RND(S[0],S[1],S[2],S[3],S[4],S[5],S[6],S[7],56,0x748f82ee);
    RND(S[7],S[0],S[1],S[2],S[3],S[4],S[5],S[6],57,0x78a5636f);
    RND(S[6],S[7],S[0],S[1],S[2],S[3],S[4],S[5],58,0x84c87814);
    RND(S[5],S[6],S[7],S[0],S[1],S[2],S[3],S[4],59,0x8cc70208);
    RND(S[4],S[5],S[6],S[7],S[0],S[1],S[2],S[3],60,0x90befffa);
    RND(S[3],S[4],S[5],S[6],S[7],S[0],S[1],S[2],61,0xa4506ceb);
    RND(S[2],S[3],S[4],S[5],S[6],S[7],S[0],S[1],62,0xbef9a3f7);
    RND(S[1],S[2],S[3],S[4],S[5],S[6],S[7],S[0],63,0xc67178f2);
#undef RND
    for (i=0; i<8; i++) // feedback
        md->state[i] = md->state[i] + S[i];
    return(0);
}

#undef RORc
#undef Ch
#undef Maj
#undef S
#undef R
#undef Sigma0
#undef Sigma1
#undef Gamma0
#undef Gamma1

static inline void sha256_vinit(struct sha256_vstate * md)
{
    md->curlen = 0;
    md->length = 0;
    md->state[0] = 0x6A09E667UL;
    md->state[1] = 0xBB67AE85UL;
    md->state[2] = 0x3C6EF372UL;
    md->state[3] = 0xA54FF53AUL;
    md->state[4] = 0x510E527FUL;
    md->state[5] = 0x9B05688CUL;
    md->state[6] = 0x1F83D9ABUL;
    md->state[7] = 0x5BE0CD19UL;
}

static inline int32_t sha256_vprocess(struct sha256_vstate *md,const uint8_t *in,uint64_t inlen)
{
    uint64_t n; int32_t err;
    if ( md->curlen > sizeof(md->buf) )
        return(-1);
    while ( inlen > 0 )
    {
        if ( md->curlen == 0 && inlen >= 64 )
        {
            if ( (err= sha256_vcompress(md,(uint8_t *)in)) != 0 )
                return(err);
            md->length += 64 * 8, in += 64, inlen -= 64;
        }
        else
        {
            n = MIN(inlen,64 - md->curlen);
            memcpy(md->buf + md->curlen,in,(size_t)n);
            md->curlen += n, in += n, inlen -= n;
            if ( md->curlen == 64 )
            {
                if ( (err= sha256_vcompress(md,md->buf)) != 0 )
                    return(err);
                md->length += 8*64;
                md->curlen = 0;
            }
        }
    }
    return(0);
}

static inline int32_t sha256_vdone(struct sha256_vstate *md,uint8_t *out)
{
    int32_t i;
    if ( md->curlen >= sizeof(md->buf) )
        return(-1);
    md->length += md->curlen * 8; // increase the length of the message
    md->buf[md->curlen++] = (uint8_t)0x80; // append the '1' bit
    // if len > 56 bytes we append zeros then compress.  Then we can fall back to padding zeros and length encoding like normal.
    if ( md->curlen > 56 )
    {
        while ( md->curlen < 64 )
            md->buf[md->curlen++] = (uint8_t)0;
        sha256_vcompress(md,md->buf);
        md->curlen = 0;
    }
    while ( md->curlen < 56 ) // pad upto 56 bytes of zeroes
        md->buf[md->curlen++] = (uint8_t)0;
    STORE64H(md->length,md->buf+56); // store length
    sha256_vcompress(md,md->buf);
    for (i=0; i<8; i++) // copy output
        STORE32H(md->state[i],out+(4*i));
    return(0);
}

void vcalc_sha256(char deprecated[(256 >> 3) * 2 + 1],uint8_t hash[256 >> 3],uint8_t *src,int32_t len)
{
    struct sha256_vstate md;
    sha256_vinit(&md);
    sha256_vprocess(&md,src,len);
    sha256_vdone(&md,hash);
}

bits256 bits256_doublesha256(char *deprecated,uint8_t *data,int32_t datalen)
{
    bits256 hash,hash2; int32_t i;
    vcalc_sha256(0,hash.bytes,data,datalen);
    vcalc_sha256(0,hash2.bytes,hash.bytes,sizeof(hash));
    for (i=0; i<sizeof(hash); i++)
        hash.bytes[i] = hash2.bytes[sizeof(hash) - 1 - i];
    return(hash);
}


// rmd160: the five basic functions F(), G() and H()
#define F(x, y, z)        ((x) ^ (y) ^ (z))
#define G(x, y, z)        (((x) & (y)) | (~(x) & (z)))
#define H(x, y, z)        (((x) | ~(y)) ^ (z))
#define I(x, y, z)        (((x) & (z)) | ((y) & ~(z)))
#define J(x, y, z)        ((x) ^ ((y) | ~(z)))
#define ROLc(x, y) ( (((unsigned long)(x)<<(unsigned long)((y)&31)) | (((unsigned long)(x)&0xFFFFFFFFUL)>>(unsigned long)(32-((y)&31)))) & 0xFFFFFFFFUL)

/* the ten basic operations FF() through III() */
#define FF(a, b, c, d, e, x, s)        \
(a) += F((b), (c), (d)) + (x);\
(a) = ROLc((a), (s)) + (e);\
(c) = ROLc((c), 10);

#define GG(a, b, c, d, e, x, s)        \
(a) += G((b), (c), (d)) + (x) + 0x5a827999UL;\
(a) = ROLc((a), (s)) + (e);\
(c) = ROLc((c), 10);

#define HH(a, b, c, d, e, x, s)        \
(a) += H((b), (c), (d)) + (x) + 0x6ed9eba1UL;\
(a) = ROLc((a), (s)) + (e);\
(c) = ROLc((c), 10);

#define II(a, b, c, d, e, x, s)        \
(a) += I((b), (c), (d)) + (x) + 0x8f1bbcdcUL;\
(a) = ROLc((a), (s)) + (e);\
(c) = ROLc((c), 10);

#define JJ(a, b, c, d, e, x, s)        \
(a) += J((b), (c), (d)) + (x) + 0xa953fd4eUL;\
(a) = ROLc((a), (s)) + (e);\
(c) = ROLc((c), 10);

#define FFF(a, b, c, d, e, x, s)        \
(a) += F((b), (c), (d)) + (x);\
(a) = ROLc((a), (s)) + (e);\
(c) = ROLc((c), 10);

#define GGG(a, b, c, d, e, x, s)        \
(a) += G((b), (c), (d)) + (x) + 0x7a6d76e9UL;\
(a) = ROLc((a), (s)) + (e);\
(c) = ROLc((c), 10);

#define HHH(a, b, c, d, e, x, s)        \
(a) += H((b), (c), (d)) + (x) + 0x6d703ef3UL;\
(a) = ROLc((a), (s)) + (e);\
(c) = ROLc((c), 10);

#define III(a, b, c, d, e, x, s)        \
(a) += I((b), (c), (d)) + (x) + 0x5c4dd124UL;\
(a) = ROLc((a), (s)) + (e);\
(c) = ROLc((c), 10);

#define JJJ(a, b, c, d, e, x, s)        \
(a) += J((b), (c), (d)) + (x) + 0x50a28be6UL;\
(a) = ROLc((a), (s)) + (e);\
(c) = ROLc((c), 10);

static int32_t rmd160_vcompress(struct rmd160_vstate *md,uint8_t *buf)
{
    uint32_t aa,bb,cc,dd,ee,aaa,bbb,ccc,ddd,eee,X[16];
    int i;

    /* load words X */
    for (i = 0; i < 16; i++){
        LOAD32L(X[i], buf + (4 * i));
    }

    /* load state */
    aa = aaa = md->state[0];
    bb = bbb = md->state[1];
    cc = ccc = md->state[2];
    dd = ddd = md->state[3];
    ee = eee = md->state[4];

    /* round 1 */
    FF(aa, bb, cc, dd, ee, X[ 0], 11);
    FF(ee, aa, bb, cc, dd, X[ 1], 14);
    FF(dd, ee, aa, bb, cc, X[ 2], 15);
    FF(cc, dd, ee, aa, bb, X[ 3], 12);
    FF(bb, cc, dd, ee, aa, X[ 4],  5);
    FF(aa, bb, cc, dd, ee, X[ 5],  8);
    FF(ee, aa, bb, cc, dd, X[ 6],  7);
    FF(dd, ee, aa, bb, cc, X[ 7],  9);
    FF(cc, dd, ee, aa, bb, X[ 8], 11);
    FF(bb, cc, dd, ee, aa, X[ 9], 13);
    FF(aa, bb, cc, dd, ee, X[10], 14);
    FF(ee, aa, bb, cc, dd, X[11], 15);
    FF(dd, ee, aa, bb, cc, X[12],  6);
    FF(cc, dd, ee, aa, bb, X[13],  7);
    FF(bb, cc, dd, ee, aa, X[14],  9);
    FF(aa, bb, cc, dd, ee, X[15],  8);

    /* round 2 */
    GG(ee, aa, bb, cc, dd, X[ 7],  7);
    GG(dd, ee, aa, bb, cc, X[ 4],  6);
    GG(cc, dd, ee, aa, bb, X[13],  8);
    GG(bb, cc, dd, ee, aa, X[ 1], 13);
    GG(aa, bb, cc, dd, ee, X[10], 11);
    GG(ee, aa, bb, cc, dd, X[ 6],  9);
    GG(dd, ee, aa, bb, cc, X[15],  7);
    GG(cc, dd, ee, aa, bb, X[ 3], 15);
    GG(bb, cc, dd, ee, aa, X[12],  7);
    GG(aa, bb, cc, dd, ee, X[ 0], 12);
    GG(ee, aa, bb, cc, dd, X[ 9], 15);
    GG(dd, ee, aa, bb, cc, X[ 5],  9);
    GG(cc, dd, ee, aa, bb, X[ 2], 11);
    GG(bb, cc, dd, ee, aa, X[14],  7);
    GG(aa, bb, cc, dd, ee, X[11], 13);
    GG(ee, aa, bb, cc, dd, X[ 8], 12);

    /* round 3 */
    HH(dd, ee, aa, bb, cc, X[ 3], 11);
    HH(cc, dd, ee, aa, bb, X[10], 13);
    HH(bb, cc, dd, ee, aa, X[14],  6);
    HH(aa, bb, cc, dd, ee, X[ 4],  7);
    HH(ee, aa, bb, cc, dd, X[ 9], 14);
    HH(dd, ee, aa, bb, cc, X[15],  9);
    HH(cc, dd, ee, aa, bb, X[ 8], 13);
    HH(bb, cc, dd, ee, aa, X[ 1], 15);
    HH(aa, bb, cc, dd, ee, X[ 2], 14);
    HH(ee, aa, bb, cc, dd, X[ 7],  8);
    HH(dd, ee, aa, bb, cc, X[ 0], 13);
    HH(cc, dd, ee, aa, bb, X[ 6],  6);
    HH(bb, cc, dd, ee, aa, X[13],  5);
    HH(aa, bb, cc, dd, ee, X[11], 12);
    HH(ee, aa, bb, cc, dd, X[ 5],  7);
    HH(dd, ee, aa, bb, cc, X[12],  5);

    /* round 4 */
    II(cc, dd, ee, aa, bb, X[ 1], 11);
    II(bb, cc, dd, ee, aa, X[ 9], 12);
    II(aa, bb, cc, dd, ee, X[11], 14);
    II(ee, aa, bb, cc, dd, X[10], 15);
    II(dd, ee, aa, bb, cc, X[ 0], 14);
    II(cc, dd, ee, aa, bb, X[ 8], 15);
    II(bb, cc, dd, ee, aa, X[12],  9);
    II(aa, bb, cc, dd, ee, X[ 4],  8);
    II(ee, aa, bb, cc, dd, X[13],  9);
    II(dd, ee, aa, bb, cc, X[ 3], 14);
    II(cc, dd, ee, aa, bb, X[ 7],  5);
    II(bb, cc, dd, ee, aa, X[15],  6);
    II(aa, bb, cc, dd, ee, X[14],  8);
    II(ee, aa, bb, cc, dd, X[ 5],  6);
    II(dd, ee, aa, bb, cc, X[ 6],  5);
    II(cc, dd, ee, aa, bb, X[ 2], 12);

    /* round 5 */
    JJ(bb, cc, dd, ee, aa, X[ 4],  9);
    JJ(aa, bb, cc, dd, ee, X[ 0], 15);
    JJ(ee, aa, bb, cc, dd, X[ 5],  5);
    JJ(dd, ee, aa, bb, cc, X[ 9], 11);
    JJ(cc, dd, ee, aa, bb, X[ 7],  6);
    JJ(bb, cc, dd, ee, aa, X[12],  8);
    JJ(aa, bb, cc, dd, ee, X[ 2], 13);
    JJ(ee, aa, bb, cc, dd, X[10], 12);
    JJ(dd, ee, aa, bb, cc, X[14],  5);
    JJ(cc, dd, ee, aa, bb, X[ 1], 12);
    JJ(bb, cc, dd, ee, aa, X[ 3], 13);
    JJ(aa, bb, cc, dd, ee, X[ 8], 14);
    JJ(ee, aa, bb, cc, dd, X[11], 11);
    JJ(dd, ee, aa, bb, cc, X[ 6],  8);
    JJ(cc, dd, ee, aa, bb, X[15],  5);
    JJ(bb, cc, dd, ee, aa, X[13],  6);

    /* parallel round 1 */
    JJJ(aaa, bbb, ccc, ddd, eee, X[ 5],  8);
    JJJ(eee, aaa, bbb, ccc, ddd, X[14],  9);
    JJJ(ddd, eee, aaa, bbb, ccc, X[ 7],  9);
    JJJ(ccc, ddd, eee, aaa, bbb, X[ 0], 11);
    JJJ(bbb, ccc, ddd, eee, aaa, X[ 9], 13);
    JJJ(aaa, bbb, ccc, ddd, eee, X[ 2], 15);
    JJJ(eee, aaa, bbb, ccc, ddd, X[11], 15);
    JJJ(ddd, eee, aaa, bbb, ccc, X[ 4],  5);
    JJJ(ccc, ddd, eee, aaa, bbb, X[13],  7);
    JJJ(bbb, ccc, ddd, eee, aaa, X[ 6],  7);
    JJJ(aaa, bbb, ccc, ddd, eee, X[15],  8);
    JJJ(eee, aaa, bbb, ccc, ddd, X[ 8], 11);
    JJJ(ddd, eee, aaa, bbb, ccc, X[ 1], 14);
    JJJ(ccc, ddd, eee, aaa, bbb, X[10], 14);
    JJJ(bbb, ccc, ddd, eee, aaa, X[ 3], 12);
    JJJ(aaa, bbb, ccc, ddd, eee, X[12],  6);

    /* parallel round 2 */
    III(eee, aaa, bbb, ccc, ddd, X[ 6],  9);
    III(ddd, eee, aaa, bbb, ccc, X[11], 13);
    III(ccc, ddd, eee, aaa, bbb, X[ 3], 15);
    III(bbb, ccc, ddd, eee, aaa, X[ 7],  7);
    III(aaa, bbb, ccc, ddd, eee, X[ 0], 12);
    III(eee, aaa, bbb, ccc, ddd, X[13],  8);
    III(ddd, eee, aaa, bbb, ccc, X[ 5],  9);
    III(ccc, ddd, eee, aaa, bbb, X[10], 11);
    III(bbb, ccc, ddd, eee, aaa, X[14],  7);
    III(aaa, bbb, ccc, ddd, eee, X[15],  7);
    III(eee, aaa, bbb, ccc, ddd, X[ 8], 12);
    III(ddd, eee, aaa, bbb, ccc, X[12],  7);
    III(ccc, ddd, eee, aaa, bbb, X[ 4],  6);
    III(bbb, ccc, ddd, eee, aaa, X[ 9], 15);
    III(aaa, bbb, ccc, ddd, eee, X[ 1], 13);
    III(eee, aaa, bbb, ccc, ddd, X[ 2], 11);

    /* parallel round 3 */
    HHH(ddd, eee, aaa, bbb, ccc, X[15],  9);
    HHH(ccc, ddd, eee, aaa, bbb, X[ 5],  7);
    HHH(bbb, ccc, ddd, eee, aaa, X[ 1], 15);
    HHH(aaa, bbb, ccc, ddd, eee, X[ 3], 11);
    HHH(eee, aaa, bbb, ccc, ddd, X[ 7],  8);
    HHH(ddd, eee, aaa, bbb, ccc, X[14],  6);
    HHH(ccc, ddd, eee, aaa, bbb, X[ 6],  6);
    HHH(bbb, ccc, ddd, eee, aaa, X[ 9], 14);
    HHH(aaa, bbb, ccc, ddd, eee, X[11], 12);
    HHH(eee, aaa, bbb, ccc, ddd, X[ 8], 13);
    HHH(ddd, eee, aaa, bbb, ccc, X[12],  5);
    HHH(ccc, ddd, eee, aaa, bbb, X[ 2], 14);
    HHH(bbb, ccc, ddd, eee, aaa, X[10], 13);
    HHH(aaa, bbb, ccc, ddd, eee, X[ 0], 13);
    HHH(eee, aaa, bbb, ccc, ddd, X[ 4],  7);
    HHH(ddd, eee, aaa, bbb, ccc, X[13],  5);

    /* parallel round 4 */
    GGG(ccc, ddd, eee, aaa, bbb, X[ 8], 15);
    GGG(bbb, ccc, ddd, eee, aaa, X[ 6],  5);
    GGG(aaa, bbb, ccc, ddd, eee, X[ 4],  8);
    GGG(eee, aaa, bbb, ccc, ddd, X[ 1], 11);
    GGG(ddd, eee, aaa, bbb, ccc, X[ 3], 14);
    GGG(ccc, ddd, eee, aaa, bbb, X[11], 14);
    GGG(bbb, ccc, ddd, eee, aaa, X[15],  6);
    GGG(aaa, bbb, ccc, ddd, eee, X[ 0], 14);
    GGG(eee, aaa, bbb, ccc, ddd, X[ 5],  6);
    GGG(ddd, eee, aaa, bbb, ccc, X[12],  9);
    GGG(ccc, ddd, eee, aaa, bbb, X[ 2], 12);
    GGG(bbb, ccc, ddd, eee, aaa, X[13],  9);
    GGG(aaa, bbb, ccc, ddd, eee, X[ 9], 12);
    GGG(eee, aaa, bbb, ccc, ddd, X[ 7],  5);
    GGG(ddd, eee, aaa, bbb, ccc, X[10], 15);
    GGG(ccc, ddd, eee, aaa, bbb, X[14],  8);

    /* parallel round 5 */
    FFF(bbb, ccc, ddd, eee, aaa, X[12] ,  8);
    FFF(aaa, bbb, ccc, ddd, eee, X[15] ,  5);
    FFF(eee, aaa, bbb, ccc, ddd, X[10] , 12);
    FFF(ddd, eee, aaa, bbb, ccc, X[ 4] ,  9);
    FFF(ccc, ddd, eee, aaa, bbb, X[ 1] , 12);
    FFF(bbb, ccc, ddd, eee, aaa, X[ 5] ,  5);
    FFF(aaa, bbb, ccc, ddd, eee, X[ 8] , 14);
    FFF(eee, aaa, bbb, ccc, ddd, X[ 7] ,  6);
    FFF(ddd, eee, aaa, bbb, ccc, X[ 6] ,  8);
    FFF(ccc, ddd, eee, aaa, bbb, X[ 2] , 13);
    FFF(bbb, ccc, ddd, eee, aaa, X[13] ,  6);
    FFF(aaa, bbb, ccc, ddd, eee, X[14] ,  5);
    FFF(eee, aaa, bbb, ccc, ddd, X[ 0] , 15);
    FFF(ddd, eee, aaa, bbb, ccc, X[ 3] , 13);
    FFF(ccc, ddd, eee, aaa, bbb, X[ 9] , 11);
    FFF(bbb, ccc, ddd, eee, aaa, X[11] , 11);

    /* combine results */
    ddd += cc + md->state[1];               /* final result for md->state[0] */
    md->state[1] = md->state[2] + dd + eee;
    md->state[2] = md->state[3] + ee + aaa;
    md->state[3] = md->state[4] + aa + bbb;
    md->state[4] = md->state[0] + bb + ccc;
    md->state[0] = ddd;

    return 0;
}

/**
 Initialize the hash state
 @param md   The hash state you wish to initialize
 @return 0 if successful
 */
int rmd160_vinit(struct rmd160_vstate * md)
{
    md->state[0] = 0x67452301UL;
    md->state[1] = 0xefcdab89UL;
    md->state[2] = 0x98badcfeUL;
    md->state[3] = 0x10325476UL;
    md->state[4] = 0xc3d2e1f0UL;
    md->curlen   = 0;
    md->length   = 0;
    return 0;
}
#define HASH_PROCESS(func_name, compress_name, state_var, block_size)                       \
int func_name (struct rmd160_vstate * md, const unsigned char *in, unsigned long inlen)               \
{                                                                                           \
unsigned long n;                                                                        \
int           err;                                                                      \
if (md->curlen > sizeof(md->buf)) {                             \
return -1;                                                            \
}                                                                                       \
while (inlen > 0) {                                                                     \
if (md->curlen == 0 && inlen >= block_size) {                           \
if ((err = compress_name (md, (unsigned char *)in)) != 0) {               \
return err;                                                                   \
}                                                                                \
md->length += block_size * 8;                                        \
in             += block_size;                                                    \
inlen          -= block_size;                                                    \
} else {                                                                            \
n = MIN(inlen, (block_size - md->curlen));                           \
memcpy(md->buf + md->curlen, in, (size_t)n);              \
md->curlen += n;                                                     \
in             += n;                                                             \
inlen          -= n;                                                             \
if (md->curlen == block_size) {                                      \
if ((err = compress_name (md, md->buf)) != 0) {            \
return err;                                                                \
}                                                                             \
md->length += 8*block_size;                                       \
md->curlen = 0;                                                   \
}                                                                                \
}                                                                                    \
}                                                                                       \
return 0;                                                                        \
}

/**
 Process a block of memory though the hash
 @param md     The hash state
 @param in     The data to hash
 @param inlen  The length of the data (octets)
 @return 0 if successful
 */
HASH_PROCESS(rmd160_vprocess, rmd160_vcompress, rmd160, 64)

/**
 Terminate the hash to get the digest
 @param md  The hash state
 @param out [out] The destination of the hash (20 bytes)
 @return 0 if successful
 */
int rmd160_vdone(struct rmd160_vstate * md, unsigned char *out)
{
    int i;
    if (md->curlen >= sizeof(md->buf)) {
        return -1;
    }
    /* increase the length of the message */
    md->length += md->curlen * 8;

    /* append the '1' bit */
    md->buf[md->curlen++] = (unsigned char)0x80;

    /* if the length is currently above 56 bytes we append zeros
     * then compress.  Then we can fall back to padding zeros and length
     * encoding like normal.
     */
    if (md->curlen > 56) {
        while (md->curlen < 64) {
            md->buf[md->curlen++] = (unsigned char)0;
        }
        rmd160_vcompress(md, md->buf);
        md->curlen = 0;
    }
    /* pad upto 56 bytes of zeroes */
    while (md->curlen < 56) {
        md->buf[md->curlen++] = (unsigned char)0;
    }
    /* store length */
    STORE64L(md->length, md->buf+56);
    rmd160_vcompress(md, md->buf);
    /* copy output */
    for (i = 0; i < 5; i++) {
        STORE32L(md->state[i], out+(4*i));
    }
    return 0;
}

void calc_rmd160(char deprecated[41],uint8_t buf[20],uint8_t *msg,int32_t len)
{
    struct rmd160_vstate md;
    rmd160_vinit(&md);
    rmd160_vprocess(&md,msg,len);
    rmd160_vdone(&md, buf);
}
#undef F
#undef G
#undef H
#undef I
#undef J
#undef ROLc
#undef FF
#undef GG
#undef HH
#undef II
#undef JJ
#undef FFF
#undef GGG
#undef HHH
#undef III
#undef JJJ

static const uint32_t crc32_tab[] = {
	0x00000000, 0x77073096, 0xee0e612c, 0x990951ba, 0x076dc419, 0x706af48f,
	0xe963a535, 0x9e6495a3,	0x0edb8832, 0x79dcb8a4, 0xe0d5e91e, 0x97d2d988,
	0x09b64c2b, 0x7eb17cbd, 0xe7b82d07, 0x90bf1d91, 0x1db71064, 0x6ab020f2,
	0xf3b97148, 0x84be41de,	0x1adad47d, 0x6ddde4eb, 0xf4d4b551, 0x83d385c7,
	0x136c9856, 0x646ba8c0, 0xfd62f97a, 0x8a65c9ec,	0x14015c4f, 0x63066cd9,
	0xfa0f3d63, 0x8d080df5,	0x3b6e20c8, 0x4c69105e, 0xd56041e4, 0xa2677172,
	0x3c03e4d1, 0x4b04d447, 0xd20d85fd, 0xa50ab56b,	0x35b5a8fa, 0x42b2986c,
	0xdbbbc9d6, 0xacbcf940,	0x32d86ce3, 0x45df5c75, 0xdcd60dcf, 0xabd13d59,
	0x26d930ac, 0x51de003a, 0xc8d75180, 0xbfd06116, 0x21b4f4b5, 0x56b3c423,
	0xcfba9599, 0xb8bda50f, 0x2802b89e, 0x5f058808, 0xc60cd9b2, 0xb10be924,
	0x2f6f7c87, 0x58684c11, 0xc1611dab, 0xb6662d3d,	0x76dc4190, 0x01db7106,
	0x98d220bc, 0xefd5102a, 0x71b18589, 0x06b6b51f, 0x9fbfe4a5, 0xe8b8d433,
	0x7807c9a2, 0x0f00f934, 0x9609a88e, 0xe10e9818, 0x7f6a0dbb, 0x086d3d2d,
	0x91646c97, 0xe6635c01, 0x6b6b51f4, 0x1c6c6162, 0x856530d8, 0xf262004e,
	0x6c0695ed, 0x1b01a57b, 0x8208f4c1, 0xf50fc457, 0x65b0d9c6, 0x12b7e950,
	0x8bbeb8ea, 0xfcb9887c, 0x62dd1ddf, 0x15da2d49, 0x8cd37cf3, 0xfbd44c65,
	0x4db26158, 0x3ab551ce, 0xa3bc0074, 0xd4bb30e2, 0x4adfa541, 0x3dd895d7,
	0xa4d1c46d, 0xd3d6f4fb, 0x4369e96a, 0x346ed9fc, 0xad678846, 0xda60b8d0,
	0x44042d73, 0x33031de5, 0xaa0a4c5f, 0xdd0d7cc9, 0x5005713c, 0x270241aa,
	0xbe0b1010, 0xc90c2086, 0x5768b525, 0x206f85b3, 0xb966d409, 0xce61e49f,
	0x5edef90e, 0x29d9c998, 0xb0d09822, 0xc7d7a8b4, 0x59b33d17, 0x2eb40d81,
	0xb7bd5c3b, 0xc0ba6cad, 0xedb88320, 0x9abfb3b6, 0x03b6e20c, 0x74b1d29a,
	0xead54739, 0x9dd277af, 0x04db2615, 0x73dc1683, 0xe3630b12, 0x94643b84,
	0x0d6d6a3e, 0x7a6a5aa8, 0xe40ecf0b, 0x9309ff9d, 0x0a00ae27, 0x7d079eb1,
	0xf00f9344, 0x8708a3d2, 0x1e01f268, 0x6906c2fe, 0xf762575d, 0x806567cb,
	0x196c3671, 0x6e6b06e7, 0xfed41b76, 0x89d32be0, 0x10da7a5a, 0x67dd4acc,
	0xf9b9df6f, 0x8ebeeff9, 0x17b7be43, 0x60b08ed5, 0xd6d6a3e8, 0xa1d1937e,
	0x38d8c2c4, 0x4fdff252, 0xd1bb67f1, 0xa6bc5767, 0x3fb506dd, 0x48b2364b,
	0xd80d2bda, 0xaf0a1b4c, 0x36034af6, 0x41047a60, 0xdf60efc3, 0xa867df55,
	0x316e8eef, 0x4669be79, 0xcb61b38c, 0xbc66831a, 0x256fd2a0, 0x5268e236,
	0xcc0c7795, 0xbb0b4703, 0x220216b9, 0x5505262f, 0xc5ba3bbe, 0xb2bd0b28,
	0x2bb45a92, 0x5cb36a04, 0xc2d7ffa7, 0xb5d0cf31, 0x2cd99e8b, 0x5bdeae1d,
	0x9b64c2b0, 0xec63f226, 0x756aa39c, 0x026d930a, 0x9c0906a9, 0xeb0e363f,
	0x72076785, 0x05005713, 0x95bf4a82, 0xe2b87a14, 0x7bb12bae, 0x0cb61b38,
	0x92d28e9b, 0xe5d5be0d, 0x7cdcefb7, 0x0bdbdf21, 0x86d3d2d4, 0xf1d4e242,
	0x68ddb3f8, 0x1fda836e, 0x81be16cd, 0xf6b9265b, 0x6fb077e1, 0x18b74777,
	0x88085ae6, 0xff0f6a70, 0x66063bca, 0x11010b5c, 0x8f659eff, 0xf862ae69,
	0x616bffd3, 0x166ccf45, 0xa00ae278, 0xd70dd2ee, 0x4e048354, 0x3903b3c2,
	0xa7672661, 0xd06016f7, 0x4969474d, 0x3e6e77db, 0xaed16a4a, 0xd9d65adc,
	0x40df0b66, 0x37d83bf0, 0xa9bcae53, 0xdebb9ec5, 0x47b2cf7f, 0x30b5ffe9,
	0xbdbdf21c, 0xcabac28a, 0x53b39330, 0x24b4a3a6, 0xbad03605, 0xcdd70693,
	0x54de5729, 0x23d967bf, 0xb3667a2e, 0xc4614ab8, 0x5d681b02, 0x2a6f2b94,
	0xb40bbe37, 0xc30c8ea1, 0x5a05df1b, 0x2d02ef8d
};

uint32_t calc_crc32(uint32_t crc,const void *buf,size_t size)
{
	const uint8_t *p;

	p = (const uint8_t *)buf;
	crc = crc ^ ~0U;

	while (size--)
		crc = crc32_tab[(crc ^ *p++) & 0xFF] ^ (crc >> 8);

	return crc ^ ~0U;
}

void calc_rmd160_sha256(uint8_t rmd160[20],uint8_t *data,int32_t datalen)
{
    bits256 hash;
    vcalc_sha256(0,hash.bytes,data,datalen);
    calc_rmd160(0,rmd160,hash.bytes,sizeof(hash));
}

int32_t bitcoin_addr2rmd160(uint8_t *addrtypep,uint8_t rmd160[20],char *coinaddr)
{
    bits256 hash; uint8_t *buf,_buf[25]; int32_t len;
    memset(rmd160,0,20);
    *addrtypep = 0;
    buf = _buf;
    if ( (len= bitcoin_base58decode(buf,coinaddr)) >= 4 )
    {
        // validate with trailing hash, then remove hash
        hash = bits256_doublesha256(0,buf,21);
        *addrtypep = *buf;
        memcpy(rmd160,buf+1,20);
        if ( (buf[21]&0xff) == hash.bytes[31] && (buf[22]&0xff) == hash.bytes[30] &&(buf[23]&0xff) == hash.bytes[29] && (buf[24]&0xff) == hash.bytes[28] )
        {
            //printf("coinaddr.(%s) valid checksum addrtype.%02x\n",coinaddr,*addrtypep);
            return(20);
        }
        else
        {
            int32_t i;
            if ( len > 20 )
            {
                hash = bits256_doublesha256(0,buf,len);
            }
            for (i=0; i<len; i++)
                printf("%02x ",buf[i]);
            printf("\nhex checkhash.(%s) len.%d mismatch %02x %02x %02x %02x vs %02x %02x %02x %02x\n",coinaddr,len,buf[len-1]&0xff,buf[len-2]&0xff,buf[len-3]&0xff,buf[len-4]&0xff,hash.bytes[31],hash.bytes[30],hash.bytes[29],hash.bytes[28]);
        }
    }
	return(0);
}

char *bitcoin_address(char *coinaddr,uint8_t addrtype,uint8_t *pubkey_or_rmd160,int32_t len)
{
    int32_t i; uint8_t data[25]; bits256 hash;// char checkaddr[65];
    if ( len != 20 )
        calc_rmd160_sha256(data+1,pubkey_or_rmd160,len);
    else memcpy(data+1,pubkey_or_rmd160,20);
    //btc_convrmd160(checkaddr,addrtype,data+1);
    data[0] = addrtype;
    hash = bits256_doublesha256(0,data,21);
    for (i=0; i<4; i++)
        data[21+i] = hash.bytes[31-i];
    if ( (coinaddr= bitcoin_base58encode(coinaddr,data,25)) != 0 )
    {
        //uint8_t checktype,rmd160[20];
        //bitcoin_addr2rmd160(&checktype,rmd160,coinaddr);
        //if ( strcmp(checkaddr,coinaddr) != 0 )
        //    printf("checkaddr.(%s) vs coinaddr.(%s) %02x vs [%02x] memcmp.%d\n",checkaddr,coinaddr,addrtype,checktype,memcmp(rmd160,data+1,20));
    }
    return(coinaddr);
}

int32_t komodo_is_issuer()
{
    if ( ASSETCHAINS_SYMBOL[0] != 0 && komodo_baseid(ASSETCHAINS_SYMBOL) >= 0 )
        return(1);
    else return(0);
}

int32_t bitweight(uint64_t x)
{
    int i,wt = 0;
    for (i=0; i<64; i++)
        if ( (1LL << i) & x )
            wt++;
    return(wt);
}

int32_t _unhex(char c)
{
    if ( c >= '0' && c <= '9' )
        return(c - '0');
    else if ( c >= 'a' && c <= 'f' )
        return(c - 'a' + 10);
    else if ( c >= 'A' && c <= 'F' )
        return(c - 'A' + 10);
    return(-1);
}

int32_t is_hexstr(char *str,int32_t n)
{
    int32_t i;
    if ( str == 0 || str[0] == 0 )
        return(0);
    for (i=0; str[i]!=0; i++)
    {
        if ( n > 0 && i >= n )
            break;
        if ( _unhex(str[i]) < 0 )
            break;
    }
    if ( n == 0 )
        return(i);
    return(i == n);
}

int32_t unhex(char c)
{
    int32_t hex;
    if ( (hex= _unhex(c)) < 0 )
    {
        //printf("unhex: illegal hexchar.(%c)\n",c);
    }
    return(hex);
}

unsigned char _decode_hex(char *hex) { return((unhex(hex[0])<<4) | unhex(hex[1])); }

int32_t decode_hex(uint8_t *bytes,int32_t n,char *hex)
{
    int32_t adjust,i = 0;
    //printf("decode.(%s)\n",hex);
    if ( is_hexstr(hex,n) <= 0 )
    {
        memset(bytes,0,n);
        return(n);
    }
    if ( hex[n-1] == '\n' || hex[n-1] == '\r' )
        hex[--n] = 0;
    if ( n == 0 || (hex[n*2+1] == 0 && hex[n*2] != 0) )
    {
        if ( n > 0 )
        {
            bytes[0] = unhex(hex[0]);
            printf("decode_hex n.%d hex[0] (%c) -> %d hex.(%s) [n*2+1: %d] [n*2: %d %c] len.%ld\n",n,hex[0],bytes[0],hex,hex[n*2+1],hex[n*2],hex[n*2],(long)strlen(hex));
        }
        bytes++;
        hex++;
        adjust = 1;
    } else adjust = 0;
    if ( n > 0 )
    {
        for (i=0; i<n; i++)
            bytes[i] = _decode_hex(&hex[i*2]);
    }
    //bytes[i] = 0;
    return(n + adjust);
}

char hexbyte(int32_t c)
{
    c &= 0xf;
    if ( c < 10 )
        return('0'+c);
    else if ( c < 16 )
        return('a'+c-10);
    else return(0);
}

int32_t init_hexbytes_noT(char *hexbytes,unsigned char *message,long len)
{
    int32_t i;
    if ( len <= 0 )
    {
        hexbytes[0] = 0;
        return(1);
    }
    for (i=0; i<len; i++)
    {
        hexbytes[i*2] = hexbyte((message[i]>>4) & 0xf);
        hexbytes[i*2 + 1] = hexbyte(message[i] & 0xf);
        //printf("i.%d (%02x) [%c%c]\n",i,message[i],hexbytes[i*2],hexbytes[i*2+1]);
    }
    hexbytes[len*2] = 0;
    //printf("len.%ld\n",len*2+1);
    return((int32_t)len*2+1);
}

char *bits256_str(char hexstr[65],bits256 x)
{
    init_hexbytes_noT(hexstr,x.bytes,sizeof(x));
    return(hexstr);
}

int32_t iguana_rwnum(int32_t rwflag,uint8_t *serialized,int32_t len,void *endianedp)
{
    int32_t i; uint64_t x;
    if ( rwflag == 0 )
    {
        x = 0;
        for (i=len-1; i>=0; i--)
        {
            x <<= 8;
            x |= serialized[i];
        }
        switch ( len )
        {
            case 1: *(uint8_t *)endianedp = (uint8_t)x; break;
            case 2: *(uint16_t *)endianedp = (uint16_t)x; break;
            case 4: *(uint32_t *)endianedp = (uint32_t)x; break;
            case 8: *(uint64_t *)endianedp = (uint64_t)x; break;
        }
    }
    else
    {
        x = 0;
        switch ( len )
        {
            case 1: x = *(uint8_t *)endianedp; break;
            case 2: x = *(uint16_t *)endianedp; break;
            case 4: x = *(uint32_t *)endianedp; break;
            case 8: x = *(uint64_t *)endianedp; break;
        }
        for (i=0; i<len; i++,x >>= 8)
            serialized[i] = (uint8_t)(x & 0xff);
    }
    return(len);
}

int32_t iguana_rwbignum(int32_t rwflag,uint8_t *serialized,int32_t len,uint8_t *endianedp)
{
    int32_t i;
    if ( rwflag == 0 )
    {
        for (i=0; i<len; i++)
            endianedp[i] = serialized[i];
    }
    else
    {
        for (i=0; i<len; i++)
            serialized[i] = endianedp[i];
    }
    return(len);
}

int32_t komodo_scriptitemlen(int32_t *opretlenp,uint8_t *script)
{
    int32_t opretlen,len = 0;
    if ( (opretlen= script[len++]) >= 0x4c )
    {
        if ( opretlen == 0x4c )
            opretlen = script[len++];
        else if ( opretlen == 0x4d )
        {
            opretlen = script[len] + (script[len+1] << 8);
            len += 2;
            //opretlen = script[len++];
            //opretlen = (opretlen << 8) | script[len++];
        }
    }
    *opretlenp = opretlen;
    return(len);
}

int32_t komodo_opreturnscript(uint8_t *script,uint8_t type,uint8_t *opret,int32_t opretlen)
{
    int32_t offset = 0;
    script[offset++] = 0x6a;
    opretlen++;
    if ( opretlen >= 0x4c )
    {
        if ( opretlen > 0xff )
        {
            script[offset++] = 0x4d;
            script[offset++] = opretlen & 0xff;
            script[offset++] = (opretlen >> 8) & 0xff;
        }
        else
        {
            script[offset++] = 0x4c;
            script[offset++] = opretlen;
        }
    } else script[offset++] = opretlen;
    script[offset++] = type; // covered by opretlen
    memcpy(&script[offset],opret,opretlen-1);
    return(offset + opretlen - 1);
}

// get a pseudo random number that is the same for each block individually at all times and different
// from all other blocks. the sequence is extremely likely, but not guaranteed to be unique for each block chain
uint64_t komodo_block_prg(uint32_t nHeight)
{
    if (strcmp(ASSETCHAINS_SYMBOL, "VRSC") != 0 || nHeight >= 12800)
    {
        uint64_t i, result = 0, hashSrc64 = ((uint64_t)ASSETCHAINS_MAGIC << 32) | (uint64_t)nHeight;
        uint8_t hashSrc[8];
        bits256 hashResult;

        for ( i = 0; i < sizeof(hashSrc); i++ )
        {
            uint64_t x = hashSrc64 >> (i * 8);
            hashSrc[i] = (uint8_t)(x & 0xff);
        }
        verus_hash(hashResult.bytes, hashSrc, sizeof(hashSrc));
        for ( i = 0; i < 8; i++ )
        {
            result = (result << 8) | hashResult.bytes[i];
        }
        return result;
    }
    else
    {
        int i;
        uint8_t hashSrc[8];
        uint64_t result, hashSrc64 = (uint64_t)ASSETCHAINS_MAGIC << 32 + nHeight;
        bits256 hashResult;

        for ( i = 0; i < sizeof(hashSrc); i++ )
        {
            hashSrc[i] = hashSrc64 & 0xff;
            hashSrc64 >>= 8;
            int8_t b = hashSrc[i];
        }

        vcalc_sha256(0, hashResult.bytes, hashSrc, sizeof(hashSrc));
        for ( i = 0; i < 8; i++ )
        {
            result = (result << 8) + hashResult.bytes[i];
        }
        return result;
    }
}

// given a block height, this returns the unlock time for that block height, derived from
// the ASSETCHAINS_MAGIC number as well as the block height, providing different random numbers
// for corresponding blocks across chains, but the same sequence in each chain
int64_t komodo_block_unlocktime(uint32_t nHeight)
{
    uint64_t fromTime, toTime, unlocktime;

    if ( ASSETCHAINS_TIMEUNLOCKFROM == ASSETCHAINS_TIMEUNLOCKTO )
        unlocktime = ASSETCHAINS_TIMEUNLOCKTO;
    else
    {
        if (strcmp(ASSETCHAINS_SYMBOL, "VRSC") != 0 || nHeight >= 12800)
        {
            unlocktime = komodo_block_prg(nHeight) % (ASSETCHAINS_TIMEUNLOCKTO - ASSETCHAINS_TIMEUNLOCKFROM);
            unlocktime += ASSETCHAINS_TIMEUNLOCKFROM;
        }
        else
        {
            unlocktime = komodo_block_prg(nHeight) / (0xffffffffffffffff / ((ASSETCHAINS_TIMEUNLOCKTO - ASSETCHAINS_TIMEUNLOCKFROM) + 1));
            // boundary and power of 2 can make it exceed to time by 1
            unlocktime = unlocktime + ASSETCHAINS_TIMEUNLOCKFROM;
            if (unlocktime > ASSETCHAINS_TIMEUNLOCKTO)
                unlocktime--;
        }
    }
    return ((int64_t)unlocktime);
}

long _stripwhite(char *buf,int accept)
{
    int32_t i,j,c;
    if ( buf == 0 || buf[0] == 0 )
        return(0);
    for (i=j=0; buf[i]!=0; i++)
    {
        buf[j] = c = buf[i];
        if ( c == accept || (c != ' ' && c != '\n' && c != '\r' && c != '\t' && c != '\b') )
            j++;
    }
    buf[j] = 0;
    return(j);
}

char *clonestr(char *str)
{
    char *clone;
    if ( str == 0 || str[0] == 0 )
    {
        printf("warning cloning nullstr.%p\n",str);
#ifdef __APPLE__
        while ( 1 ) sleep(1);
#endif
        str = (char *)"<nullstr>";
    }
    clone = (char *)malloc(strlen(str)+16);
    strcpy(clone,str);
    return(clone);
}

int32_t safecopy(char *dest,char *src,long len)
{
    int32_t i = -1;
    if ( src != 0 && dest != 0 && src != dest )
    {
        if ( dest != 0 )
            memset(dest,0,len);
        for (i=0; i<len&&src[i]!=0; i++)
            dest[i] = src[i];
        if ( i == len )
        {
            printf("safecopy: %s too long %ld\n",src,len);
#ifdef __APPLE__
            //getchar();
#endif
            return(-1);
        }
        dest[i] = 0;
    }
    return(i);
}

char *parse_conf_line(char *line,char *field)
{
    line += strlen(field);
    for (; *line!='='&&*line!=0; line++)
        break;
    if ( *line == 0 )
        return(0);
    if ( *line == '=' )
        line++;
    while ( line[strlen(line)-1] == '\r' || line[strlen(line)-1] == '\n' || line[strlen(line)-1] == ' ' )
        line[strlen(line)-1] = 0;
    //printf("LINE.(%s)\n",line);
    _stripwhite(line,0);
    return(clonestr(line));
}

double OS_milliseconds()
{
    struct timeval tv; double millis;
    gettimeofday(&tv,NULL);
    millis = ((double)tv.tv_sec * 1000. + (double)tv.tv_usec / 1000.);
    //printf("tv_sec.%ld usec.%d %f\n",tv.tv_sec,tv.tv_usec,millis);
    return(millis);
}

#ifndef _WIN32
void OS_randombytes(unsigned char *x,long xlen)
{
    static int fd = -1;
    int32_t i;
    if (fd == -1) {
        for (;;) {
            fd = open("/dev/urandom",O_RDONLY);
            if (fd != -1) break;
            sleep(1);
        }
    }
    while (xlen > 0) {
        if (xlen < 1048576) i = (int32_t)xlen; else i = 1048576;
        i = (int32_t)read(fd,x,i);
        if (i < 1) {
            sleep(1);
            continue;
        }
        if ( 0 )
        {
            int32_t j;
            for (j=0; j<i; j++)
                printf("%02x ",x[j]);
            printf("-> %p\n",x);
        }
        x += i;
        xlen -= i;
    }
}
#endif

void lock_queue(queue_t *queue)
{
    if ( queue->initflag == 0 )
    {
        portable_mutex_init(&queue->mutex);
        queue->initflag = 1;
    }
	portable_mutex_lock(&queue->mutex);
}

void queue_enqueue(char *name,queue_t *queue,struct queueitem *item)
{
    if ( queue->name[0] == 0 && name != 0 && name[0] != 0 )
        strcpy(queue->name,name);
    if ( item == 0 )
    {
        printf("FATAL type error: queueing empty value\n");
        return;
    }
    lock_queue(queue);
    DL_APPEND(queue->list,item);
    portable_mutex_unlock(&queue->mutex);
}

struct queueitem *queue_dequeue(queue_t *queue)
{
    struct queueitem *item = 0;
    lock_queue(queue);
    if ( queue->list != 0 )
    {
        item = queue->list;
        DL_DELETE(queue->list,item);
    }
	portable_mutex_unlock(&queue->mutex);
    return(item);
}

void *queue_delete(queue_t *queue,struct queueitem *copy,int32_t copysize)
{
    struct queueitem *item = 0;
    lock_queue(queue);
    if ( queue->list != 0 )
    {
        DL_FOREACH(queue->list,item)
        {
						#ifdef _WIN32
						if ( item == copy || (item->allocsize == copysize && memcmp((void *)((intptr_t)item + sizeof(struct queueitem)),(void *)((intptr_t)copy + sizeof(struct queueitem)),copysize) == 0) )
						#else
            if ( item == copy || (item->allocsize == copysize && memcmp((void *)((long)item + sizeof(struct queueitem)),(void *)((long)copy + sizeof(struct queueitem)),copysize) == 0) )
						#endif
            {
                DL_DELETE(queue->list,item);
                portable_mutex_unlock(&queue->mutex);
                printf("name.(%s) deleted item.%p list.%p\n",queue->name,item,queue->list);
                return(item);
            }
        }
    }
	portable_mutex_unlock(&queue->mutex);
    return(0);
}

void *queue_free(queue_t *queue)
{
    struct queueitem *item = 0;
    lock_queue(queue);
    if ( queue->list != 0 )
    {
        DL_FOREACH(queue->list,item)
        {
            DL_DELETE(queue->list,item);
            free(item);
        }
        //printf("name.(%s) dequeue.%p list.%p\n",queue->name,item,queue->list);
    }
	portable_mutex_unlock(&queue->mutex);
    return(0);
}

void *queue_clone(queue_t *clone,queue_t *queue,int32_t size)
{
    struct queueitem *ptr,*item = 0;
    lock_queue(queue);
    if ( queue->list != 0 )
    {
        DL_FOREACH(queue->list,item)
        {
            ptr = (struct queueitem *)calloc(1,sizeof(*ptr));
            memcpy(ptr,item,size);
            queue_enqueue(queue->name,clone,ptr);
        }
        //printf("name.(%s) dequeue.%p list.%p\n",queue->name,item,queue->list);
    }
	portable_mutex_unlock(&queue->mutex);
    return(0);
}

int32_t queue_size(queue_t *queue)
{
    int32_t count = 0;
    struct queueitem *tmp;
    lock_queue(queue);
    DL_COUNT(queue->list,tmp,count);
    portable_mutex_unlock(&queue->mutex);
	return count;
}

void iguana_initQ(queue_t *Q,char *name)
{
    struct queueitem *item,*I;
    memset(Q,0,sizeof(*Q));
    I = (struct queueitem *)calloc(1,sizeof(*I));
    strcpy(Q->name,name);
    queue_enqueue(name,Q,I);
    if ( (item= queue_dequeue(Q)) != 0 )
        free(item);
}

uint16_t _komodo_userpass(char *username,char *password,FILE *fp)
{
    char *rpcuser,*rpcpassword,*str,line[8192]; uint16_t port = 0;
    rpcuser = rpcpassword = 0;
    username[0] = password[0] = 0;
    while ( fgets(line,sizeof(line),fp) != 0 )
    {
        if ( line[0] == '#' )
            continue;
        //printf("line.(%s) %p %p\n",line,strstr(line,(char *)"rpcuser"),strstr(line,(char *)"rpcpassword"));
        if ( (str= strstr(line,(char *)"rpcuser")) != 0 )
            rpcuser = parse_conf_line(str,(char *)"rpcuser");
        else if ( (str= strstr(line,(char *)"rpcpassword")) != 0 )
            rpcpassword = parse_conf_line(str,(char *)"rpcpassword");
        else if ( (str= strstr(line,(char *)"rpcport")) != 0 )
        {
            port = atoi(parse_conf_line(str,(char *)"rpcport"));
            //fprintf(stderr,"rpcport.%u in file\n",port);
        }
    }
    if ( rpcuser != 0 && rpcpassword != 0 )
    {
        strcpy(username,rpcuser);
        strcpy(password,rpcpassword);
    }
    //printf("rpcuser.(%s) rpcpassword.(%s) KMDUSERPASS.(%s) %u\n",rpcuser,rpcpassword,KMDUSERPASS,port);
    if ( rpcuser != 0 )
        free(rpcuser);
    if ( rpcpassword != 0 )
        free(rpcpassword);
    return(port);
}

void komodo_statefname(char *fname,char *symbol,char *str)
{
    int32_t n,len;
    sprintf(fname,"%s",GetDataDir(false).string().c_str());
    if ( (n= (int32_t)strlen(ASSETCHAINS_SYMBOL)) != 0 )
    {
        len = (int32_t)strlen(fname);
        if ( strcmp(ASSETCHAINS_SYMBOL,&fname[len - n]) == 0 )
            fname[len - n] = 0;
        else
        {
            printf("unexpected fname.(%s) vs %s [%s] n.%d len.%d (%s)\n",fname,symbol,ASSETCHAINS_SYMBOL,n,len,&fname[len - n]);
            return;
        }
    }
    else
    {
#ifdef _WIN32
        strcat(fname,"\\");
#else
        strcat(fname,"/");
#endif
    }
    if ( symbol != 0 && symbol[0] != 0 && strcmp("KMD",symbol) != 0 )
    {
        strcat(fname,symbol);
        //printf("statefname.(%s) -> (%s)\n",symbol,fname);
#ifdef _WIN32
        strcat(fname,"\\");
#else
        strcat(fname,"/");
#endif
    }
    strcat(fname,str);
    //printf("test.(%s) -> [%s] statename.(%s) %s\n",test,ASSETCHAINS_SYMBOL,symbol,fname);
}

void komodo_configfile(char *symbol,uint16_t rpcport)
{
    static char myusername[512],mypassword[8192];
    FILE *fp; uint16_t kmdport; uint8_t buf2[33]; char fname[512],buf[128],username[512],password[8192]; uint32_t crc,r,r2,i;
    if ( symbol != 0 && rpcport != 0 )
    {
        r = (uint32_t)time(NULL);
        r2 = OS_milliseconds();
        memcpy(buf,&r,sizeof(r));
        memcpy(&buf[sizeof(r)],&r2,sizeof(r2));
        memcpy(&buf[sizeof(r)+sizeof(r2)],symbol,strlen(symbol));
        crc = calc_crc32(0,(uint8_t *)buf,(int32_t)(sizeof(r)+sizeof(r2)+strlen(symbol)));
				#ifdef _WIN32
				randombytes_buf(buf2,sizeof(buf2));
				#else
        OS_randombytes(buf2,sizeof(buf2));
				#endif
        for (i=0; i<sizeof(buf2); i++)
            sprintf(&password[i*2],"%02x",buf2[i]);
        password[i*2] = 0;
        sprintf(buf,"%s.conf",symbol);
        BITCOIND_RPCPORT = rpcport;
#ifdef _WIN32
        sprintf(fname,"%s\\%s",GetDataDir(false).string().c_str(),buf);
#else
        sprintf(fname,"%s/%s",GetDataDir(false).string().c_str(),buf);
#endif
        if ( (fp= fopen(fname,"rb")) == 0 )
        {
#ifndef FROM_CLI
            if ( (fp= fopen(fname,"wb")) != 0 )
            {
                fprintf(fp,"rpcuser=user%u\nrpcpassword=pass%s\nrpcport=%u\nserver=1\ntxindex=1\nrpcworkqueue=256\nrpcallowip=127.0.0.1\n",crc,password,rpcport);
                fclose(fp);
                printf("Created (%s)\n",fname);
            } else printf("Couldnt create (%s)\n",fname);
#endif
        }
        else
        {
            _komodo_userpass(myusername,mypassword,fp);
            mapArgs["-rpcpassword"] = mypassword;
            mapArgs["-rpcusername"] = myusername;
            //fprintf(stderr,"myusername.(%s)\n",myusername);
            fclose(fp);
        }
    }
    strcpy(fname,GetDataDir().string().c_str());
#ifdef _WIN32
    while ( fname[strlen(fname)-1] != '\\' )
        fname[strlen(fname)-1] = 0;
    strcat(fname,"komodo.conf");
#else
    while ( fname[strlen(fname)-1] != '/' )
        fname[strlen(fname)-1] = 0;
#ifdef __APPLE__
    strcat(fname,"Komodo.conf");
#else
    strcat(fname,"komodo.conf");
#endif
#endif
    if ( (fp= fopen(fname,"rb")) != 0 )
    {
        if ( (kmdport= _komodo_userpass(username,password,fp)) != 0 )
            KMD_PORT = kmdport;
        sprintf(KMDUSERPASS,"%s:%s",username,password);
        fclose(fp);
//printf("KOMODO.(%s) -> userpass.(%s)\n",fname,KMDUSERPASS);
    } //else printf("couldnt open.(%s)\n",fname);
}

uint16_t komodo_userpass(char *userpass,char *symbol)
{
    FILE *fp; uint16_t port = 0; char fname[512],username[512],password[512],confname[KOMODO_ASSETCHAIN_MAXLEN];
    userpass[0] = 0;
    if ( strcmp("KMD",symbol) == 0 )
    {
#ifdef __APPLE__
        sprintf(confname,"Komodo.conf");
#else
        sprintf(confname,"komodo.conf");
#endif
    }
    else sprintf(confname,"%s.conf",symbol);
    komodo_statefname(fname,symbol,confname);
    if ( (fp= fopen(fname,"rb")) != 0 )
    {
        port = _komodo_userpass(username,password,fp);
        sprintf(userpass,"%s:%s",username,password);
        if ( strcmp(symbol,ASSETCHAINS_SYMBOL) == 0 )
            strcpy(ASSETCHAINS_USERPASS,userpass);
        fclose(fp);
    }
    return(port);
}

uint32_t komodo_assetmagic(char *symbol,uint64_t supply,uint8_t *extraptr,int32_t extralen)
{
    uint8_t buf[512]; uint32_t crc0=0; int32_t len = 0; bits256 hash;
    if ( strcmp(symbol,"KMD") == 0 )
        return(0x8de4eef9);
    len = iguana_rwnum(1,&buf[len],sizeof(supply),(void *)&supply);
    strcpy((char *)&buf[len],symbol);
    len += strlen(symbol);
    if ( extraptr != 0 && extralen != 0 )
    {
        vcalc_sha256(0,hash.bytes,extraptr,extralen);
        crc0 = hash.uints[0];
        int32_t i; for (i=0; i<extralen; i++)
            fprintf(stderr,"%02x",extraptr[i]);
        fprintf(stderr," extralen.%d crc0.%x\n",extralen,crc0);
    }
    return(calc_crc32(crc0,buf,len));
}

uint16_t komodo_assetport(uint32_t magic,int32_t extralen)
{
    if ( magic == 0x8de4eef9 )
        return(7770);
    else if ( extralen == 0 )
        return(8000 + (magic % 7777));
    else return(16000 + (magic % 49500));
}

uint16_t komodo_port(char *symbol,uint64_t supply,uint32_t *magicp,uint8_t *extraptr,int32_t extralen)
{
    if ( symbol == 0 || symbol[0] == 0 || strcmp("KMD",symbol) == 0 )
    {
        *magicp = 0x8de4eef9;
        return(7770);
    }
    *magicp = komodo_assetmagic(symbol,supply,extraptr,extralen);
    return(komodo_assetport(*magicp,extralen));
}

/*void komodo_ports(uint16_t ports[MAX_CURRENCIES])
{
    int32_t i; uint32_t magic;
    for (i=0; i<MAX_CURRENCIES; i++)
    {
        ports[i] = komodo_port(CURRENCIES[i],10,&magic);
        printf("%u ",ports[i]);
    }
    printf("ports\n");
}*/

char *iguanafmtstr = (char *)"curl --url \"http://127.0.0.1:7776\" --data \"{\\\"conf\\\":\\\"%s.conf\\\",\\\"path\\\":\\\"${HOME#\"/\"}/.komodo/%s\\\",\\\"unitval\\\":\\\"20\\\",\\\"zcash\\\":1,\\\"RELAY\\\":-1,\\\"VALIDATE\\\":0,\\\"prefetchlag\\\":-1,\\\"poll\\\":100,\\\"active\\\":1,\\\"agent\\\":\\\"iguana\\\",\\\"method\\\":\\\"addcoin\\\",\\\"startpend\\\":4,\\\"endpend\\\":4,\\\"services\\\":129,\\\"maxpeers\\\":8,\\\"newcoin\\\":\\\"%s\\\",\\\"name\\\":\\\"%s\\\",\\\"hasheaders\\\":1,\\\"useaddmultisig\\\":0,\\\"netmagic\\\":\\\"%s\\\",\\\"p2p\\\":%u,\\\"rpc\\\":%u,\\\"pubval\\\":60,\\\"p2shval\\\":85,\\\"wifval\\\":188,\\\"txfee_satoshis\\\":\\\"10000\\\",\\\"isPoS\\\":0,\\\"minoutput\\\":10000,\\\"minconfirms\\\":2,\\\"genesishash\\\":\\\"027e3758c3a65b12aa1046462b486d0a63bfa1beae327897f56c5cfb7daaae71\\\",\\\"protover\\\":170002,\\\"genesisblock\\\":\\\"0100000000000000000000000000000000000000000000000000000000000000000000003ba3edfd7a7b12b27ac72c3e67768f617fc81bc3888a51323a9fb8aa4b1e5e4a000000000000000000000000000000000000000000000000000000000000000029ab5f490f0f0f200b00000000000000000000000000000000000000000000000000000000000000fd4005000d5ba7cda5d473947263bf194285317179d2b0d307119c2e7cc4bd8ac456f0774bd52b0cd9249be9d40718b6397a4c7bbd8f2b3272fed2823cd2af4bd1632200ba4bf796727d6347b225f670f292343274cc35099466f5fb5f0cd1c105121b28213d15db2ed7bdba490b4cedc69742a57b7c25af24485e523aadbb77a0144fc76f79ef73bd8530d42b9f3b9bed1c135ad1fe152923fafe98f95f76f1615e64c4abb1137f4c31b218ba2782bc15534788dda2cc08a0ee2987c8b27ff41bd4e31cd5fb5643dfe862c9a02ca9f90c8c51a6671d681d04ad47e4b53b1518d4befafefe8cadfb912f3d03051b1efbf1dfe37b56e93a741d8dfd80d576ca250bee55fab1311fc7b3255977558cdda6f7d6f875306e43a14413facdaed2f46093e0ef1e8f8a963e1632dcbeebd8e49fd16b57d49b08f9762de89157c65233f60c8e38a1f503a48c555f8ec45dedecd574a37601323c27be597b956343107f8bd80f3a925afaf30811df83c402116bb9c1e5231c70fff899a7c82f73c902ba54da53cc459b7bf1113db65cc8f6914d3618560ea69abd13658fa7b6af92d374d6eca9529f8bd565166e4fcbf2a8dfb3c9b69539d4d2ee2e9321b85b331925df195915f2757637c2805e1d4131e1ad9ef9bc1bb1c732d8dba4738716d351ab30c996c8657bab39567ee3b29c6d054b711495c0d52e1cd5d8e55b4f0f0325b97369280755b46a02afd54be4ddd9f77c22272b8bbb17ff5118fedbae2564524e797bd28b5f74f7079d532ccc059807989f94d267f47e724b3f1ecfe00ec9e6541c961080d8891251b84b4480bc292f6a180bea089fef5bbda56e1e41390d7c0e85ba0ef530f7177413481a226465a36ef6afe1e2bca69d2078712b3912bba1a99b1fbff0d355d6ffe726d2bb6fbc103c4ac5756e5bee6e47e17424ebcbf1b63d8cb90ce2e40198b4f4198689daea254307e52a25562f4c1455340f0ffeb10f9d8e914775e37d0edca019fb1b9c6ef81255ed86bc51c5391e0591480f66e2d88c5f4fd7277697968656a9b113ab97f874fdd5f2465e5559533e01ba13ef4a8f7a21d02c30c8ded68e8c54603ab9c8084ef6d9eb4e92c75b078539e2ae786ebab6dab73a09e0aa9ac575bcefb29e930ae656e58bcb513f7e3c17e079dce4f05b5dbc18c2a872b22509740ebe6a3903e00ad1abc55076441862643f93606e3dc35e8d9f2caef3ee6be14d513b2e062b21d0061de3bd56881713a1a5c17f5ace05e1ec09da53f99442df175a49bd154aa96e4949decd52fed79ccf7ccbce32941419c314e374e4a396ac553e17b5340336a1a25c22f9e42a243ba5404450b650acfc826a6e432971ace776e15719515e1634ceb9a4a35061b668c74998d3dfb5827f6238ec015377e6f9c94f38108768cf6e5c8b132e0303fb5a200368f845ad9d46343035a6ff94031df8d8309415bb3f6cd5ede9c135fdabcc030599858d803c0f85be7661c88984d88faa3d26fb0e9aac0056a53f1b5d0baed713c853c4a2726869a0a124a8a5bbc0fc0ef80c8ae4cb53636aa02503b86a1eb9836fcc259823e2692d921d88e1ffc1e6cb2bde43939ceb3f32a611686f539f8f7c9f0bf00381f743607d40960f06d347d1cd8ac8a51969c25e37150efdf7aa4c2037a2fd0516fb444525ab157a0ed0a7412b2fa69b217fe397263153782c0f64351fbdf2678fa0dc8569912dcd8e3ccad38f34f23bbbce14c6a26ac24911b308b82c7e43062d180baeac4ba7153858365c72c63dcf5f6a5b08070b730adb017aeae925b7d0439979e2679f45ed2f25a7edcfd2fb77a8794630285ccb0a071f5cce410b46dbf9750b0354aae8b65574501cc69efb5b6a43444074fee116641bb29da56c2b4a7f456991fc92b2\\\",\\\"debug\\\":0,\\\"seedipaddr\\\":\\\"%s\\\",\\\"sapling\\\":1}\"";



int32_t komodo_whoami(char *pubkeystr,int32_t height,uint32_t timestamp)
{
    int32_t i,notaryid;
    for (i=0; i<33; i++)
        sprintf(&pubkeystr[i<<1],"%02x",NOTARY_PUBKEY33[i]);
    pubkeystr[66] = 0;
    komodo_chosennotary(&notaryid,height,NOTARY_PUBKEY33,timestamp);
    return(notaryid);
}

char *argv0suffix[] =
{
    (char *)"mnzd", (char *)"mnz-cli", (char *)"mnzd.exe", (char *)"mnz-cli.exe", (char *)"btchd", (char *)"btch-cli", (char *)"btchd.exe", (char *)"btch-cli.exe"
};

char *argv0names[] =
{
    (char *)"MNZ", (char *)"MNZ", (char *)"MNZ", (char *)"MNZ", (char *)"BTCH", (char *)"BTCH", (char *)"BTCH", (char *)"BTCH"
};

int64_t komodo_max_money()
{
    return komodo_current_supply(10000000);
}

uint64_t komodo_ac_block_subsidy(int nHeight)
{
    // we have to find our era, start from beginning reward, and determine current subsidy
    int64_t numerator, denominator, subsidy = 0;
    int64_t subsidyDifference;
    int32_t numhalvings, curEra = 0, sign = 1;
    static uint64_t cached_subsidy; static int32_t cached_numhalvings; static int cached_era;

    // check for backwards compat, older chains with no explicit rewards had 0.0001 block reward
    if ( ASSETCHAINS_ENDSUBSIDY[0] == 0 && ASSETCHAINS_REWARD[0] == 0 )
        subsidy = 10000;
    else if ( (ASSETCHAINS_ENDSUBSIDY[0] == 0 && ASSETCHAINS_REWARD[0] != 0) || ASSETCHAINS_ENDSUBSIDY[0] != 0 )
    {
        // if we have an end block in the first era, find our current era
        if ( ASSETCHAINS_ENDSUBSIDY[0] != 0 )
        {
            for ( curEra = 0; curEra <= ASSETCHAINS_LASTERA; curEra++ )
            {
                if ( ASSETCHAINS_ENDSUBSIDY[curEra] > nHeight || ASSETCHAINS_ENDSUBSIDY[curEra] == 0 )
                    break;
            }
        }
        if ( curEra <= ASSETCHAINS_LASTERA )
        {
            int64_t nStart = curEra ? ASSETCHAINS_ENDSUBSIDY[curEra - 1] : 0;
            subsidy = (int64_t)ASSETCHAINS_REWARD[curEra];
            if ( subsidy || (curEra != ASSETCHAINS_LASTERA && ASSETCHAINS_REWARD[curEra + 1] != 0) )
            {
                if ( ASSETCHAINS_HALVING[curEra] != 0 )
                {
                    if ( (numhalvings = ((nHeight - nStart) / ASSETCHAINS_HALVING[curEra])) > 0 )
                    {
                        if ( ASSETCHAINS_DECAY[curEra] == 0 )
                            subsidy >>= numhalvings;
                        else if ( ASSETCHAINS_DECAY[curEra] == 100000000 && ASSETCHAINS_ENDSUBSIDY[curEra] != 0 )
                        {
                            if ( curEra == ASSETCHAINS_LASTERA )
                            {
                                subsidyDifference = subsidy;
                            }
                            else
                            {
                                // Ex: -ac_eras=3 -ac_reward=0,384,24 -ac_end=1440,260640,0 -ac_halving=1,1440,2103840 -ac_decay 100000000,97750000,0
                                subsidyDifference = subsidy - ASSETCHAINS_REWARD[curEra + 1];
                                if (subsidyDifference < 0)
                                {
                                    sign = -1;
                                    subsidyDifference *= sign;
                                }
                            }
                            denominator = ASSETCHAINS_ENDSUBSIDY[curEra] - nStart;
                            numerator = denominator - ((ASSETCHAINS_ENDSUBSIDY[curEra] - nHeight) + ((nHeight - nStart) % ASSETCHAINS_HALVING[curEra]));
                            subsidy = subsidy - sign * ((subsidyDifference * numerator) / denominator);
                        }
                        else
                        {
                            if ( cached_subsidy > 0 && cached_era == curEra && cached_numhalvings == numhalvings )
                                subsidy = cached_subsidy;
                            else
                            {
                                for (int i=0; i < numhalvings && subsidy != 0; i++)
                                    subsidy = (subsidy * ASSETCHAINS_DECAY[curEra]) / 100000000;
                                cached_subsidy = subsidy;
                                cached_numhalvings = numhalvings;
                                cached_era = curEra;
                            }
                        }
                    }
                }
            }
        }
    }
    if ( nHeight == 1 )
    {
        uint32_t magicExtra = ASSETCHAINS_STAKED ? ASSETCHAINS_MAGIC : (ASSETCHAINS_MAGIC & 0xffffff);
        if ( ASSETCHAINS_LASTERA == 0 )
            subsidy = ASSETCHAINS_SUPPLY * SATOSHIDEN + magicExtra;
        else
            subsidy += ASSETCHAINS_SUPPLY * SATOSHIDEN + magicExtra;
    }
    return(subsidy);
}

extern int64_t MAX_MONEY;

void komodo_args(char *argv0)
{
    extern const char *Notaries_elected1[][2];
<<<<<<< HEAD
    std::string name,addn; char *dirname,fname[512],arg0str[64],magicstr[9]; uint8_t magic[4],extrabuf[8192],*extraptr=0; FILE *fp; uint64_t val; uint16_t port; int32_t i,baseid,len,n,extralen = 0;
  	IS_KOMODO_NOTARY = GetBoolArg("-notary", false);
		IS_STAKED_NOTARY = GetArg("-stakednotary", -1);
		if ( IS_STAKED_NOTARY != -1 && IS_KOMODO_NOTARY == true ) {
				fprintf(stderr, "Cannot be STAKED and KMD notary at the same time!\n");
				exit(0);
		}
		MIN_RECV_SATS = GetArg("-mintxvalue",-1);
		WHITELIST_ADDRESS = GetArg("-whitelistaddress","");
=======
    std::string name,addn; char *dirname,fname[512],arg0str[64],magicstr[9]; uint8_t magic[4],extrabuf[8192],disablebits[32],*extraptr=0; FILE *fp; uint64_t val; uint16_t port; int32_t i,nonz,baseid,len,n,extralen = 0; uint64_t ccenables[256];
    IS_KOMODO_NOTARY = GetBoolArg("-notary", false);
    memset(ccenables,0,sizeof(ccenables));
    memset(disablebits,0,sizeof(disablebits));
>>>>>>> 3cc3cb20
    if ( GetBoolArg("-gen", false) != 0 )
    {
        KOMODO_MININGTHREADS = GetArg("-genproclimit",-1);
    }
    if ( (KOMODO_EXCHANGEWALLET= GetBoolArg("-exchange", false)) != 0 )
        fprintf(stderr,"KOMODO_EXCHANGEWALLET mode active\n");
    DONATION_PUBKEY = GetArg("-donation", "");
    NOTARY_PUBKEY = GetArg("-pubkey", "");
    KOMODO_DEALERNODE = GetArg("-dealer",0);
    if ( strlen(NOTARY_PUBKEY.c_str()) == 66 )
    {
        USE_EXTERNAL_PUBKEY = 1;
        if ( IS_KOMODO_NOTARY == 0 )
        {
            for (i=0; i<64; i++)
                if ( strcmp(NOTARY_PUBKEY.c_str(),Notaries_elected1[i][1]) == 0 )
                {
                    IS_KOMODO_NOTARY = 1;
                    KOMODO_MININGTHREADS = 1;
                    mapArgs ["-genproclimit"] = itostr(KOMODO_MININGTHREADS);
										IS_STAKED_NOTARY = -1;
                    fprintf(stderr,"running as notary.%d %s\n",i,Notaries_elected1[i][0]);
                    break;
                }
        }
    }
		name = GetArg("-ac_name","");
    if ( argv0 != 0 )
    {
        len = (int32_t)strlen(argv0);
        for (i=0; i<sizeof(argv0suffix)/sizeof(*argv0suffix); i++)
        {
            n = (int32_t)strlen(argv0suffix[i]);
            if ( strcmp(&argv0[len - n],argv0suffix[i]) == 0 )
            {
                //printf("ARGV0.(%s) -> matches suffix (%s) -> ac_name.(%s)\n",argv0,argv0suffix[i],argv0names[i]);
                name = argv0names[i];
                break;
            }
        }
    }
    KOMODO_STOPAT = GetArg("-stopat",0);
    MAX_REORG_LENGTH = GetArg("-maxreorg",MAX_REORG_LENGTH);
    WITNESS_CACHE_SIZE = MAX_REORG_LENGTH+10;

    ASSETCHAINS_CC = GetArg("-ac_cc",0);
    KOMODO_CCACTIVATE = GetArg("-ac_ccactivate",0);
    ASSETCHAINS_PUBLIC = GetArg("-ac_public",0);
    ASSETCHAINS_PRIVATE = GetArg("-ac_private",0);
    if ( (KOMODO_REWIND= GetArg("-rewind",0)) != 0 )
    {
        printf("KOMODO_REWIND %d\n",KOMODO_REWIND);
    }
		if ( name.c_str()[0] != 0 )
    {
        std::string selectedAlgo = GetArg("-ac_algo", std::string(ASSETCHAINS_ALGORITHMS[0]));

        for ( int i = 0; i < ASSETCHAINS_NUMALGOS; i++ )
        {
            if (std::string(ASSETCHAINS_ALGORITHMS[i]) == selectedAlgo)
            {
                ASSETCHAINS_ALGO = i;
                // only worth mentioning if it's not equihash
                if (ASSETCHAINS_ALGO != ASSETCHAINS_EQUIHASH)
                    printf("ASSETCHAINS_ALGO, algorithm set to %s\n", selectedAlgo.c_str());
                break;
            }
        }
        if (i == ASSETCHAINS_NUMALGOS)
        {
            printf("ASSETCHAINS_ALGO, %s not supported. using equihash\n", selectedAlgo.c_str());
        }

        ASSETCHAINS_LASTERA = GetArg("-ac_eras", 1);
        if ( ASSETCHAINS_LASTERA < 1 || ASSETCHAINS_LASTERA > ASSETCHAINS_MAX_ERAS )
        {
            ASSETCHAINS_LASTERA = 1;
            printf("ASSETCHAINS_LASTERA, if specified, must be between 1 and %u. ASSETCHAINS_LASTERA set to %u\n", ASSETCHAINS_MAX_ERAS, ASSETCHAINS_LASTERA);
        }
        ASSETCHAINS_LASTERA -= 1;

        ASSETCHAINS_TIMELOCKGTE = (uint64_t)GetArg("-ac_timelockgte", _ASSETCHAINS_TIMELOCKOFF);
        ASSETCHAINS_TIMEUNLOCKFROM = GetArg("-ac_timeunlockfrom", 0);
        ASSETCHAINS_TIMEUNLOCKTO = GetArg("-ac_timeunlockto", 0);
        if ( ASSETCHAINS_TIMEUNLOCKFROM > ASSETCHAINS_TIMEUNLOCKTO )
        {
            printf("ASSETCHAINS_TIMELOCKGTE - must specify valid ac_timeunlockfrom and ac_timeunlockto\n");
            ASSETCHAINS_TIMELOCKGTE = _ASSETCHAINS_TIMELOCKOFF;
            ASSETCHAINS_TIMEUNLOCKFROM = ASSETCHAINS_TIMEUNLOCKTO = 0;
        }

        Split(GetArg("-ac_end",""),  ASSETCHAINS_ENDSUBSIDY, 0);
        Split(GetArg("-ac_reward",""),  ASSETCHAINS_REWARD, 0);
        Split(GetArg("-ac_halving",""),  ASSETCHAINS_HALVING, 0);
        Split(GetArg("-ac_decay",""),  ASSETCHAINS_DECAY, 0);

        for ( int i = 0; i < ASSETCHAINS_MAX_ERAS; i++ )
        {
            if ( ASSETCHAINS_DECAY[i] == 100000000 && ASSETCHAINS_ENDSUBSIDY == 0 )
            {
                ASSETCHAINS_DECAY[i] = 0;
                printf("ERA%u: ASSETCHAINS_DECAY of 100000000 means linear and that needs ASSETCHAINS_ENDSUBSIDY\n", i);
            }
            else if ( ASSETCHAINS_DECAY[i] > 100000000 )
            {
                ASSETCHAINS_DECAY[i] = 0;
                printf("ERA%u: ASSETCHAINS_DECAY cant be more than 100000000\n", i);
            }
        }

        MAX_BLOCK_SIGOPS = 60000;
        ASSETCHAINS_TXPOW = GetArg("-ac_txpow",0) & 3;
        ASSETCHAINS_FOUNDERS = GetArg("-ac_founders",0);// & 1;
        ASSETCHAINS_SUPPLY = GetArg("-ac_supply",10);
        ASSETCHAINS_COMMISSION = GetArg("-ac_perc",0);
        ASSETCHAINS_OVERRIDE_PUBKEY = GetArg("-ac_pubkey","");
        ASSETCHAINS_SCRIPTPUB = GetArg("-ac_script","");
        ASSETCHAINS_BEAMPORT = GetArg("-ac_beam",0);
        ASSETCHAINS_CODAPORT = GetArg("-ac_coda",0);
        ASSETCHAINS_MARMARA = GetArg("-ac_marmara",0);
        if ( ASSETCHAINS_CC != 0 )
        {
            ASSETCHAINS_CCLIB = GetArg("-ac_cclib","");
            Split(GetArg("-ac_ccenable",""),  ccenables, 0);
            for (i=nonz=0; i<0x100; i++)
            {
                if ( ccenables[i] != 0 )
                {
                    nonz++;
                    fprintf(stderr,"%d ",(uint8_t)(ccenables[i] & 0xff));
                }
            }
            fprintf(stderr,"nonz.%d ccenables[]\n",nonz);
            if ( nonz > 0 )
            {
                for (i=0; i<256; i++)
                {
                    ASSETCHAINS_CCDISABLES[i] = 1;
                    SETBIT(disablebits,i);
                }
                for (i=0; i<256; i++)
                {
                    CLEARBIT(disablebits,(ccenables[i] & 0xff));
                    ASSETCHAINS_CCDISABLES[ccenables[i] & 0xff] = 0;
                }
            }
        }
        if ( ASSETCHAINS_BEAMPORT != 0 && ASSETCHAINS_CODAPORT != 0 )
        {
            fprintf(stderr,"can only have one of -ac_beam or -ac_coda\n");
            exit(0);
        }
        ASSETCHAINS_SELFIMPORT = GetArg("-ac_import",""); // BEAM, CODA, PUBKEY, GATEWAY
        if ( ASSETCHAINS_SELFIMPORT == "PUBKEY" )
        {
            if ( strlen(ASSETCHAINS_OVERRIDE_PUBKEY.c_str()) != 66 )
            {
                fprintf(stderr,"invalid -ac_pubkey for -ac_import=PUBKEY\n");
                exit(0);
            }
        }
        else if ( ASSETCHAINS_SELFIMPORT == "BEAM" && ASSETCHAINS_BEAMPORT == 0 )
        {
            fprintf(stderr,"missing -ac_beam for BEAM rpcport\n");
            exit(0);
        }
        else if ( ASSETCHAINS_SELFIMPORT == "CODA" && ASSETCHAINS_CODAPORT == 0 )
        {
            fprintf(stderr,"missing -ac_coda for CODA rpcport\n");
            exit(0);
        }
        // else it can be gateway coin

        
        if ( (ASSETCHAINS_STAKED= GetArg("-ac_staked",0)) > 100 )
            ASSETCHAINS_STAKED = 100;

        // for now, we only support 50% PoS due to other parts of the algorithm needing adjustment for
        // other values
        if ( (ASSETCHAINS_LWMAPOS = GetArg("-ac_veruspos",0)) != 0 )
        {
            ASSETCHAINS_LWMAPOS = 50;
        }
        ASSETCHAINS_SAPLING = GetArg("-ac_sapling", -1);
        if (ASSETCHAINS_SAPLING == -1)
        {
            ASSETCHAINS_OVERWINTER = GetArg("-ac_overwinter", -1);
        }
        else
        {
            ASSETCHAINS_OVERWINTER = GetArg("-ac_overwinter", ASSETCHAINS_SAPLING);
        }
        if ( strlen(ASSETCHAINS_OVERRIDE_PUBKEY.c_str()) == 66 || ASSETCHAINS_SCRIPTPUB.size() > 1 )
        {
            if ( strlen(ASSETCHAINS_OVERRIDE_PUBKEY.c_str()) == 66 )
            {
                decode_hex(ASSETCHAINS_OVERRIDE_PUBKEY33,33,(char *)ASSETCHAINS_OVERRIDE_PUBKEY.c_str());
                calc_rmd160_sha256(ASSETCHAINS_OVERRIDE_PUBKEYHASH,ASSETCHAINS_OVERRIDE_PUBKEY33,33);
            }
            if ( ASSETCHAINS_COMMISSION == 0 )
            {
                if (ASSETCHAINS_FOUNDERS != 0 )
                {
                    ASSETCHAINS_COMMISSION = 53846154; // maps to 35%
                    printf("ASSETCHAINS_COMMISSION defaulted to 35%% when founders reward active\n");
                }
                /*else if ( ASSETCHAINS_SELFIMPORT.size() == 0 )
                {
                    //ASSETCHAINS_OVERRIDE_PUBKEY.clear();
                    printf("-ac_perc must be set with -ac_pubkey\n");
                }*/
            }
        }
        else
        {
            if ( ASSETCHAINS_COMMISSION != 0 )
            {
                ASSETCHAINS_COMMISSION = 0;
                printf("ASSETCHAINS_COMMISSION needs an ASSETCHAINS_OVERRIDE_PUBKEY and cant be more than 100000000 (100%%)\n");
            }
            if ( ASSETCHAINS_FOUNDERS != 0 )
            {
                ASSETCHAINS_FOUNDERS = 0;
                printf("ASSETCHAINS_FOUNDERS needs an ASSETCHAINS_OVERRIDE_PUBKEY or ASSETCHAINS_SCRIPTPUB\n");
            }
        }
        if ( ASSETCHAINS_SCRIPTPUB.size() > 1 && ASSETCHAINS_MARMARA != 0 )
        {
            fprintf(stderr,"-ac_script and -ac_marmara are mutually exclusive\n");
            exit(0);
        }
        if ( ASSETCHAINS_ENDSUBSIDY[0] != 0 || ASSETCHAINS_REWARD[0] != 0 || ASSETCHAINS_HALVING[0] != 0 || ASSETCHAINS_DECAY[0] != 0 || ASSETCHAINS_COMMISSION != 0 || ASSETCHAINS_PUBLIC != 0 || ASSETCHAINS_PRIVATE != 0 || ASSETCHAINS_TXPOW != 0 || ASSETCHAINS_FOUNDERS != 0 || ASSETCHAINS_SCRIPTPUB.size() > 1 || ASSETCHAINS_SELFIMPORT.size() > 0 || ASSETCHAINS_OVERRIDE_PUBKEY33[0] != 0 || ASSETCHAINS_TIMELOCKGTE != _ASSETCHAINS_TIMELOCKOFF|| ASSETCHAINS_ALGO != ASSETCHAINS_EQUIHASH || ASSETCHAINS_LWMAPOS != 0 || ASSETCHAINS_LASTERA > 0 || ASSETCHAINS_BEAMPORT != 0 || ASSETCHAINS_CODAPORT != 0 || ASSETCHAINS_MARMARA != 0 || nonz > 0 || ASSETCHAINS_CCLIB.size() > 0 )
        {
            fprintf(stderr,"perc %.4f%% ac_pub=[%02x%02x%02x...] acsize.%d\n",dstr(ASSETCHAINS_COMMISSION)*100,ASSETCHAINS_OVERRIDE_PUBKEY33[0],ASSETCHAINS_OVERRIDE_PUBKEY33[1],ASSETCHAINS_OVERRIDE_PUBKEY33[2],(int32_t)ASSETCHAINS_SCRIPTPUB.size());
            extraptr = extrabuf;
            memcpy(extraptr,ASSETCHAINS_OVERRIDE_PUBKEY33,33), extralen = 33;

            // if we have one era, this should create the same data structure as it used to, same if we increase _MAX_ERAS
            for ( int i = 0; i <= ASSETCHAINS_LASTERA; i++ )
            {
                printf("ERA%u: end.%llu reward.%llu halving.%llu decay.%llu\n", i,
                       (long long)ASSETCHAINS_ENDSUBSIDY[i],
                       (long long)ASSETCHAINS_REWARD[i],
                       (long long)ASSETCHAINS_HALVING[i],
                       (long long)ASSETCHAINS_DECAY[i]);

                // TODO: Verify that we don't overrun extrabuf here, which is a 256 byte buffer
                extralen += iguana_rwnum(1,&extraptr[extralen],sizeof(ASSETCHAINS_ENDSUBSIDY[i]),(void *)&ASSETCHAINS_ENDSUBSIDY[i]);
                extralen += iguana_rwnum(1,&extraptr[extralen],sizeof(ASSETCHAINS_REWARD[i]),(void *)&ASSETCHAINS_REWARD[i]);
                extralen += iguana_rwnum(1,&extraptr[extralen],sizeof(ASSETCHAINS_HALVING[i]),(void *)&ASSETCHAINS_HALVING[i]);
                extralen += iguana_rwnum(1,&extraptr[extralen],sizeof(ASSETCHAINS_DECAY[i]),(void *)&ASSETCHAINS_DECAY[i]);
            }

            if (ASSETCHAINS_LASTERA > 0)
            {
                extralen += iguana_rwnum(1,&extraptr[extralen],sizeof(ASSETCHAINS_LASTERA),(void *)&ASSETCHAINS_LASTERA);
            }

            // hash in lock above for time locked coinbase transactions above a certain reward value only if the lock above
            // param was specified, otherwise, for compatibility, do nothing
            if ( ASSETCHAINS_TIMELOCKGTE != _ASSETCHAINS_TIMELOCKOFF )
            {
                extralen += iguana_rwnum(1,&extraptr[extralen],sizeof(ASSETCHAINS_TIMELOCKGTE),(void *)&ASSETCHAINS_TIMELOCKGTE);
                extralen += iguana_rwnum(1,&extraptr[extralen],sizeof(ASSETCHAINS_TIMEUNLOCKFROM),(void *)&ASSETCHAINS_TIMEUNLOCKFROM);
                extralen += iguana_rwnum(1,&extraptr[extralen],sizeof(ASSETCHAINS_TIMEUNLOCKTO),(void *)&ASSETCHAINS_TIMEUNLOCKTO);
            }

            if ( ASSETCHAINS_ALGO != ASSETCHAINS_EQUIHASH )
            {
                extralen += iguana_rwnum(1,&extraptr[extralen],sizeof(ASSETCHAINS_ALGO),(void *)&ASSETCHAINS_ALGO);
            }

            if ( ASSETCHAINS_LWMAPOS != 0 )
            {
                extralen += iguana_rwnum(1,&extraptr[extralen],sizeof(ASSETCHAINS_LWMAPOS),(void *)&ASSETCHAINS_LWMAPOS);
            }

            val = ASSETCHAINS_COMMISSION | (((uint64_t)ASSETCHAINS_STAKED & 0xff) << 32) | (((uint64_t)ASSETCHAINS_CC & 0xffff) << 40) | ((ASSETCHAINS_PUBLIC != 0) << 7) | ((ASSETCHAINS_PRIVATE != 0) << 6) | ASSETCHAINS_TXPOW;
            extralen += iguana_rwnum(1,&extraptr[extralen],sizeof(val),(void *)&val);
            if ( ASSETCHAINS_FOUNDERS != 0 )
            {
                uint8_t tmp = 1;
                extralen += iguana_rwnum(1,&extraptr[extralen],sizeof(tmp),(void *)&tmp);
                if ( ASSETCHAINS_FOUNDERS > 1 )
                    extralen += iguana_rwnum(1,&extraptr[extralen],sizeof(ASSETCHAINS_FOUNDERS),(void *)&ASSETCHAINS_FOUNDERS);
            }
            if ( ASSETCHAINS_SCRIPTPUB.size() > 1 )
            {
                decode_hex(&extraptr[extralen],ASSETCHAINS_SCRIPTPUB.size()/2,(char *)ASSETCHAINS_SCRIPTPUB.c_str());
                extralen += ASSETCHAINS_SCRIPTPUB.size()/2;
                //extralen += iguana_rwnum(1,&extraptr[extralen],(int32_t)ASSETCHAINS_SCRIPTPUB.size(),(void *)ASSETCHAINS_SCRIPTPUB.c_str());
                fprintf(stderr,"append ac_script %s\n",ASSETCHAINS_SCRIPTPUB.c_str());
            }
            if ( ASSETCHAINS_SELFIMPORT.size() > 0 )
            {
                memcpy(&extraptr[extralen],(char *)ASSETCHAINS_SELFIMPORT.c_str(),ASSETCHAINS_SELFIMPORT.size());
                for (i=0; i<ASSETCHAINS_SELFIMPORT.size(); i++)
                    fprintf(stderr,"%c",extraptr[extralen+i]);
                fprintf(stderr," selfimport\n");
                extralen += ASSETCHAINS_SELFIMPORT.size();
            }
            if ( ASSETCHAINS_BEAMPORT != 0 )
                extraptr[extralen++] = 'b';
            if ( ASSETCHAINS_CODAPORT != 0 )
                extraptr[extralen++] = 'c';
            if ( ASSETCHAINS_MARMARA != 0 )
                extraptr[extralen++] = ASSETCHAINS_MARMARA;
            if ( nonz > 0 )
            {
                memcpy(&extraptr[extralen],disablebits,sizeof(disablebits));
                extralen += sizeof(disablebits);
            }
            if ( ASSETCHAINS_CCLIB.size() > 1 )
            {
                for (i=0; i<ASSETCHAINS_CCLIB.size(); i++)
                {
                    extraptr[extralen++] = ASSETCHAINS_CCLIB[i];
                    fprintf(stderr,"%c",ASSETCHAINS_CCLIB[i]);
                }
                fprintf(stderr," <- CCLIB name\n");
            }
        }
        
        addn = GetArg("-seednode","");
        if ( strlen(addn.c_str()) > 0 )
            ASSETCHAINS_SEED = 1;

        strncpy(ASSETCHAINS_SYMBOL,name.c_str(),sizeof(ASSETCHAINS_SYMBOL)-1);

        MAX_MONEY = komodo_max_money();

        if ( (baseid = komodo_baseid(ASSETCHAINS_SYMBOL)) >= 0 && baseid < 32 )
        {
            //komodo_maxallowed(baseid);
            printf("baseid.%d MAX_MONEY.%s %.8f\n",baseid,ASSETCHAINS_SYMBOL,(double)MAX_MONEY/SATOSHIDEN);
        }

        if ( ASSETCHAINS_CC >= KOMODO_FIRSTFUNGIBLEID && MAX_MONEY < 1000000LL*SATOSHIDEN )
            MAX_MONEY = 1000000LL*SATOSHIDEN;
        if ( MAX_MONEY <= 0 || MAX_MONEY > 10000100000LL*SATOSHIDEN )
            MAX_MONEY = 10000100000LL*SATOSHIDEN;
        //fprintf(stderr,"MAX_MONEY %llu %.8f\n",(long long)MAX_MONEY,(double)MAX_MONEY/SATOSHIDEN);
        //printf("baseid.%d MAX_MONEY.%s %.8f\n",baseid,ASSETCHAINS_SYMBOL,(double)MAX_MONEY/SATOSHIDEN);
        uint16_t tmpport = komodo_port(ASSETCHAINS_SYMBOL,ASSETCHAINS_SUPPLY,&ASSETCHAINS_MAGIC,extraptr,extralen);
        if ( GetArg("-port",0) != 0 )
        {
            ASSETCHAINS_P2PPORT = GetArg("-port",0);
            fprintf(stderr,"set p2pport.%u\n",ASSETCHAINS_P2PPORT);
        } else ASSETCHAINS_P2PPORT = tmpport;

        while ( (dirname= (char *)GetDataDir(false).string().c_str()) == 0 || dirname[0] == 0 )
        {
            fprintf(stderr,"waiting for datadir\n");
#ifndef _WIN32
            sleep(3);
#else
            boost::this_thread::sleep(boost::posix_time::milliseconds(3000));
#endif
        }
        //fprintf(stderr,"Got datadir.(%s)\n",dirname);
        if ( ASSETCHAINS_SYMBOL[0] != 0 )
        {
            int32_t komodo_baseid(char *origbase);
            extern int COINBASE_MATURITY;
            if ( strcmp(ASSETCHAINS_SYMBOL,"KMD") == 0 )
            {
                fprintf(stderr,"cant have assetchain named KMD\n");
                exit(0);
            }
            if ( (port= komodo_userpass(ASSETCHAINS_USERPASS,ASSETCHAINS_SYMBOL)) != 0 )
                ASSETCHAINS_RPCPORT = port;
            else komodo_configfile(ASSETCHAINS_SYMBOL,ASSETCHAINS_P2PPORT + 1);
            if (ASSETCHAINS_LASTERA == 0)
                COINBASE_MATURITY = 1;
            //fprintf(stderr,"ASSETCHAINS_RPCPORT (%s) %u\n",ASSETCHAINS_SYMBOL,ASSETCHAINS_RPCPORT);
        }
        if ( ASSETCHAINS_RPCPORT == 0 )
            ASSETCHAINS_RPCPORT = ASSETCHAINS_P2PPORT + 1;
        //ASSETCHAINS_NOTARIES = GetArg("-ac_notaries","");
        //komodo_assetchain_pubkeys((char *)ASSETCHAINS_NOTARIES.c_str());
        iguana_rwnum(1,magic,sizeof(ASSETCHAINS_MAGIC),(void *)&ASSETCHAINS_MAGIC);
        for (i=0; i<4; i++)
            sprintf(&magicstr[i<<1],"%02x",magic[i]);
        magicstr[8] = 0;
#ifndef FROM_CLI
        sprintf(fname,"%s_7776",ASSETCHAINS_SYMBOL);
        if ( (fp= fopen(fname,"wb")) != 0 )
        {
            fprintf(fp,iguanafmtstr,name.c_str(),name.c_str(),name.c_str(),name.c_str(),magicstr,ASSETCHAINS_P2PPORT,ASSETCHAINS_RPCPORT,"78.47.196.146");
            fclose(fp);
            //printf("created (%s)\n",fname);
        } else printf("error creating (%s)\n",fname);
#endif
        if ( KOMODO_CCACTIVATE != 0 && ASSETCHAINS_CC < 2 )
        {
            ASSETCHAINS_CC = 2;
            fprintf(stderr,"smart utxo CC contracts will activate at height.%d\n",KOMODO_CCACTIVATE);
        }
    }
    else
    {
        char fname[512],username[512],password[4096]; int32_t iter; FILE *fp;
        ASSETCHAINS_P2PPORT = 7770;
        ASSETCHAINS_RPCPORT = 7771;
        for (iter=0; iter<2; iter++)
        {
            strcpy(fname,GetDataDir().string().c_str());
#ifdef _WIN32
            while ( fname[strlen(fname)-1] != '\\' )
                fname[strlen(fname)-1] = 0;
            if ( iter == 0 )
                strcat(fname,"Komodo\\komodo.conf");
            else strcat(fname,"Bitcoin\\bitcoin.conf");
#else
            while ( fname[strlen(fname)-1] != '/' )
                fname[strlen(fname)-1] = 0;
#ifdef __APPLE__
            if ( iter == 0 )
                strcat(fname,"Komodo/Komodo.conf");
            else strcat(fname,"Bitcoin/Bitcoin.conf");
#else
            if ( iter == 0 )
                strcat(fname,".komodo/komodo.conf");
            else strcat(fname,".bitcoin/bitcoin.conf");
#endif
#endif
            if ( (fp= fopen(fname,"rb")) != 0 )
            {
                _komodo_userpass(username,password,fp);
                sprintf(iter == 0 ? KMDUSERPASS : BTCUSERPASS,"%s:%s",username,password);
                fclose(fp);
                //printf("KOMODO.(%s) -> userpass.(%s)\n",fname,KMDUSERPASS);
            } //else printf("couldnt open.(%s)\n",fname);
            if ( IS_KOMODO_NOTARY == 0 )
                break;
        }
    }
    int32_t dpowconfs = KOMODO_DPOWCONFS;
    if ( ASSETCHAINS_SYMBOL[0] != 0 )
    {
        BITCOIND_RPCPORT = GetArg("-rpcport", ASSETCHAINS_RPCPORT);
        //fprintf(stderr,"(%s) port.%u chain params initialized\n",ASSETCHAINS_SYMBOL,BITCOIND_RPCPORT);
        if ( strcmp("PIRATE",ASSETCHAINS_SYMBOL) == 0 && ASSETCHAINS_HALVING[0] == 77777 )
        {
            ASSETCHAINS_HALVING[0] *= 5;
            fprintf(stderr,"PIRATE halving changed to %d %.1f days ASSETCHAINS_LASTERA.%d\n",(int32_t)ASSETCHAINS_HALVING[0],(double)ASSETCHAINS_HALVING[0]/1440,ASSETCHAINS_LASTERA);
        }
        else if ( strcmp("VRSC",ASSETCHAINS_SYMBOL) == 0 )
            dpowconfs = 0;
    } else BITCOIND_RPCPORT = GetArg("-rpcport", BaseParams().RPCPort());
    KOMODO_DPOWCONFS = GetArg("-dpowconfs",dpowconfs);
    if ( ASSETCHAINS_SYMBOL[0] == 0 || strcmp(ASSETCHAINS_SYMBOL,"SUPERNET") == 0 || strcmp(ASSETCHAINS_SYMBOL,"DEX") == 0 || strcmp(ASSETCHAINS_SYMBOL,"COQUI") == 0 || strcmp(ASSETCHAINS_SYMBOL,"PIRATE") == 0 || strcmp(ASSETCHAINS_SYMBOL,"KMDICE") == 0 )
        KOMODO_EXTRASATOSHI = 1;
}

void komodo_nameset(char *symbol,char *dest,char *source)
{
    if ( source[0] == 0 )
    {
        strcpy(symbol,(char *)"KMD");
        strcpy(dest,(char *)"BTC");
    }
    else
    {
        strcpy(symbol,source);
        strcpy(dest,(char *)"KMD");
    }
}

struct komodo_state *komodo_stateptrget(char *base)
{
    int32_t baseid;
    if ( base == 0 || base[0] == 0 || strcmp(base,(char *)"KMD") == 0 )
        return(&KOMODO_STATES[33]);
    else if ( (baseid= komodo_baseid(base)) >= 0 )
        return(&KOMODO_STATES[baseid+1]);
    else return(&KOMODO_STATES[0]);
}

struct komodo_state *komodo_stateptr(char *symbol,char *dest)
{
    int32_t baseid;
    komodo_nameset(symbol,dest,ASSETCHAINS_SYMBOL);
    return(komodo_stateptrget(symbol));
}

void komodo_prefetch(FILE *fp)
{
    long fsize,fpos; int32_t incr = 16*1024*1024;
    fpos = ftell(fp);
    fseek(fp,0,SEEK_END);
    fsize = ftell(fp);
    if ( fsize > incr )
    {
        char *ignore = (char *)malloc(incr);
        if ( ignore != 0 )
        {
            rewind(fp);
            while ( fread(ignore,1,incr,fp) == incr ) // prefetch
                fprintf(stderr,".");
            free(ignore);
        }
    }
    fseek(fp,fpos,SEEK_SET);
}<|MERGE_RESOLUTION|>--- conflicted
+++ resolved
@@ -1655,22 +1655,17 @@
 void komodo_args(char *argv0)
 {
     extern const char *Notaries_elected1[][2];
-<<<<<<< HEAD
-    std::string name,addn; char *dirname,fname[512],arg0str[64],magicstr[9]; uint8_t magic[4],extrabuf[8192],*extraptr=0; FILE *fp; uint64_t val; uint16_t port; int32_t i,baseid,len,n,extralen = 0;
-  	IS_KOMODO_NOTARY = GetBoolArg("-notary", false);
-		IS_STAKED_NOTARY = GetArg("-stakednotary", -1);
-		if ( IS_STAKED_NOTARY != -1 && IS_KOMODO_NOTARY == true ) {
-				fprintf(stderr, "Cannot be STAKED and KMD notary at the same time!\n");
-				exit(0);
-		}
-		MIN_RECV_SATS = GetArg("-mintxvalue",-1);
-		WHITELIST_ADDRESS = GetArg("-whitelistaddress","");
-=======
     std::string name,addn; char *dirname,fname[512],arg0str[64],magicstr[9]; uint8_t magic[4],extrabuf[8192],disablebits[32],*extraptr=0; FILE *fp; uint64_t val; uint16_t port; int32_t i,nonz,baseid,len,n,extralen = 0; uint64_t ccenables[256];
     IS_KOMODO_NOTARY = GetBoolArg("-notary", false);
+    IS_STAKED_NOTARY = GetArg("-stakednotary", -1);
+    if ( IS_STAKED_NOTARY != -1 && IS_KOMODO_NOTARY == true ) {
+        fprintf(stderr, "Cannot be STAKED and KMD notary at the same time!\n");
+        exit(0);
+    }
+    MIN_RECV_SATS = GetArg("-mintxvalue",-1);
+    WHITELIST_ADDRESS = GetArg("-whitelistaddress","");
     memset(ccenables,0,sizeof(ccenables));
     memset(disablebits,0,sizeof(disablebits));
->>>>>>> 3cc3cb20
     if ( GetBoolArg("-gen", false) != 0 )
     {
         KOMODO_MININGTHREADS = GetArg("-genproclimit",-1);
