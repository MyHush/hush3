--- conflicted
+++ resolved
@@ -1778,8 +1778,6 @@
         ASSETCHAINS_COMMISSION = GetArg("-ac_perc",0);
         ASSETCHAINS_OVERRIDE_PUBKEY = GetArg("-ac_pubkey","");
         ASSETCHAINS_SCRIPTPUB = GetArg("-ac_script","");
-<<<<<<< HEAD
-=======
         ASSETCHAINS_BEAMPORT = GetArg("-ac_beam",0);
         ASSETCHAINS_CODAPORT = GetArg("-ac_coda",0);
         if ( ASSETCHAINS_BEAMPORT != 0 && ASSETCHAINS_CODAPORT != 0 )
@@ -1807,7 +1805,6 @@
             exit(0);
         }
         // else it can be gateway coin
->>>>>>> f7b88823
 
         
         if ( (ASSETCHAINS_STAKED= GetArg("-ac_staked",0)) > 100 )
@@ -1842,11 +1839,7 @@
                     ASSETCHAINS_COMMISSION = 53846154; // maps to 35%
                     printf("ASSETCHAINS_COMMISSION defaulted to 35%% when founders reward active\n");
                 }
-<<<<<<< HEAD
-								else
-=======
                 /*else if ( ASSETCHAINS_SELFIMPORT.size() == 0 )
->>>>>>> f7b88823
                 {
                     //ASSETCHAINS_OVERRIDE_PUBKEY.clear();
                     printf("-ac_perc must be set with -ac_pubkey\n");
