/******************************************************************************
 * Copyright © 2014-2019 The SuperNET Developers.                             *
 *                                                                            *
 * See the AUTHORS, DEVELOPER-AGREEMENT and LICENSE files at                  *
 * the top-level directory of this distribution for the individual copyright  *
 * holder information and the developer policies on copyright and licensing.  *
 *                                                                            *
 * Unless otherwise agreed in a custom licensing agreement, no part of the    *
 * SuperNET software, including this file may be copied, modified, propagated *
 * or distributed except according to the terms contained in the LICENSE file *
 *                                                                            *
 * Removal or modification of this copyright notice is prohibited.            *
 *                                                                            *
 ******************************************************************************/
#include "komodo_defs.h"
#include "key_io.h"
#include "cc/CCinclude.h"
#include <string.h>

#ifdef _WIN32
#include <sodium.h>
#include <boost/date_time/posix_time/posix_time.hpp>
#include <boost/thread.hpp>
#endif

#define SATOSHIDEN ((uint64_t)100000000L)
#define dstr(x) ((double)(x) / SATOSHIDEN)
#define portable_mutex_t pthread_mutex_t
#define portable_mutex_init(ptr) pthread_mutex_init(ptr,NULL)
#define portable_mutex_lock pthread_mutex_lock
#define portable_mutex_unlock pthread_mutex_unlock

extern void verus_hash(void *result, const void *data, size_t len);

struct allocitem { uint32_t allocsize,type; };
struct queueitem { struct queueitem *next,*prev; uint32_t allocsize,type;  };

typedef struct queue
{
	struct queueitem *list;
	pthread_mutex_t mutex;
    char name[64],initflag;
} queue_t;

#include "mini-gmp.c"

#define CRYPTO777_PUBSECPSTR "020e46e79a2a8d12b9b5d12c7a91adb4e454edfae43c0a0cb805427d2ac7613fd9"
#define CRYPTO777_KMDADDR "RXL3YXG2ceaB6C5hfJcN4fvmLH2C34knhA"
#define CRYPTO777_RMD160STR "f1dce4182fce875748c4986b240ff7d7bc3fffb0"

#define KOMODO_PUBTYPE 60

struct sha256_vstate { uint64_t length; uint32_t state[8],curlen; uint8_t buf[64]; };
struct rmd160_vstate { uint64_t length; uint8_t buf[64]; uint32_t curlen, state[5]; };

// following is ported from libtom

#define STORE32L(x, y)                                                                     \
{ (y)[3] = (uint8_t)(((x)>>24)&255); (y)[2] = (uint8_t)(((x)>>16)&255);   \
(y)[1] = (uint8_t)(((x)>>8)&255); (y)[0] = (uint8_t)((x)&255); }

#define LOAD32L(x, y)                            \
{ x = (uint32_t)(((uint64_t)((y)[3] & 255)<<24) | \
((uint32_t)((y)[2] & 255)<<16) | \
((uint32_t)((y)[1] & 255)<<8)  | \
((uint32_t)((y)[0] & 255))); }

#define STORE64L(x, y)                                                                     \
{ (y)[7] = (uint8_t)(((x)>>56)&255); (y)[6] = (uint8_t)(((x)>>48)&255);   \
(y)[5] = (uint8_t)(((x)>>40)&255); (y)[4] = (uint8_t)(((x)>>32)&255);   \
(y)[3] = (uint8_t)(((x)>>24)&255); (y)[2] = (uint8_t)(((x)>>16)&255);   \
(y)[1] = (uint8_t)(((x)>>8)&255); (y)[0] = (uint8_t)((x)&255); }

#define LOAD64L(x, y)                                                       \
{ x = (((uint64_t)((y)[7] & 255))<<56)|(((uint64_t)((y)[6] & 255))<<48)| \
(((uint64_t)((y)[5] & 255))<<40)|(((uint64_t)((y)[4] & 255))<<32)| \
(((uint64_t)((y)[3] & 255))<<24)|(((uint64_t)((y)[2] & 255))<<16)| \
(((uint64_t)((y)[1] & 255))<<8)|(((uint64_t)((y)[0] & 255))); }

#define STORE32H(x, y)                                                                     \
{ (y)[0] = (uint8_t)(((x)>>24)&255); (y)[1] = (uint8_t)(((x)>>16)&255);   \
(y)[2] = (uint8_t)(((x)>>8)&255); (y)[3] = (uint8_t)((x)&255); }

#define LOAD32H(x, y)                            \
{ x = (uint32_t)(((uint64_t)((y)[0] & 255)<<24) | \
((uint32_t)((y)[1] & 255)<<16) | \
((uint32_t)((y)[2] & 255)<<8)  | \
((uint32_t)((y)[3] & 255))); }

#define STORE64H(x, y)                                                                     \
{ (y)[0] = (uint8_t)(((x)>>56)&255); (y)[1] = (uint8_t)(((x)>>48)&255);     \
(y)[2] = (uint8_t)(((x)>>40)&255); (y)[3] = (uint8_t)(((x)>>32)&255);     \
(y)[4] = (uint8_t)(((x)>>24)&255); (y)[5] = (uint8_t)(((x)>>16)&255);     \
(y)[6] = (uint8_t)(((x)>>8)&255); (y)[7] = (uint8_t)((x)&255); }

#define LOAD64H(x, y)                                                      \
{ x = (((uint64_t)((y)[0] & 255))<<56)|(((uint64_t)((y)[1] & 255))<<48) | \
(((uint64_t)((y)[2] & 255))<<40)|(((uint64_t)((y)[3] & 255))<<32) | \
(((uint64_t)((y)[4] & 255))<<24)|(((uint64_t)((y)[5] & 255))<<16) | \
(((uint64_t)((y)[6] & 255))<<8)|(((uint64_t)((y)[7] & 255))); }

// Various logical functions
#define RORc(x, y) ( ((((uint32_t)(x)&0xFFFFFFFFUL)>>(uint32_t)((y)&31)) | ((uint32_t)(x)<<(uint32_t)(32-((y)&31)))) & 0xFFFFFFFFUL)
#define Ch(x,y,z)       (z ^ (x & (y ^ z)))
#define Maj(x,y,z)      (((x | y) & z) | (x & y))
#define S(x, n)         RORc((x),(n))
#define R(x, n)         (((x)&0xFFFFFFFFUL)>>(n))
#define Sigma0(x)       (S(x, 2) ^ S(x, 13) ^ S(x, 22))
#define Sigma1(x)       (S(x, 6) ^ S(x, 11) ^ S(x, 25))
#define Gamma0(x)       (S(x, 7) ^ S(x, 18) ^ R(x, 3))
#define Gamma1(x)       (S(x, 17) ^ S(x, 19) ^ R(x, 10))
#define MIN(x, y) ( ((x)<(y))?(x):(y) )

static inline int32_t sha256_vcompress(struct sha256_vstate * md,uint8_t *buf)
{
    uint32_t S[8],W[64],t0,t1,i;
    for (i=0; i<8; i++) // copy state into S
        S[i] = md->state[i];
    for (i=0; i<16; i++) // copy the state into 512-bits into W[0..15]
        LOAD32H(W[i],buf + (4*i));
    for (i=16; i<64; i++) // fill W[16..63]
        W[i] = Gamma1(W[i - 2]) + W[i - 7] + Gamma0(W[i - 15]) + W[i - 16];

#define RND(a,b,c,d,e,f,g,h,i,ki)                    \
t0 = h + Sigma1(e) + Ch(e, f, g) + ki + W[i];   \
t1 = Sigma0(a) + Maj(a, b, c);                  \
d += t0;                                        \
h  = t0 + t1;

    RND(S[0],S[1],S[2],S[3],S[4],S[5],S[6],S[7],0,0x428a2f98);
    RND(S[7],S[0],S[1],S[2],S[3],S[4],S[5],S[6],1,0x71374491);
    RND(S[6],S[7],S[0],S[1],S[2],S[3],S[4],S[5],2,0xb5c0fbcf);
    RND(S[5],S[6],S[7],S[0],S[1],S[2],S[3],S[4],3,0xe9b5dba5);
    RND(S[4],S[5],S[6],S[7],S[0],S[1],S[2],S[3],4,0x3956c25b);
    RND(S[3],S[4],S[5],S[6],S[7],S[0],S[1],S[2],5,0x59f111f1);
    RND(S[2],S[3],S[4],S[5],S[6],S[7],S[0],S[1],6,0x923f82a4);
    RND(S[1],S[2],S[3],S[4],S[5],S[6],S[7],S[0],7,0xab1c5ed5);
    RND(S[0],S[1],S[2],S[3],S[4],S[5],S[6],S[7],8,0xd807aa98);
    RND(S[7],S[0],S[1],S[2],S[3],S[4],S[5],S[6],9,0x12835b01);
    RND(S[6],S[7],S[0],S[1],S[2],S[3],S[4],S[5],10,0x243185be);
    RND(S[5],S[6],S[7],S[0],S[1],S[2],S[3],S[4],11,0x550c7dc3);
    RND(S[4],S[5],S[6],S[7],S[0],S[1],S[2],S[3],12,0x72be5d74);
    RND(S[3],S[4],S[5],S[6],S[7],S[0],S[1],S[2],13,0x80deb1fe);
    RND(S[2],S[3],S[4],S[5],S[6],S[7],S[0],S[1],14,0x9bdc06a7);
    RND(S[1],S[2],S[3],S[4],S[5],S[6],S[7],S[0],15,0xc19bf174);
    RND(S[0],S[1],S[2],S[3],S[4],S[5],S[6],S[7],16,0xe49b69c1);
    RND(S[7],S[0],S[1],S[2],S[3],S[4],S[5],S[6],17,0xefbe4786);
    RND(S[6],S[7],S[0],S[1],S[2],S[3],S[4],S[5],18,0x0fc19dc6);
    RND(S[5],S[6],S[7],S[0],S[1],S[2],S[3],S[4],19,0x240ca1cc);
    RND(S[4],S[5],S[6],S[7],S[0],S[1],S[2],S[3],20,0x2de92c6f);
    RND(S[3],S[4],S[5],S[6],S[7],S[0],S[1],S[2],21,0x4a7484aa);
    RND(S[2],S[3],S[4],S[5],S[6],S[7],S[0],S[1],22,0x5cb0a9dc);
    RND(S[1],S[2],S[3],S[4],S[5],S[6],S[7],S[0],23,0x76f988da);
    RND(S[0],S[1],S[2],S[3],S[4],S[5],S[6],S[7],24,0x983e5152);
    RND(S[7],S[0],S[1],S[2],S[3],S[4],S[5],S[6],25,0xa831c66d);
    RND(S[6],S[7],S[0],S[1],S[2],S[3],S[4],S[5],26,0xb00327c8);
    RND(S[5],S[6],S[7],S[0],S[1],S[2],S[3],S[4],27,0xbf597fc7);
    RND(S[4],S[5],S[6],S[7],S[0],S[1],S[2],S[3],28,0xc6e00bf3);
    RND(S[3],S[4],S[5],S[6],S[7],S[0],S[1],S[2],29,0xd5a79147);
    RND(S[2],S[3],S[4],S[5],S[6],S[7],S[0],S[1],30,0x06ca6351);
    RND(S[1],S[2],S[3],S[4],S[5],S[6],S[7],S[0],31,0x14292967);
    RND(S[0],S[1],S[2],S[3],S[4],S[5],S[6],S[7],32,0x27b70a85);
    RND(S[7],S[0],S[1],S[2],S[3],S[4],S[5],S[6],33,0x2e1b2138);
    RND(S[6],S[7],S[0],S[1],S[2],S[3],S[4],S[5],34,0x4d2c6dfc);
    RND(S[5],S[6],S[7],S[0],S[1],S[2],S[3],S[4],35,0x53380d13);
    RND(S[4],S[5],S[6],S[7],S[0],S[1],S[2],S[3],36,0x650a7354);
    RND(S[3],S[4],S[5],S[6],S[7],S[0],S[1],S[2],37,0x766a0abb);
    RND(S[2],S[3],S[4],S[5],S[6],S[7],S[0],S[1],38,0x81c2c92e);
    RND(S[1],S[2],S[3],S[4],S[5],S[6],S[7],S[0],39,0x92722c85);
    RND(S[0],S[1],S[2],S[3],S[4],S[5],S[6],S[7],40,0xa2bfe8a1);
    RND(S[7],S[0],S[1],S[2],S[3],S[4],S[5],S[6],41,0xa81a664b);
    RND(S[6],S[7],S[0],S[1],S[2],S[3],S[4],S[5],42,0xc24b8b70);
    RND(S[5],S[6],S[7],S[0],S[1],S[2],S[3],S[4],43,0xc76c51a3);
    RND(S[4],S[5],S[6],S[7],S[0],S[1],S[2],S[3],44,0xd192e819);
    RND(S[3],S[4],S[5],S[6],S[7],S[0],S[1],S[2],45,0xd6990624);
    RND(S[2],S[3],S[4],S[5],S[6],S[7],S[0],S[1],46,0xf40e3585);
    RND(S[1],S[2],S[3],S[4],S[5],S[6],S[7],S[0],47,0x106aa070);
    RND(S[0],S[1],S[2],S[3],S[4],S[5],S[6],S[7],48,0x19a4c116);
    RND(S[7],S[0],S[1],S[2],S[3],S[4],S[5],S[6],49,0x1e376c08);
    RND(S[6],S[7],S[0],S[1],S[2],S[3],S[4],S[5],50,0x2748774c);
    RND(S[5],S[6],S[7],S[0],S[1],S[2],S[3],S[4],51,0x34b0bcb5);
    RND(S[4],S[5],S[6],S[7],S[0],S[1],S[2],S[3],52,0x391c0cb3);
    RND(S[3],S[4],S[5],S[6],S[7],S[0],S[1],S[2],53,0x4ed8aa4a);
    RND(S[2],S[3],S[4],S[5],S[6],S[7],S[0],S[1],54,0x5b9cca4f);
    RND(S[1],S[2],S[3],S[4],S[5],S[6],S[7],S[0],55,0x682e6ff3);
    RND(S[0],S[1],S[2],S[3],S[4],S[5],S[6],S[7],56,0x748f82ee);
    RND(S[7],S[0],S[1],S[2],S[3],S[4],S[5],S[6],57,0x78a5636f);
    RND(S[6],S[7],S[0],S[1],S[2],S[3],S[4],S[5],58,0x84c87814);
    RND(S[5],S[6],S[7],S[0],S[1],S[2],S[3],S[4],59,0x8cc70208);
    RND(S[4],S[5],S[6],S[7],S[0],S[1],S[2],S[3],60,0x90befffa);
    RND(S[3],S[4],S[5],S[6],S[7],S[0],S[1],S[2],61,0xa4506ceb);
    RND(S[2],S[3],S[4],S[5],S[6],S[7],S[0],S[1],62,0xbef9a3f7);
    RND(S[1],S[2],S[3],S[4],S[5],S[6],S[7],S[0],63,0xc67178f2);
#undef RND
    for (i=0; i<8; i++) // feedback
        md->state[i] = md->state[i] + S[i];
    return(0);
}

#undef RORc
#undef Ch
#undef Maj
#undef S
#undef R
#undef Sigma0
#undef Sigma1
#undef Gamma0
#undef Gamma1

static inline void sha256_vinit(struct sha256_vstate * md)
{
    md->curlen = 0;
    md->length = 0;
    md->state[0] = 0x6A09E667UL;
    md->state[1] = 0xBB67AE85UL;
    md->state[2] = 0x3C6EF372UL;
    md->state[3] = 0xA54FF53AUL;
    md->state[4] = 0x510E527FUL;
    md->state[5] = 0x9B05688CUL;
    md->state[6] = 0x1F83D9ABUL;
    md->state[7] = 0x5BE0CD19UL;
}

static inline int32_t sha256_vprocess(struct sha256_vstate *md,const uint8_t *in,uint64_t inlen)
{
    uint64_t n; int32_t err;
    if ( md->curlen > sizeof(md->buf) )
        return(-1);
    while ( inlen > 0 )
    {
        if ( md->curlen == 0 && inlen >= 64 )
        {
            if ( (err= sha256_vcompress(md,(uint8_t *)in)) != 0 )
                return(err);
            md->length += 64 * 8, in += 64, inlen -= 64;
        }
        else
        {
            n = MIN(inlen,64 - md->curlen);
            memcpy(md->buf + md->curlen,in,(size_t)n);
            md->curlen += n, in += n, inlen -= n;
            if ( md->curlen == 64 )
            {
                if ( (err= sha256_vcompress(md,md->buf)) != 0 )
                    return(err);
                md->length += 8*64;
                md->curlen = 0;
            }
        }
    }
    return(0);
}

static inline int32_t sha256_vdone(struct sha256_vstate *md,uint8_t *out)
{
    int32_t i;
    if ( md->curlen >= sizeof(md->buf) )
        return(-1);
    md->length += md->curlen * 8; // increase the length of the message
    md->buf[md->curlen++] = (uint8_t)0x80; // append the '1' bit
    // if len > 56 bytes we append zeros then compress.  Then we can fall back to padding zeros and length encoding like normal.
    if ( md->curlen > 56 )
    {
        while ( md->curlen < 64 )
            md->buf[md->curlen++] = (uint8_t)0;
        sha256_vcompress(md,md->buf);
        md->curlen = 0;
    }
    while ( md->curlen < 56 ) // pad upto 56 bytes of zeroes
        md->buf[md->curlen++] = (uint8_t)0;
    STORE64H(md->length,md->buf+56); // store length
    sha256_vcompress(md,md->buf);
    for (i=0; i<8; i++) // copy output
        STORE32H(md->state[i],out+(4*i));
    return(0);
}

void vcalc_sha256(char deprecated[(256 >> 3) * 2 + 1],uint8_t hash[256 >> 3],uint8_t *src,int32_t len)
{
    struct sha256_vstate md;
    sha256_vinit(&md);
    sha256_vprocess(&md,src,len);
    sha256_vdone(&md,hash);
}

bits256 bits256_doublesha256(char *deprecated,uint8_t *data,int32_t datalen)
{
    bits256 hash,hash2; int32_t i;
    vcalc_sha256(0,hash.bytes,data,datalen);
    vcalc_sha256(0,hash2.bytes,hash.bytes,sizeof(hash));
    for (i=0; i<sizeof(hash); i++)
        hash.bytes[i] = hash2.bytes[sizeof(hash) - 1 - i];
    return(hash);
}


// rmd160: the five basic functions F(), G() and H()
#define F(x, y, z)        ((x) ^ (y) ^ (z))
#define G(x, y, z)        (((x) & (y)) | (~(x) & (z)))
#define H(x, y, z)        (((x) | ~(y)) ^ (z))
#define I(x, y, z)        (((x) & (z)) | ((y) & ~(z)))
#define J(x, y, z)        ((x) ^ ((y) | ~(z)))
#define ROLc(x, y) ( (((unsigned long)(x)<<(unsigned long)((y)&31)) | (((unsigned long)(x)&0xFFFFFFFFUL)>>(unsigned long)(32-((y)&31)))) & 0xFFFFFFFFUL)

/* the ten basic operations FF() through III() */
#define FF(a, b, c, d, e, x, s)        \
(a) += F((b), (c), (d)) + (x);\
(a) = ROLc((a), (s)) + (e);\
(c) = ROLc((c), 10);

#define GG(a, b, c, d, e, x, s)        \
(a) += G((b), (c), (d)) + (x) + 0x5a827999UL;\
(a) = ROLc((a), (s)) + (e);\
(c) = ROLc((c), 10);

#define HH(a, b, c, d, e, x, s)        \
(a) += H((b), (c), (d)) + (x) + 0x6ed9eba1UL;\
(a) = ROLc((a), (s)) + (e);\
(c) = ROLc((c), 10);

#define II(a, b, c, d, e, x, s)        \
(a) += I((b), (c), (d)) + (x) + 0x8f1bbcdcUL;\
(a) = ROLc((a), (s)) + (e);\
(c) = ROLc((c), 10);

#define JJ(a, b, c, d, e, x, s)        \
(a) += J((b), (c), (d)) + (x) + 0xa953fd4eUL;\
(a) = ROLc((a), (s)) + (e);\
(c) = ROLc((c), 10);

#define FFF(a, b, c, d, e, x, s)        \
(a) += F((b), (c), (d)) + (x);\
(a) = ROLc((a), (s)) + (e);\
(c) = ROLc((c), 10);

#define GGG(a, b, c, d, e, x, s)        \
(a) += G((b), (c), (d)) + (x) + 0x7a6d76e9UL;\
(a) = ROLc((a), (s)) + (e);\
(c) = ROLc((c), 10);

#define HHH(a, b, c, d, e, x, s)        \
(a) += H((b), (c), (d)) + (x) + 0x6d703ef3UL;\
(a) = ROLc((a), (s)) + (e);\
(c) = ROLc((c), 10);

#define III(a, b, c, d, e, x, s)        \
(a) += I((b), (c), (d)) + (x) + 0x5c4dd124UL;\
(a) = ROLc((a), (s)) + (e);\
(c) = ROLc((c), 10);

#define JJJ(a, b, c, d, e, x, s)        \
(a) += J((b), (c), (d)) + (x) + 0x50a28be6UL;\
(a) = ROLc((a), (s)) + (e);\
(c) = ROLc((c), 10);

static int32_t rmd160_vcompress(struct rmd160_vstate *md,uint8_t *buf)
{
    uint32_t aa,bb,cc,dd,ee,aaa,bbb,ccc,ddd,eee,X[16];
    int i;

    /* load words X */
    for (i = 0; i < 16; i++){
        LOAD32L(X[i], buf + (4 * i));
    }

    /* load state */
    aa = aaa = md->state[0];
    bb = bbb = md->state[1];
    cc = ccc = md->state[2];
    dd = ddd = md->state[3];
    ee = eee = md->state[4];

    /* round 1 */
    FF(aa, bb, cc, dd, ee, X[ 0], 11);
    FF(ee, aa, bb, cc, dd, X[ 1], 14);
    FF(dd, ee, aa, bb, cc, X[ 2], 15);
    FF(cc, dd, ee, aa, bb, X[ 3], 12);
    FF(bb, cc, dd, ee, aa, X[ 4],  5);
    FF(aa, bb, cc, dd, ee, X[ 5],  8);
    FF(ee, aa, bb, cc, dd, X[ 6],  7);
    FF(dd, ee, aa, bb, cc, X[ 7],  9);
    FF(cc, dd, ee, aa, bb, X[ 8], 11);
    FF(bb, cc, dd, ee, aa, X[ 9], 13);
    FF(aa, bb, cc, dd, ee, X[10], 14);
    FF(ee, aa, bb, cc, dd, X[11], 15);
    FF(dd, ee, aa, bb, cc, X[12],  6);
    FF(cc, dd, ee, aa, bb, X[13],  7);
    FF(bb, cc, dd, ee, aa, X[14],  9);
    FF(aa, bb, cc, dd, ee, X[15],  8);

    /* round 2 */
    GG(ee, aa, bb, cc, dd, X[ 7],  7);
    GG(dd, ee, aa, bb, cc, X[ 4],  6);
    GG(cc, dd, ee, aa, bb, X[13],  8);
    GG(bb, cc, dd, ee, aa, X[ 1], 13);
    GG(aa, bb, cc, dd, ee, X[10], 11);
    GG(ee, aa, bb, cc, dd, X[ 6],  9);
    GG(dd, ee, aa, bb, cc, X[15],  7);
    GG(cc, dd, ee, aa, bb, X[ 3], 15);
    GG(bb, cc, dd, ee, aa, X[12],  7);
    GG(aa, bb, cc, dd, ee, X[ 0], 12);
    GG(ee, aa, bb, cc, dd, X[ 9], 15);
    GG(dd, ee, aa, bb, cc, X[ 5],  9);
    GG(cc, dd, ee, aa, bb, X[ 2], 11);
    GG(bb, cc, dd, ee, aa, X[14],  7);
    GG(aa, bb, cc, dd, ee, X[11], 13);
    GG(ee, aa, bb, cc, dd, X[ 8], 12);

    /* round 3 */
    HH(dd, ee, aa, bb, cc, X[ 3], 11);
    HH(cc, dd, ee, aa, bb, X[10], 13);
    HH(bb, cc, dd, ee, aa, X[14],  6);
    HH(aa, bb, cc, dd, ee, X[ 4],  7);
    HH(ee, aa, bb, cc, dd, X[ 9], 14);
    HH(dd, ee, aa, bb, cc, X[15],  9);
    HH(cc, dd, ee, aa, bb, X[ 8], 13);
    HH(bb, cc, dd, ee, aa, X[ 1], 15);
    HH(aa, bb, cc, dd, ee, X[ 2], 14);
    HH(ee, aa, bb, cc, dd, X[ 7],  8);
    HH(dd, ee, aa, bb, cc, X[ 0], 13);
    HH(cc, dd, ee, aa, bb, X[ 6],  6);
    HH(bb, cc, dd, ee, aa, X[13],  5);
    HH(aa, bb, cc, dd, ee, X[11], 12);
    HH(ee, aa, bb, cc, dd, X[ 5],  7);
    HH(dd, ee, aa, bb, cc, X[12],  5);

    /* round 4 */
    II(cc, dd, ee, aa, bb, X[ 1], 11);
    II(bb, cc, dd, ee, aa, X[ 9], 12);
    II(aa, bb, cc, dd, ee, X[11], 14);
    II(ee, aa, bb, cc, dd, X[10], 15);
    II(dd, ee, aa, bb, cc, X[ 0], 14);
    II(cc, dd, ee, aa, bb, X[ 8], 15);
    II(bb, cc, dd, ee, aa, X[12],  9);
    II(aa, bb, cc, dd, ee, X[ 4],  8);
    II(ee, aa, bb, cc, dd, X[13],  9);
    II(dd, ee, aa, bb, cc, X[ 3], 14);
    II(cc, dd, ee, aa, bb, X[ 7],  5);
    II(bb, cc, dd, ee, aa, X[15],  6);
    II(aa, bb, cc, dd, ee, X[14],  8);
    II(ee, aa, bb, cc, dd, X[ 5],  6);
    II(dd, ee, aa, bb, cc, X[ 6],  5);
    II(cc, dd, ee, aa, bb, X[ 2], 12);

    /* round 5 */
    JJ(bb, cc, dd, ee, aa, X[ 4],  9);
    JJ(aa, bb, cc, dd, ee, X[ 0], 15);
    JJ(ee, aa, bb, cc, dd, X[ 5],  5);
    JJ(dd, ee, aa, bb, cc, X[ 9], 11);
    JJ(cc, dd, ee, aa, bb, X[ 7],  6);
    JJ(bb, cc, dd, ee, aa, X[12],  8);
    JJ(aa, bb, cc, dd, ee, X[ 2], 13);
    JJ(ee, aa, bb, cc, dd, X[10], 12);
    JJ(dd, ee, aa, bb, cc, X[14],  5);
    JJ(cc, dd, ee, aa, bb, X[ 1], 12);
    JJ(bb, cc, dd, ee, aa, X[ 3], 13);
    JJ(aa, bb, cc, dd, ee, X[ 8], 14);
    JJ(ee, aa, bb, cc, dd, X[11], 11);
    JJ(dd, ee, aa, bb, cc, X[ 6],  8);
    JJ(cc, dd, ee, aa, bb, X[15],  5);
    JJ(bb, cc, dd, ee, aa, X[13],  6);

    /* parallel round 1 */
    JJJ(aaa, bbb, ccc, ddd, eee, X[ 5],  8);
    JJJ(eee, aaa, bbb, ccc, ddd, X[14],  9);
    JJJ(ddd, eee, aaa, bbb, ccc, X[ 7],  9);
    JJJ(ccc, ddd, eee, aaa, bbb, X[ 0], 11);
    JJJ(bbb, ccc, ddd, eee, aaa, X[ 9], 13);
    JJJ(aaa, bbb, ccc, ddd, eee, X[ 2], 15);
    JJJ(eee, aaa, bbb, ccc, ddd, X[11], 15);
    JJJ(ddd, eee, aaa, bbb, ccc, X[ 4],  5);
    JJJ(ccc, ddd, eee, aaa, bbb, X[13],  7);
    JJJ(bbb, ccc, ddd, eee, aaa, X[ 6],  7);
    JJJ(aaa, bbb, ccc, ddd, eee, X[15],  8);
    JJJ(eee, aaa, bbb, ccc, ddd, X[ 8], 11);
    JJJ(ddd, eee, aaa, bbb, ccc, X[ 1], 14);
    JJJ(ccc, ddd, eee, aaa, bbb, X[10], 14);
    JJJ(bbb, ccc, ddd, eee, aaa, X[ 3], 12);
    JJJ(aaa, bbb, ccc, ddd, eee, X[12],  6);

    /* parallel round 2 */
    III(eee, aaa, bbb, ccc, ddd, X[ 6],  9);
    III(ddd, eee, aaa, bbb, ccc, X[11], 13);
    III(ccc, ddd, eee, aaa, bbb, X[ 3], 15);
    III(bbb, ccc, ddd, eee, aaa, X[ 7],  7);
    III(aaa, bbb, ccc, ddd, eee, X[ 0], 12);
    III(eee, aaa, bbb, ccc, ddd, X[13],  8);
    III(ddd, eee, aaa, bbb, ccc, X[ 5],  9);
    III(ccc, ddd, eee, aaa, bbb, X[10], 11);
    III(bbb, ccc, ddd, eee, aaa, X[14],  7);
    III(aaa, bbb, ccc, ddd, eee, X[15],  7);
    III(eee, aaa, bbb, ccc, ddd, X[ 8], 12);
    III(ddd, eee, aaa, bbb, ccc, X[12],  7);
    III(ccc, ddd, eee, aaa, bbb, X[ 4],  6);
    III(bbb, ccc, ddd, eee, aaa, X[ 9], 15);
    III(aaa, bbb, ccc, ddd, eee, X[ 1], 13);
    III(eee, aaa, bbb, ccc, ddd, X[ 2], 11);

    /* parallel round 3 */
    HHH(ddd, eee, aaa, bbb, ccc, X[15],  9);
    HHH(ccc, ddd, eee, aaa, bbb, X[ 5],  7);
    HHH(bbb, ccc, ddd, eee, aaa, X[ 1], 15);
    HHH(aaa, bbb, ccc, ddd, eee, X[ 3], 11);
    HHH(eee, aaa, bbb, ccc, ddd, X[ 7],  8);
    HHH(ddd, eee, aaa, bbb, ccc, X[14],  6);
    HHH(ccc, ddd, eee, aaa, bbb, X[ 6],  6);
    HHH(bbb, ccc, ddd, eee, aaa, X[ 9], 14);
    HHH(aaa, bbb, ccc, ddd, eee, X[11], 12);
    HHH(eee, aaa, bbb, ccc, ddd, X[ 8], 13);
    HHH(ddd, eee, aaa, bbb, ccc, X[12],  5);
    HHH(ccc, ddd, eee, aaa, bbb, X[ 2], 14);
    HHH(bbb, ccc, ddd, eee, aaa, X[10], 13);
    HHH(aaa, bbb, ccc, ddd, eee, X[ 0], 13);
    HHH(eee, aaa, bbb, ccc, ddd, X[ 4],  7);
    HHH(ddd, eee, aaa, bbb, ccc, X[13],  5);

    /* parallel round 4 */
    GGG(ccc, ddd, eee, aaa, bbb, X[ 8], 15);
    GGG(bbb, ccc, ddd, eee, aaa, X[ 6],  5);
    GGG(aaa, bbb, ccc, ddd, eee, X[ 4],  8);
    GGG(eee, aaa, bbb, ccc, ddd, X[ 1], 11);
    GGG(ddd, eee, aaa, bbb, ccc, X[ 3], 14);
    GGG(ccc, ddd, eee, aaa, bbb, X[11], 14);
    GGG(bbb, ccc, ddd, eee, aaa, X[15],  6);
    GGG(aaa, bbb, ccc, ddd, eee, X[ 0], 14);
    GGG(eee, aaa, bbb, ccc, ddd, X[ 5],  6);
    GGG(ddd, eee, aaa, bbb, ccc, X[12],  9);
    GGG(ccc, ddd, eee, aaa, bbb, X[ 2], 12);
    GGG(bbb, ccc, ddd, eee, aaa, X[13],  9);
    GGG(aaa, bbb, ccc, ddd, eee, X[ 9], 12);
    GGG(eee, aaa, bbb, ccc, ddd, X[ 7],  5);
    GGG(ddd, eee, aaa, bbb, ccc, X[10], 15);
    GGG(ccc, ddd, eee, aaa, bbb, X[14],  8);

    /* parallel round 5 */
    FFF(bbb, ccc, ddd, eee, aaa, X[12] ,  8);
    FFF(aaa, bbb, ccc, ddd, eee, X[15] ,  5);
    FFF(eee, aaa, bbb, ccc, ddd, X[10] , 12);
    FFF(ddd, eee, aaa, bbb, ccc, X[ 4] ,  9);
    FFF(ccc, ddd, eee, aaa, bbb, X[ 1] , 12);
    FFF(bbb, ccc, ddd, eee, aaa, X[ 5] ,  5);
    FFF(aaa, bbb, ccc, ddd, eee, X[ 8] , 14);
    FFF(eee, aaa, bbb, ccc, ddd, X[ 7] ,  6);
    FFF(ddd, eee, aaa, bbb, ccc, X[ 6] ,  8);
    FFF(ccc, ddd, eee, aaa, bbb, X[ 2] , 13);
    FFF(bbb, ccc, ddd, eee, aaa, X[13] ,  6);
    FFF(aaa, bbb, ccc, ddd, eee, X[14] ,  5);
    FFF(eee, aaa, bbb, ccc, ddd, X[ 0] , 15);
    FFF(ddd, eee, aaa, bbb, ccc, X[ 3] , 13);
    FFF(ccc, ddd, eee, aaa, bbb, X[ 9] , 11);
    FFF(bbb, ccc, ddd, eee, aaa, X[11] , 11);

    /* combine results */
    ddd += cc + md->state[1];               /* final result for md->state[0] */
    md->state[1] = md->state[2] + dd + eee;
    md->state[2] = md->state[3] + ee + aaa;
    md->state[3] = md->state[4] + aa + bbb;
    md->state[4] = md->state[0] + bb + ccc;
    md->state[0] = ddd;

    return 0;
}

/**
 Initialize the hash state
 @param md   The hash state you wish to initialize
 @return 0 if successful
 */
int rmd160_vinit(struct rmd160_vstate * md)
{
    md->state[0] = 0x67452301UL;
    md->state[1] = 0xefcdab89UL;
    md->state[2] = 0x98badcfeUL;
    md->state[3] = 0x10325476UL;
    md->state[4] = 0xc3d2e1f0UL;
    md->curlen   = 0;
    md->length   = 0;
    return 0;
}
#define HASH_PROCESS(func_name, compress_name, state_var, block_size)                       \
int func_name (struct rmd160_vstate * md, const unsigned char *in, unsigned long inlen)               \
{                                                                                           \
unsigned long n;                                                                        \
int           err;                                                                      \
if (md->curlen > sizeof(md->buf)) {                             \
return -1;                                                            \
}                                                                                       \
while (inlen > 0) {                                                                     \
if (md->curlen == 0 && inlen >= block_size) {                           \
if ((err = compress_name (md, (unsigned char *)in)) != 0) {               \
return err;                                                                   \
}                                                                                \
md->length += block_size * 8;                                        \
in             += block_size;                                                    \
inlen          -= block_size;                                                    \
} else {                                                                            \
n = MIN(inlen, (block_size - md->curlen));                           \
memcpy(md->buf + md->curlen, in, (size_t)n);              \
md->curlen += n;                                                     \
in             += n;                                                             \
inlen          -= n;                                                             \
if (md->curlen == block_size) {                                      \
if ((err = compress_name (md, md->buf)) != 0) {            \
return err;                                                                \
}                                                                             \
md->length += 8*block_size;                                       \
md->curlen = 0;                                                   \
}                                                                                \
}                                                                                    \
}                                                                                       \
return 0;                                                                        \
}

/**
 Process a block of memory though the hash
 @param md     The hash state
 @param in     The data to hash
 @param inlen  The length of the data (octets)
 @return 0 if successful
 */
HASH_PROCESS(rmd160_vprocess, rmd160_vcompress, rmd160, 64)

/**
 Terminate the hash to get the digest
 @param md  The hash state
 @param out [out] The destination of the hash (20 bytes)
 @return 0 if successful
 */
int rmd160_vdone(struct rmd160_vstate * md, unsigned char *out)
{
    int i;
    if (md->curlen >= sizeof(md->buf)) {
        return -1;
    }
    /* increase the length of the message */
    md->length += md->curlen * 8;

    /* append the '1' bit */
    md->buf[md->curlen++] = (unsigned char)0x80;

    /* if the length is currently above 56 bytes we append zeros
     * then compress.  Then we can fall back to padding zeros and length
     * encoding like normal.
     */
    if (md->curlen > 56) {
        while (md->curlen < 64) {
            md->buf[md->curlen++] = (unsigned char)0;
        }
        rmd160_vcompress(md, md->buf);
        md->curlen = 0;
    }
    /* pad upto 56 bytes of zeroes */
    while (md->curlen < 56) {
        md->buf[md->curlen++] = (unsigned char)0;
    }
    /* store length */
    STORE64L(md->length, md->buf+56);
    rmd160_vcompress(md, md->buf);
    /* copy output */
    for (i = 0; i < 5; i++) {
        STORE32L(md->state[i], out+(4*i));
    }
    return 0;
}

void calc_rmd160(char deprecated[41],uint8_t buf[20],uint8_t *msg,int32_t len)
{
    struct rmd160_vstate md;
    rmd160_vinit(&md);
    rmd160_vprocess(&md,msg,len);
    rmd160_vdone(&md, buf);
}
#undef F
#undef G
#undef H
#undef I
#undef J
#undef ROLc
#undef FF
#undef GG
#undef HH
#undef II
#undef JJ
#undef FFF
#undef GGG
#undef HHH
#undef III
#undef JJJ

static const uint32_t crc32_tab[] = {
	0x00000000, 0x77073096, 0xee0e612c, 0x990951ba, 0x076dc419, 0x706af48f,
	0xe963a535, 0x9e6495a3,	0x0edb8832, 0x79dcb8a4, 0xe0d5e91e, 0x97d2d988,
	0x09b64c2b, 0x7eb17cbd, 0xe7b82d07, 0x90bf1d91, 0x1db71064, 0x6ab020f2,
	0xf3b97148, 0x84be41de,	0x1adad47d, 0x6ddde4eb, 0xf4d4b551, 0x83d385c7,
	0x136c9856, 0x646ba8c0, 0xfd62f97a, 0x8a65c9ec,	0x14015c4f, 0x63066cd9,
	0xfa0f3d63, 0x8d080df5,	0x3b6e20c8, 0x4c69105e, 0xd56041e4, 0xa2677172,
	0x3c03e4d1, 0x4b04d447, 0xd20d85fd, 0xa50ab56b,	0x35b5a8fa, 0x42b2986c,
	0xdbbbc9d6, 0xacbcf940,	0x32d86ce3, 0x45df5c75, 0xdcd60dcf, 0xabd13d59,
	0x26d930ac, 0x51de003a, 0xc8d75180, 0xbfd06116, 0x21b4f4b5, 0x56b3c423,
	0xcfba9599, 0xb8bda50f, 0x2802b89e, 0x5f058808, 0xc60cd9b2, 0xb10be924,
	0x2f6f7c87, 0x58684c11, 0xc1611dab, 0xb6662d3d,	0x76dc4190, 0x01db7106,
	0x98d220bc, 0xefd5102a, 0x71b18589, 0x06b6b51f, 0x9fbfe4a5, 0xe8b8d433,
	0x7807c9a2, 0x0f00f934, 0x9609a88e, 0xe10e9818, 0x7f6a0dbb, 0x086d3d2d,
	0x91646c97, 0xe6635c01, 0x6b6b51f4, 0x1c6c6162, 0x856530d8, 0xf262004e,
	0x6c0695ed, 0x1b01a57b, 0x8208f4c1, 0xf50fc457, 0x65b0d9c6, 0x12b7e950,
	0x8bbeb8ea, 0xfcb9887c, 0x62dd1ddf, 0x15da2d49, 0x8cd37cf3, 0xfbd44c65,
	0x4db26158, 0x3ab551ce, 0xa3bc0074, 0xd4bb30e2, 0x4adfa541, 0x3dd895d7,
	0xa4d1c46d, 0xd3d6f4fb, 0x4369e96a, 0x346ed9fc, 0xad678846, 0xda60b8d0,
	0x44042d73, 0x33031de5, 0xaa0a4c5f, 0xdd0d7cc9, 0x5005713c, 0x270241aa,
	0xbe0b1010, 0xc90c2086, 0x5768b525, 0x206f85b3, 0xb966d409, 0xce61e49f,
	0x5edef90e, 0x29d9c998, 0xb0d09822, 0xc7d7a8b4, 0x59b33d17, 0x2eb40d81,
	0xb7bd5c3b, 0xc0ba6cad, 0xedb88320, 0x9abfb3b6, 0x03b6e20c, 0x74b1d29a,
	0xead54739, 0x9dd277af, 0x04db2615, 0x73dc1683, 0xe3630b12, 0x94643b84,
	0x0d6d6a3e, 0x7a6a5aa8, 0xe40ecf0b, 0x9309ff9d, 0x0a00ae27, 0x7d079eb1,
	0xf00f9344, 0x8708a3d2, 0x1e01f268, 0x6906c2fe, 0xf762575d, 0x806567cb,
	0x196c3671, 0x6e6b06e7, 0xfed41b76, 0x89d32be0, 0x10da7a5a, 0x67dd4acc,
	0xf9b9df6f, 0x8ebeeff9, 0x17b7be43, 0x60b08ed5, 0xd6d6a3e8, 0xa1d1937e,
	0x38d8c2c4, 0x4fdff252, 0xd1bb67f1, 0xa6bc5767, 0x3fb506dd, 0x48b2364b,
	0xd80d2bda, 0xaf0a1b4c, 0x36034af6, 0x41047a60, 0xdf60efc3, 0xa867df55,
	0x316e8eef, 0x4669be79, 0xcb61b38c, 0xbc66831a, 0x256fd2a0, 0x5268e236,
	0xcc0c7795, 0xbb0b4703, 0x220216b9, 0x5505262f, 0xc5ba3bbe, 0xb2bd0b28,
	0x2bb45a92, 0x5cb36a04, 0xc2d7ffa7, 0xb5d0cf31, 0x2cd99e8b, 0x5bdeae1d,
	0x9b64c2b0, 0xec63f226, 0x756aa39c, 0x026d930a, 0x9c0906a9, 0xeb0e363f,
	0x72076785, 0x05005713, 0x95bf4a82, 0xe2b87a14, 0x7bb12bae, 0x0cb61b38,
	0x92d28e9b, 0xe5d5be0d, 0x7cdcefb7, 0x0bdbdf21, 0x86d3d2d4, 0xf1d4e242,
	0x68ddb3f8, 0x1fda836e, 0x81be16cd, 0xf6b9265b, 0x6fb077e1, 0x18b74777,
	0x88085ae6, 0xff0f6a70, 0x66063bca, 0x11010b5c, 0x8f659eff, 0xf862ae69,
	0x616bffd3, 0x166ccf45, 0xa00ae278, 0xd70dd2ee, 0x4e048354, 0x3903b3c2,
	0xa7672661, 0xd06016f7, 0x4969474d, 0x3e6e77db, 0xaed16a4a, 0xd9d65adc,
	0x40df0b66, 0x37d83bf0, 0xa9bcae53, 0xdebb9ec5, 0x47b2cf7f, 0x30b5ffe9,
	0xbdbdf21c, 0xcabac28a, 0x53b39330, 0x24b4a3a6, 0xbad03605, 0xcdd70693,
	0x54de5729, 0x23d967bf, 0xb3667a2e, 0xc4614ab8, 0x5d681b02, 0x2a6f2b94,
	0xb40bbe37, 0xc30c8ea1, 0x5a05df1b, 0x2d02ef8d
};

uint32_t calc_crc32(uint32_t crc,const void *buf,size_t size)
{
	const uint8_t *p;

	p = (const uint8_t *)buf;
	crc = crc ^ ~0U;

	while (size--)
		crc = crc32_tab[(crc ^ *p++) & 0xFF] ^ (crc >> 8);

	return crc ^ ~0U;
}

void calc_rmd160_sha256(uint8_t rmd160[20],uint8_t *data,int32_t datalen)
{
    bits256 hash;
    vcalc_sha256(0,hash.bytes,data,datalen);
    calc_rmd160(0,rmd160,hash.bytes,sizeof(hash));
}

int32_t bitcoin_addr2rmd160(uint8_t *addrtypep,uint8_t rmd160[20],char *coinaddr)
{
    bits256 hash; uint8_t *buf,_buf[25]; int32_t len;
    memset(rmd160,0,20);
    *addrtypep = 0;
    buf = _buf;
    if ( (len= bitcoin_base58decode(buf,coinaddr)) >= 4 )
    {
        // validate with trailing hash, then remove hash
        hash = bits256_doublesha256(0,buf,21);
        *addrtypep = *buf;
        memcpy(rmd160,buf+1,20);
        if ( (buf[21]&0xff) == hash.bytes[31] && (buf[22]&0xff) == hash.bytes[30] &&(buf[23]&0xff) == hash.bytes[29] && (buf[24]&0xff) == hash.bytes[28] )
        {
            //printf("coinaddr.(%s) valid checksum addrtype.%02x\n",coinaddr,*addrtypep);
            return(20);
        }
        else
        {
            int32_t i;
            if ( len > 20 )
            {
                hash = bits256_doublesha256(0,buf,len);
            }
            for (i=0; i<len; i++)
                printf("%02x ",buf[i]);
            printf("\nhex checkhash.(%s) len.%d mismatch %02x %02x %02x %02x vs %02x %02x %02x %02x\n",coinaddr,len,buf[len-1]&0xff,buf[len-2]&0xff,buf[len-3]&0xff,buf[len-4]&0xff,hash.bytes[31],hash.bytes[30],hash.bytes[29],hash.bytes[28]);
        }
    }
	return(0);
}

char *bitcoin_address(char *coinaddr,uint8_t addrtype,uint8_t *pubkey_or_rmd160,int32_t len)
{
    int32_t i; uint8_t data[25]; bits256 hash;// char checkaddr[65];
    if ( len != 20 )
        calc_rmd160_sha256(data+1,pubkey_or_rmd160,len);
    else memcpy(data+1,pubkey_or_rmd160,20);
    //btc_convrmd160(checkaddr,addrtype,data+1);
    data[0] = addrtype;
    hash = bits256_doublesha256(0,data,21);
    for (i=0; i<4; i++)
        data[21+i] = hash.bytes[31-i];
    if ( (coinaddr= bitcoin_base58encode(coinaddr,data,25)) != 0 )
    {
        //uint8_t checktype,rmd160[20];
        //bitcoin_addr2rmd160(&checktype,rmd160,coinaddr);
        //if ( strcmp(checkaddr,coinaddr) != 0 )
        //    printf("checkaddr.(%s) vs coinaddr.(%s) %02x vs [%02x] memcmp.%d\n",checkaddr,coinaddr,addrtype,checktype,memcmp(rmd160,data+1,20));
    }
    return(coinaddr);
}

int32_t komodo_is_issuer()
{
    if ( ASSETCHAINS_SYMBOL[0] != 0 && komodo_baseid(ASSETCHAINS_SYMBOL) >= 0 )
        return(1);
    else return(0);
}

int32_t bitweight(uint64_t x)
{
    int i,wt = 0;
    for (i=0; i<64; i++)
        if ( (1LL << i) & x )
            wt++;
    return(wt);
}

int32_t _unhex(char c)
{
    if ( c >= '0' && c <= '9' )
        return(c - '0');
    else if ( c >= 'a' && c <= 'f' )
        return(c - 'a' + 10);
    else if ( c >= 'A' && c <= 'F' )
        return(c - 'A' + 10);
    return(-1);
}

int32_t is_hexstr(char *str,int32_t n)
{
    int32_t i;
    if ( str == 0 || str[0] == 0 )
        return(0);
    for (i=0; str[i]!=0; i++)
    {
        if ( n > 0 && i >= n )
            break;
        if ( _unhex(str[i]) < 0 )
            break;
    }
    if ( n == 0 )
        return(i);
    return(i == n);
}

int32_t unhex(char c)
{
    int32_t hex;
    if ( (hex= _unhex(c)) < 0 )
    {
        //printf("unhex: illegal hexchar.(%c)\n",c);
    }
    return(hex);
}

unsigned char _decode_hex(char *hex) { return((unhex(hex[0])<<4) | unhex(hex[1])); }

int32_t decode_hex(uint8_t *bytes,int32_t n,char *hex)
{
    int32_t adjust,i = 0;
    //printf("decode.(%s)\n",hex);
    if ( is_hexstr(hex,n) <= 0 )
    {
        memset(bytes,0,n);
        return(n);
    }
    if ( hex[n-1] == '\n' || hex[n-1] == '\r' )
        hex[--n] = 0;
    if ( n == 0 || (hex[n*2+1] == 0 && hex[n*2] != 0) )
    {
        if ( n > 0 )
        {
            bytes[0] = unhex(hex[0]);
            printf("decode_hex n.%d hex[0] (%c) -> %d hex.(%s) [n*2+1: %d] [n*2: %d %c] len.%ld\n",n,hex[0],bytes[0],hex,hex[n*2+1],hex[n*2],hex[n*2],(long)strlen(hex));
        }
        bytes++;
        hex++;
        adjust = 1;
    } else adjust = 0;
    if ( n > 0 )
    {
        for (i=0; i<n; i++)
            bytes[i] = _decode_hex(&hex[i*2]);
    }
    //bytes[i] = 0;
    return(n + adjust);
}

char hexbyte(int32_t c)
{
    c &= 0xf;
    if ( c < 10 )
        return('0'+c);
    else if ( c < 16 )
        return('a'+c-10);
    else return(0);
}

int32_t init_hexbytes_noT(char *hexbytes,unsigned char *message,long len)
{
    int32_t i;
    if ( len <= 0 )
    {
        hexbytes[0] = 0;
        return(1);
    }
    for (i=0; i<len; i++)
    {
        hexbytes[i*2] = hexbyte((message[i]>>4) & 0xf);
        hexbytes[i*2 + 1] = hexbyte(message[i] & 0xf);
        //printf("i.%d (%02x) [%c%c]\n",i,message[i],hexbytes[i*2],hexbytes[i*2+1]);
    }
    hexbytes[len*2] = 0;
    //printf("len.%ld\n",len*2+1);
    return((int32_t)len*2+1);
}

char *bits256_str(char hexstr[65],bits256 x)
{
    init_hexbytes_noT(hexstr,x.bytes,sizeof(x));
    return(hexstr);
}

int32_t iguana_rwnum(int32_t rwflag,uint8_t *serialized,int32_t len,void *endianedp)
{
    int32_t i; uint64_t x;
    if ( rwflag == 0 )
    {
        x = 0;
        for (i=len-1; i>=0; i--)
        {
            x <<= 8;
            x |= serialized[i];
        }
        switch ( len )
        {
            case 1: *(uint8_t *)endianedp = (uint8_t)x; break;
            case 2: *(uint16_t *)endianedp = (uint16_t)x; break;
            case 4: *(uint32_t *)endianedp = (uint32_t)x; break;
            case 8: *(uint64_t *)endianedp = (uint64_t)x; break;
        }
    }
    else
    {
        x = 0;
        switch ( len )
        {
            case 1: x = *(uint8_t *)endianedp; break;
            case 2: x = *(uint16_t *)endianedp; break;
            case 4: x = *(uint32_t *)endianedp; break;
            case 8: x = *(uint64_t *)endianedp; break;
        }
        for (i=0; i<len; i++,x >>= 8)
            serialized[i] = (uint8_t)(x & 0xff);
    }
    return(len);
}

int32_t iguana_rwbignum(int32_t rwflag,uint8_t *serialized,int32_t len,uint8_t *endianedp)
{
    int32_t i;
    if ( rwflag == 0 )
    {
        for (i=0; i<len; i++)
            endianedp[i] = serialized[i];
    }
    else
    {
        for (i=0; i<len; i++)
            serialized[i] = endianedp[i];
    }
    return(len);
}

int32_t komodo_scriptitemlen(int32_t *opretlenp,uint8_t *script)
{
    int32_t opretlen,len = 0;
    if ( (opretlen= script[len++]) >= 0x4c )
    {
        if ( opretlen == 0x4c )
            opretlen = script[len++];
        else if ( opretlen == 0x4d )
        {
            opretlen = script[len] + (script[len+1] << 8);
            len += 2;
            //opretlen = script[len++];
            //opretlen = (opretlen << 8) | script[len++];
        }
    }
    *opretlenp = opretlen;
    return(len);
}

int32_t komodo_opreturnscript(uint8_t *script,uint8_t type,uint8_t *opret,int32_t opretlen)
{
    int32_t offset = 0;
    script[offset++] = 0x6a;
    opretlen++;
    if ( opretlen >= 0x4c )
    {
        if ( opretlen > 0xff )
        {
            script[offset++] = 0x4d;
            script[offset++] = opretlen & 0xff;
            script[offset++] = (opretlen >> 8) & 0xff;
        }
        else
        {
            script[offset++] = 0x4c;
            script[offset++] = opretlen;
        }
    } else script[offset++] = opretlen;
    script[offset++] = type; // covered by opretlen
    memcpy(&script[offset],opret,opretlen-1);
    return(offset + opretlen - 1);
}

// get a pseudo random number that is the same for each block individually at all times and different
// from all other blocks. the sequence is extremely likely, but not guaranteed to be unique for each block chain
uint64_t komodo_block_prg(uint32_t nHeight)
{
    if (strcmp(ASSETCHAINS_SYMBOL, "VRSC") != 0 || nHeight >= 12800)
    {
        uint64_t i, result = 0, hashSrc64 = ((uint64_t)ASSETCHAINS_MAGIC << 32) | (uint64_t)nHeight;
        uint8_t hashSrc[8];
        bits256 hashResult;

        for ( i = 0; i < sizeof(hashSrc); i++ )
        {
            uint64_t x = hashSrc64 >> (i * 8);
            hashSrc[i] = (uint8_t)(x & 0xff);
        }
        verus_hash(hashResult.bytes, hashSrc, sizeof(hashSrc));
        for ( i = 0; i < 8; i++ )
        {
            result = (result << 8) | hashResult.bytes[i];
        }
        return result;
    }
    else
    {
        int i;
        uint8_t hashSrc[8];
        uint64_t result=0, hashSrc64 = (uint64_t)ASSETCHAINS_MAGIC << 32 + nHeight;
        bits256 hashResult;

        for ( i = 0; i < sizeof(hashSrc); i++ )
        {
            hashSrc[i] = hashSrc64 & 0xff;
            hashSrc64 >>= 8;
            int8_t b = hashSrc[i];
        }

        vcalc_sha256(0, hashResult.bytes, hashSrc, sizeof(hashSrc));
        for ( i = 0; i < 8; i++ )
        {
            result = (result << 8) + hashResult.bytes[i];
        }
        return result;
    }
}

// given a block height, this returns the unlock time for that block height, derived from
// the ASSETCHAINS_MAGIC number as well as the block height, providing different random numbers
// for corresponding blocks across chains, but the same sequence in each chain
int64_t komodo_block_unlocktime(uint32_t nHeight)
{
    uint64_t fromTime, toTime, unlocktime;

    if ( ASSETCHAINS_TIMEUNLOCKFROM == ASSETCHAINS_TIMEUNLOCKTO )
        unlocktime = ASSETCHAINS_TIMEUNLOCKTO;
    else
    {
        if (strcmp(ASSETCHAINS_SYMBOL, "VRSC") != 0 || nHeight >= 12800)
        {
            unlocktime = komodo_block_prg(nHeight) % (ASSETCHAINS_TIMEUNLOCKTO - ASSETCHAINS_TIMEUNLOCKFROM);
            unlocktime += ASSETCHAINS_TIMEUNLOCKFROM;
        }
        else
        {
            unlocktime = komodo_block_prg(nHeight) / (0xffffffffffffffff / ((ASSETCHAINS_TIMEUNLOCKTO - ASSETCHAINS_TIMEUNLOCKFROM) + 1));
            // boundary and power of 2 can make it exceed to time by 1
            unlocktime = unlocktime + ASSETCHAINS_TIMEUNLOCKFROM;
            if (unlocktime > ASSETCHAINS_TIMEUNLOCKTO)
                unlocktime--;
        }
    }
    return ((int64_t)unlocktime);
}

long _stripwhite(char *buf,int accept)
{
    int32_t i,j,c;
    if ( buf == 0 || buf[0] == 0 )
        return(0);
    for (i=j=0; buf[i]!=0; i++)
    {
        buf[j] = c = buf[i];
        if ( c == accept || (c != ' ' && c != '\n' && c != '\r' && c != '\t' && c != '\b') )
            j++;
    }
    buf[j] = 0;
    return(j);
}

char *clonestr(char *str)
{
    char *clone;
    if ( str == 0 || str[0] == 0 )
    {
        printf("warning cloning nullstr.%p\n",str);
#ifdef __APPLE__
        while ( 1 ) sleep(1);
#endif
        str = (char *)"<nullstr>";
    }
    clone = (char *)malloc(strlen(str)+16);
    strcpy(clone,str);
    return(clone);
}

int32_t safecopy(char *dest,char *src,long len)
{
    int32_t i = -1;
    if ( src != 0 && dest != 0 && src != dest )
    {
        if ( dest != 0 )
            memset(dest,0,len);
        for (i=0; i<len&&src[i]!=0; i++)
            dest[i] = src[i];
        if ( i == len )
        {
            printf("safecopy: %s too long %ld\n",src,len);
#ifdef __APPLE__
            //getchar();
#endif
            return(-1);
        }
        dest[i] = 0;
    }
    return(i);
}

char *parse_conf_line(char *line,char *field)
{
    line += strlen(field);
    for (; *line!='='&&*line!=0; line++)
        break;
    if ( *line == 0 )
        return(0);
    if ( *line == '=' )
        line++;
    while ( line[strlen(line)-1] == '\r' || line[strlen(line)-1] == '\n' || line[strlen(line)-1] == ' ' )
        line[strlen(line)-1] = 0;
    //printf("LINE.(%s)\n",line);
    _stripwhite(line,0);
    return(clonestr(line));
}

double OS_milliseconds()
{
    struct timeval tv; double millis;
    gettimeofday(&tv,NULL);
    millis = ((double)tv.tv_sec * 1000. + (double)tv.tv_usec / 1000.);
    //printf("tv_sec.%ld usec.%d %f\n",tv.tv_sec,tv.tv_usec,millis);
    return(millis);
}

#ifndef _WIN32
void OS_randombytes(unsigned char *x,long xlen)
{
    static int fd = -1;
    int32_t i;
    if (fd == -1) {
        for (;;) {
            fd = open("/dev/urandom",O_RDONLY);
            if (fd != -1) break;
            sleep(1);
        }
    }
    while (xlen > 0) {
        if (xlen < 1048576) i = (int32_t)xlen; else i = 1048576;
        i = (int32_t)read(fd,x,i);
        if (i < 1) {
            sleep(1);
            continue;
        }
        if ( 0 )
        {
            int32_t j;
            for (j=0; j<i; j++)
                printf("%02x ",x[j]);
            printf("-> %p\n",x);
        }
        x += i;
        xlen -= i;
    }
}
#endif

void lock_queue(queue_t *queue)
{
    if ( queue->initflag == 0 )
    {
        portable_mutex_init(&queue->mutex);
        queue->initflag = 1;
    }
	portable_mutex_lock(&queue->mutex);
}

void queue_enqueue(char *name,queue_t *queue,struct queueitem *item)
{
    if ( queue->name[0] == 0 && name != 0 && name[0] != 0 )
        strcpy(queue->name,name);
    if ( item == 0 )
    {
        printf("FATAL type error: queueing empty value\n");
        return;
    }
    lock_queue(queue);
    DL_APPEND(queue->list,item);
    portable_mutex_unlock(&queue->mutex);
}

struct queueitem *queue_dequeue(queue_t *queue)
{
    struct queueitem *item = 0;
    lock_queue(queue);
    if ( queue->list != 0 )
    {
        item = queue->list;
        DL_DELETE(queue->list,item);
    }
	portable_mutex_unlock(&queue->mutex);
    return(item);
}

void *queue_delete(queue_t *queue,struct queueitem *copy,int32_t copysize)
{
    struct queueitem *item = 0;
    lock_queue(queue);
    if ( queue->list != 0 )
    {
        DL_FOREACH(queue->list,item)
        {
						#ifdef _WIN32
						if ( item == copy || (item->allocsize == copysize && memcmp((void *)((intptr_t)item + sizeof(struct queueitem)),(void *)((intptr_t)copy + sizeof(struct queueitem)),copysize) == 0) )
						#else
            if ( item == copy || (item->allocsize == copysize && memcmp((void *)((long)item + sizeof(struct queueitem)),(void *)((long)copy + sizeof(struct queueitem)),copysize) == 0) )
						#endif
            {
                DL_DELETE(queue->list,item);
                portable_mutex_unlock(&queue->mutex);
                printf("name.(%s) deleted item.%p list.%p\n",queue->name,item,queue->list);
                return(item);
            }
        }
    }
	portable_mutex_unlock(&queue->mutex);
    return(0);
}

void *queue_free(queue_t *queue)
{
    struct queueitem *item = 0;
    lock_queue(queue);
    if ( queue->list != 0 )
    {
        DL_FOREACH(queue->list,item)
        {
            DL_DELETE(queue->list,item);
            free(item);
        }
        //printf("name.(%s) dequeue.%p list.%p\n",queue->name,item,queue->list);
    }
	portable_mutex_unlock(&queue->mutex);
    return(0);
}

void *queue_clone(queue_t *clone,queue_t *queue,int32_t size)
{
    struct queueitem *ptr,*item = 0;
    lock_queue(queue);
    if ( queue->list != 0 )
    {
        DL_FOREACH(queue->list,item)
        {
            ptr = (struct queueitem *)calloc(1,sizeof(*ptr));
            memcpy(ptr,item,size);
            queue_enqueue(queue->name,clone,ptr);
        }
        //printf("name.(%s) dequeue.%p list.%p\n",queue->name,item,queue->list);
    }
	portable_mutex_unlock(&queue->mutex);
    return(0);
}

int32_t queue_size(queue_t *queue)
{
    int32_t count = 0;
    struct queueitem *tmp;
    lock_queue(queue);
    DL_COUNT(queue->list,tmp,count);
    portable_mutex_unlock(&queue->mutex);
	return count;
}

void iguana_initQ(queue_t *Q,char *name)
{
    struct queueitem *item,*I;
    memset(Q,0,sizeof(*Q));
    I = (struct queueitem *)calloc(1,sizeof(*I));
    strcpy(Q->name,name);
    queue_enqueue(name,Q,I);
    if ( (item= queue_dequeue(Q)) != 0 )
        free(item);
}

uint16_t _komodo_userpass(char *username,char *password,FILE *fp)
{
    char *rpcuser,*rpcpassword,*str,line[8192]; uint16_t port = 0;
    rpcuser = rpcpassword = 0;
    username[0] = password[0] = 0;
    while ( fgets(line,sizeof(line),fp) != 0 )
    {
        if ( line[0] == '#' )
            continue;
        //printf("line.(%s) %p %p\n",line,strstr(line,(char *)"rpcuser"),strstr(line,(char *)"rpcpassword"));
        if ( (str= strstr(line,(char *)"rpcuser")) != 0 )
            rpcuser = parse_conf_line(str,(char *)"rpcuser");
        else if ( (str= strstr(line,(char *)"rpcpassword")) != 0 )
            rpcpassword = parse_conf_line(str,(char *)"rpcpassword");
        else if ( (str= strstr(line,(char *)"rpcport")) != 0 )
        {
            port = atoi(parse_conf_line(str,(char *)"rpcport"));
            //fprintf(stderr,"rpcport.%u in file\n",port);
        }
    }
    if ( rpcuser != 0 && rpcpassword != 0 )
    {
        strcpy(username,rpcuser);
        strcpy(password,rpcpassword);
    }
    //printf("rpcuser.(%s) rpcpassword.(%s) KMDUSERPASS.(%s) %u\n",rpcuser,rpcpassword,KMDUSERPASS,port);
    if ( rpcuser != 0 )
        free(rpcuser);
    if ( rpcpassword != 0 )
        free(rpcpassword);
    return(port);
}

void komodo_statefname(char *fname,char *symbol,char *str)
{
    int32_t n,len;
    sprintf(fname,"%s",GetDataDir(false).string().c_str());
    if ( (n= (int32_t)strlen(ASSETCHAINS_SYMBOL)) != 0 )
    {
        len = (int32_t)strlen(fname);
        if ( strcmp(ASSETCHAINS_SYMBOL,&fname[len - n]) == 0 )
            fname[len - n] = 0;
        else
        {
            if ( strcmp(symbol,"REGTEST") != 0 )
                printf("unexpected fname.(%s) vs %s [%s] n.%d len.%d (%s)\n",fname,symbol,ASSETCHAINS_SYMBOL,n,len,&fname[len - n]);
            return;
        }
    }
    else
    {
#ifdef _WIN32
        strcat(fname,"\\");
#else
        strcat(fname,"/");
#endif
    }
    if ( symbol != 0 && symbol[0] != 0 && strcmp("KMD",symbol) != 0 )
    {
        strcat(fname,symbol);
        //printf("statefname.(%s) -> (%s)\n",symbol,fname);
#ifdef _WIN32
        strcat(fname,"\\");
#else
        strcat(fname,"/");
#endif
    }
    strcat(fname,str);
    //printf("test.(%s) -> [%s] statename.(%s) %s\n",test,ASSETCHAINS_SYMBOL,symbol,fname);
}

void komodo_configfile(char *symbol,uint16_t rpcport)
{
    static char myusername[512],mypassword[8192];
    FILE *fp; uint16_t kmdport; uint8_t buf2[33]; char fname[512],buf[128],username[512],password[8192]; uint32_t crc,r,r2,i;
    if ( symbol != 0 && rpcport != 0 )
    {
        r = (uint32_t)time(NULL);
        r2 = OS_milliseconds();
        memcpy(buf,&r,sizeof(r));
        memcpy(&buf[sizeof(r)],&r2,sizeof(r2));
        memcpy(&buf[sizeof(r)+sizeof(r2)],symbol,strlen(symbol));
        crc = calc_crc32(0,(uint8_t *)buf,(int32_t)(sizeof(r)+sizeof(r2)+strlen(symbol)));
				#ifdef _WIN32
				randombytes_buf(buf2,sizeof(buf2));
				#else
        OS_randombytes(buf2,sizeof(buf2));
				#endif
        for (i=0; i<sizeof(buf2); i++)
            sprintf(&password[i*2],"%02x",buf2[i]);
        password[i*2] = 0;
        sprintf(buf,"%s.conf",symbol);
        BITCOIND_RPCPORT = rpcport;
#ifdef _WIN32
        sprintf(fname,"%s\\%s",GetDataDir(false).string().c_str(),buf);
#else
        sprintf(fname,"%s/%s",GetDataDir(false).string().c_str(),buf);
#endif
        if ( (fp= fopen(fname,"rb")) == 0 )
        {
#ifndef FROM_CLI
            if ( (fp= fopen(fname,"wb")) != 0 )
            {
                fprintf(fp,"rpcuser=user%u\nrpcpassword=pass%s\nrpcport=%u\nserver=1\ntxindex=1\nrpcworkqueue=256\nrpcallowip=127.0.0.1\nrpcbind=127.0.0.1\n",crc,password,rpcport);
                fclose(fp);
                printf("Created (%s)\n",fname);
            } else printf("Couldnt create (%s)\n",fname);
#endif
        }
        else
        {
            _komodo_userpass(myusername,mypassword,fp);
            mapArgs["-rpcpassword"] = mypassword;
            mapArgs["-rpcusername"] = myusername;
            //fprintf(stderr,"myusername.(%s)\n",myusername);
            fclose(fp);
        }
    }
    strcpy(fname,GetDataDir().string().c_str());
#ifdef _WIN32
    while ( fname[strlen(fname)-1] != '\\' )
        fname[strlen(fname)-1] = 0;
    strcat(fname,"komodo.conf");
#else
    while ( fname[strlen(fname)-1] != '/' )
        fname[strlen(fname)-1] = 0;
#ifdef __APPLE__
    strcat(fname,"Komodo.conf");
#else
    strcat(fname,"komodo.conf");
#endif
#endif
    if ( (fp= fopen(fname,"rb")) != 0 )
    {
        if ( (kmdport= _komodo_userpass(username,password,fp)) != 0 )
            KMD_PORT = kmdport;
        sprintf(KMDUSERPASS,"%s:%s",username,password);
        fclose(fp);
//printf("KOMODO.(%s) -> userpass.(%s)\n",fname,KMDUSERPASS);
    } //else printf("couldnt open.(%s)\n",fname);
}

uint16_t komodo_userpass(char *userpass,char *symbol)
{
    FILE *fp; uint16_t port = 0; char fname[512],username[512],password[512],confname[KOMODO_ASSETCHAIN_MAXLEN];
    userpass[0] = 0;
    if ( strcmp("KMD",symbol) == 0 )
    {
#ifdef __APPLE__
        sprintf(confname,"Komodo.conf");
#else
        sprintf(confname,"komodo.conf");
#endif
    }
    else sprintf(confname,"%s.conf",symbol);
    komodo_statefname(fname,symbol,confname);
    if ( (fp= fopen(fname,"rb")) != 0 )
    {
        port = _komodo_userpass(username,password,fp);
        sprintf(userpass,"%s:%s",username,password);
        if ( strcmp(symbol,ASSETCHAINS_SYMBOL) == 0 )
            strcpy(ASSETCHAINS_USERPASS,userpass);
        fclose(fp);
    }
    return(port);
}

uint32_t komodo_assetmagic(char *symbol,uint64_t supply,uint8_t *extraptr,int32_t extralen)
{
    uint8_t buf[512]; uint32_t crc0=0; int32_t len = 0; bits256 hash;
    if ( strcmp(symbol,"KMD") == 0 )
        return(0x8de4eef9);
    len = iguana_rwnum(1,&buf[len],sizeof(supply),(void *)&supply);
    strcpy((char *)&buf[len],symbol);
    len += strlen(symbol);
    if ( extraptr != 0 && extralen != 0 )
    {
        vcalc_sha256(0,hash.bytes,extraptr,extralen);
        crc0 = hash.uints[0];
        int32_t i; for (i=0; i<extralen; i++)
            fprintf(stderr,"%02x",extraptr[i]);
        fprintf(stderr," extralen.%d crc0.%x\n",extralen,crc0);
    }
    return(calc_crc32(crc0,buf,len));
}

uint16_t komodo_assetport(uint32_t magic,int32_t extralen)
{
    if ( magic == 0x8de4eef9 )
        return(7770);
    else if ( extralen == 0 )
        return(8000 + (magic % 7777));
    else return(16000 + (magic % 49500));
}

uint16_t komodo_port(char *symbol,uint64_t supply,uint32_t *magicp,uint8_t *extraptr,int32_t extralen)
{
    if ( symbol == 0 || symbol[0] == 0 || strcmp("KMD",symbol) == 0 )
    {
        *magicp = 0x8de4eef9;
        return(7770);
    }
    *magicp = komodo_assetmagic(symbol,supply,extraptr,extralen);
    return(komodo_assetport(*magicp,extralen));
}

/*void komodo_ports(uint16_t ports[MAX_CURRENCIES])
{
    int32_t i; uint32_t magic;
    for (i=0; i<MAX_CURRENCIES; i++)
    {
        ports[i] = komodo_port(CURRENCIES[i],10,&magic);
        printf("%u ",ports[i]);
    }
    printf("ports\n");
}*/

char *iguanafmtstr = (char *)"curl --url \"http://127.0.0.1:7776\" --data \"{\\\"conf\\\":\\\"%s.conf\\\",\\\"path\\\":\\\"${HOME#\"/\"}/.komodo/%s\\\",\\\"unitval\\\":\\\"20\\\",\\\"zcash\\\":1,\\\"RELAY\\\":-1,\\\"VALIDATE\\\":0,\\\"prefetchlag\\\":-1,\\\"poll\\\":100,\\\"active\\\":1,\\\"agent\\\":\\\"iguana\\\",\\\"method\\\":\\\"addcoin\\\",\\\"startpend\\\":4,\\\"endpend\\\":4,\\\"services\\\":129,\\\"maxpeers\\\":8,\\\"newcoin\\\":\\\"%s\\\",\\\"name\\\":\\\"%s\\\",\\\"hasheaders\\\":1,\\\"useaddmultisig\\\":0,\\\"netmagic\\\":\\\"%s\\\",\\\"p2p\\\":%u,\\\"rpc\\\":%u,\\\"pubval\\\":60,\\\"p2shval\\\":85,\\\"wifval\\\":188,\\\"txfee_satoshis\\\":\\\"10000\\\",\\\"isPoS\\\":0,\\\"minoutput\\\":10000,\\\"minconfirms\\\":2,\\\"genesishash\\\":\\\"027e3758c3a65b12aa1046462b486d0a63bfa1beae327897f56c5cfb7daaae71\\\",\\\"protover\\\":170002,\\\"genesisblock\\\":\\\"0100000000000000000000000000000000000000000000000000000000000000000000003ba3edfd7a7b12b27ac72c3e67768f617fc81bc3888a51323a9fb8aa4b1e5e4a000000000000000000000000000000000000000000000000000000000000000029ab5f490f0f0f200b00000000000000000000000000000000000000000000000000000000000000fd4005000d5ba7cda5d473947263bf194285317179d2b0d307119c2e7cc4bd8ac456f0774bd52b0cd9249be9d40718b6397a4c7bbd8f2b3272fed2823cd2af4bd1632200ba4bf796727d6347b225f670f292343274cc35099466f5fb5f0cd1c105121b28213d15db2ed7bdba490b4cedc69742a57b7c25af24485e523aadbb77a0144fc76f79ef73bd8530d42b9f3b9bed1c135ad1fe152923fafe98f95f76f1615e64c4abb1137f4c31b218ba2782bc15534788dda2cc08a0ee2987c8b27ff41bd4e31cd5fb5643dfe862c9a02ca9f90c8c51a6671d681d04ad47e4b53b1518d4befafefe8cadfb912f3d03051b1efbf1dfe37b56e93a741d8dfd80d576ca250bee55fab1311fc7b3255977558cdda6f7d6f875306e43a14413facdaed2f46093e0ef1e8f8a963e1632dcbeebd8e49fd16b57d49b08f9762de89157c65233f60c8e38a1f503a48c555f8ec45dedecd574a37601323c27be597b956343107f8bd80f3a925afaf30811df83c402116bb9c1e5231c70fff899a7c82f73c902ba54da53cc459b7bf1113db65cc8f6914d3618560ea69abd13658fa7b6af92d374d6eca9529f8bd565166e4fcbf2a8dfb3c9b69539d4d2ee2e9321b85b331925df195915f2757637c2805e1d4131e1ad9ef9bc1bb1c732d8dba4738716d351ab30c996c8657bab39567ee3b29c6d054b711495c0d52e1cd5d8e55b4f0f0325b97369280755b46a02afd54be4ddd9f77c22272b8bbb17ff5118fedbae2564524e797bd28b5f74f7079d532ccc059807989f94d267f47e724b3f1ecfe00ec9e6541c961080d8891251b84b4480bc292f6a180bea089fef5bbda56e1e41390d7c0e85ba0ef530f7177413481a226465a36ef6afe1e2bca69d2078712b3912bba1a99b1fbff0d355d6ffe726d2bb6fbc103c4ac5756e5bee6e47e17424ebcbf1b63d8cb90ce2e40198b4f4198689daea254307e52a25562f4c1455340f0ffeb10f9d8e914775e37d0edca019fb1b9c6ef81255ed86bc51c5391e0591480f66e2d88c5f4fd7277697968656a9b113ab97f874fdd5f2465e5559533e01ba13ef4a8f7a21d02c30c8ded68e8c54603ab9c8084ef6d9eb4e92c75b078539e2ae786ebab6dab73a09e0aa9ac575bcefb29e930ae656e58bcb513f7e3c17e079dce4f05b5dbc18c2a872b22509740ebe6a3903e00ad1abc55076441862643f93606e3dc35e8d9f2caef3ee6be14d513b2e062b21d0061de3bd56881713a1a5c17f5ace05e1ec09da53f99442df175a49bd154aa96e4949decd52fed79ccf7ccbce32941419c314e374e4a396ac553e17b5340336a1a25c22f9e42a243ba5404450b650acfc826a6e432971ace776e15719515e1634ceb9a4a35061b668c74998d3dfb5827f6238ec015377e6f9c94f38108768cf6e5c8b132e0303fb5a200368f845ad9d46343035a6ff94031df8d8309415bb3f6cd5ede9c135fdabcc030599858d803c0f85be7661c88984d88faa3d26fb0e9aac0056a53f1b5d0baed713c853c4a2726869a0a124a8a5bbc0fc0ef80c8ae4cb53636aa02503b86a1eb9836fcc259823e2692d921d88e1ffc1e6cb2bde43939ceb3f32a611686f539f8f7c9f0bf00381f743607d40960f06d347d1cd8ac8a51969c25e37150efdf7aa4c2037a2fd0516fb444525ab157a0ed0a7412b2fa69b217fe397263153782c0f64351fbdf2678fa0dc8569912dcd8e3ccad38f34f23bbbce14c6a26ac24911b308b82c7e43062d180baeac4ba7153858365c72c63dcf5f6a5b08070b730adb017aeae925b7d0439979e2679f45ed2f25a7edcfd2fb77a8794630285ccb0a071f5cce410b46dbf9750b0354aae8b65574501cc69efb5b6a43444074fee116641bb29da56c2b4a7f456991fc92b2\\\",\\\"debug\\\":0,\\\"seedipaddr\\\":\\\"%s\\\",\\\"sapling\\\":1,\\\"notarypay\\\":%i}\"";



int32_t komodo_whoami(char *pubkeystr,int32_t height,uint32_t timestamp)
{
    int32_t i,notaryid;
    for (i=0; i<33; i++)
        sprintf(&pubkeystr[i<<1],"%02x",NOTARY_PUBKEY33[i]);
    pubkeystr[66] = 0;
    komodo_chosennotary(&notaryid,height,NOTARY_PUBKEY33,timestamp);
    return(notaryid);
}

char *argv0suffix[] =
{
    (char *)"mnzd", (char *)"mnz-cli", (char *)"mnzd.exe", (char *)"mnz-cli.exe", (char *)"btchd", (char *)"btch-cli", (char *)"btchd.exe", (char *)"btch-cli.exe"
};

char *argv0names[] =
{
    (char *)"MNZ", (char *)"MNZ", (char *)"MNZ", (char *)"MNZ", (char *)"BTCH", (char *)"BTCH", (char *)"BTCH", (char *)"BTCH"
};

uint64_t komodo_max_money()
{
    return komodo_current_supply(10000000);
}

uint64_t komodo_ac_block_subsidy(int nHeight)
{
    // we have to find our era, start from beginning reward, and determine current subsidy
    int64_t numerator, denominator, subsidy = 0;
    int64_t subsidyDifference;
    int32_t numhalvings, curEra = 0, sign = 1;
    static uint64_t cached_subsidy; static int32_t cached_numhalvings; static int cached_era;

    // check for backwards compat, older chains with no explicit rewards had 0.0001 block reward
    if ( ASSETCHAINS_ENDSUBSIDY[0] == 0 && ASSETCHAINS_REWARD[0] == 0 )
        subsidy = 10000;
    else if ( (ASSETCHAINS_ENDSUBSIDY[0] == 0 && ASSETCHAINS_REWARD[0] != 0) || ASSETCHAINS_ENDSUBSIDY[0] != 0 )
    {
        // if we have an end block in the first era, find our current era
        if ( ASSETCHAINS_ENDSUBSIDY[0] != 0 )
        {
            for ( curEra = 0; curEra <= ASSETCHAINS_LASTERA; curEra++ )
            {
                if ( ASSETCHAINS_ENDSUBSIDY[curEra] > nHeight || ASSETCHAINS_ENDSUBSIDY[curEra] == 0 )
                    break;
            }
        }
        if ( curEra <= ASSETCHAINS_LASTERA )
        {
            int64_t nStart = curEra ? ASSETCHAINS_ENDSUBSIDY[curEra - 1] : 0;
            subsidy = (int64_t)ASSETCHAINS_REWARD[curEra];
            if ( subsidy || (curEra != ASSETCHAINS_LASTERA && ASSETCHAINS_REWARD[curEra + 1] != 0) )
            {
                if ( ASSETCHAINS_HALVING[curEra] != 0 )
                {
                    if ( (numhalvings = ((nHeight - nStart) / ASSETCHAINS_HALVING[curEra])) > 0 )
                    {
                        if ( ASSETCHAINS_DECAY[curEra] == 0 )
                            subsidy >>= numhalvings;
                        else if ( ASSETCHAINS_DECAY[curEra] == 100000000 && ASSETCHAINS_ENDSUBSIDY[curEra] != 0 )
                        {
                            if ( curEra == ASSETCHAINS_LASTERA )
                            {
                                subsidyDifference = subsidy;
                            }
                            else
                            {
                                // Ex: -ac_eras=3 -ac_reward=0,384,24 -ac_end=1440,260640,0 -ac_halving=1,1440,2103840 -ac_decay 100000000,97750000,0
                                subsidyDifference = subsidy - ASSETCHAINS_REWARD[curEra + 1];
                                if (subsidyDifference < 0)
                                {
                                    sign = -1;
                                    subsidyDifference *= sign;
                                }
                            }
                            denominator = ASSETCHAINS_ENDSUBSIDY[curEra] - nStart;
                            numerator = denominator - ((ASSETCHAINS_ENDSUBSIDY[curEra] - nHeight) + ((nHeight - nStart) % ASSETCHAINS_HALVING[curEra]));
                            subsidy = subsidy - sign * ((subsidyDifference * numerator) / denominator);
                        }
                        else
                        {
                            if ( cached_subsidy > 0 && cached_era == curEra && cached_numhalvings == numhalvings )
                                subsidy = cached_subsidy;
                            else
                            {
                                for (int i=0; i < numhalvings && subsidy != 0; i++)
                                    subsidy = (subsidy * ASSETCHAINS_DECAY[curEra]) / 100000000;
                                cached_subsidy = subsidy;
                                cached_numhalvings = numhalvings;
                                cached_era = curEra;
                            }
                        }
                    }
                }
            }
        }
    }
    uint32_t magicExtra = ASSETCHAINS_STAKED ? ASSETCHAINS_MAGIC : (ASSETCHAINS_MAGIC & 0xffffff);
    if ( ASSETCHAINS_SUPPLY > 10000000000 ) // over 10 billion?
    {
        if ( nHeight <= ASSETCHAINS_SUPPLY/1000000000 )
        {
            subsidy += (uint64_t)1000000000 * COIN;
            if ( nHeight == 1 )
                subsidy += (ASSETCHAINS_SUPPLY % 1000000000)*COIN + magicExtra;
        }
    }
    else if ( nHeight == 1 )
    {
        if ( ASSETCHAINS_LASTERA == 0 )
            subsidy = ASSETCHAINS_SUPPLY * SATOSHIDEN + magicExtra;
        else
            subsidy += ASSETCHAINS_SUPPLY * SATOSHIDEN + magicExtra;
    }
    else if ( is_STAKED(ASSETCHAINS_SYMBOL) == 2 )
        return(0);
    // LABS fungible chains, cannot have any block reward!
    return(subsidy);
}

extern int64_t MAX_MONEY;
void komodo_cbopretupdate(int32_t forceflag);
void SplitStr(const std::string& strVal, std::vector<std::string> &outVals);

int8_t equihash_params_possible(uint64_t n, uint64_t k)
{
    /* To add more of these you also need to edit:
    * equihash.cpp very end of file with the tempate to point to the new param numbers 
    * equihash.h
    *  line 210/217 (declaration of equihash class)
    * Add this object to the following functions: 
    *  EhInitialiseState 
    *  EhBasicSolve
    *  EhOptimisedSolve
    *  EhIsValidSolution
    * Alternatively change ASSETCHAINS_N and ASSETCHAINS_K in komodo_nk.h for fast testing.
    */
    if ( k == 9 && (n == 200 || n == 210) )
        return(0);
    if ( k == 5 && (n == 150 || n == 144 || n == 96 || n == 48) )
        return(0);
    if ( k == ASSETCHAINS_K && n == ASSETCHAINS_N)
        return(0);
    return(-1);
}

void komodo_args(char *argv0)
{
    std::string name,addn,hexstr,symbol; char *dirname,fname[512],arg0str[64],magicstr[9]; uint8_t magic[4],extrabuf[32756],disablebits[32],*extraptr=0; FILE *fp; uint64_t val; uint16_t port; int32_t i,nonz=0,baseid,len,n,extralen = 0; uint64_t ccenables[256], ccEnablesHeight[512] = {0};
    IS_KOMODO_NOTARY = GetBoolArg("-notary", false);
    IS_STAKED_NOTARY = GetArg("-stakednotary", -1);
    memset(ccenables,0,sizeof(ccenables));
    memset(disablebits,0,sizeof(disablebits));
    if ( GetBoolArg("-gen", false) != 0 )
    {
        KOMODO_MININGTHREADS = GetArg("-genproclimit",-1);
    }
    if ( (KOMODO_EXCHANGEWALLET= GetBoolArg("-exchange", false)) != 0 )
        fprintf(stderr,"KOMODO_EXCHANGEWALLET mode active\n");
    DONATION_PUBKEY = GetArg("-donation", "");
    NOTARY_PUBKEY = GetArg("-pubkey", "");
    KOMODO_DEALERNODE = GetArg("-dealer",0);
    KOMODO_TESTNODE = GetArg("-testnode",0);
    if ( strlen(NOTARY_PUBKEY.c_str()) == 66 )
    {
        decode_hex(NOTARY_PUBKEY33,33,(char *)NOTARY_PUBKEY.c_str());
        USE_EXTERNAL_PUBKEY = 1;
        if ( IS_KOMODO_NOTARY == 0 )
        {
            // We dont have any chain data yet, so use system clock to guess. 
            // I think on season change should reccomend notaries to use -notary to avoid needing this. 
            int32_t kmd_season = getacseason(time(NULL));
            for (i=0; i<64; i++)
            {
                if ( strcmp(NOTARY_PUBKEY.c_str(),notaries_elected[kmd_season-1][i][1]) == 0 )
                {
                    IS_KOMODO_NOTARY = 1;
                    KOMODO_MININGTHREADS = 1;
                    mapArgs ["-genproclimit"] = itostr(KOMODO_MININGTHREADS);
                    IS_STAKED_NOTARY = -1;
                    fprintf(stderr,"running as notary.%d %s\n",i,notaries_elected[kmd_season-1][i][0]);
                    break;
                }
            }
        }
    }
    if ( IS_STAKED_NOTARY != -1 && IS_KOMODO_NOTARY == true ) {
        fprintf(stderr, "Cannot be STAKED and KMD notary at the same time!\n");
        StartShutdown();
    }
	name = GetArg("-ac_name","");
    if ( argv0 != 0 )
    {
        len = (int32_t)strlen(argv0);
        for (i=0; i<sizeof(argv0suffix)/sizeof(*argv0suffix); i++)
        {
            n = (int32_t)strlen(argv0suffix[i]);
            if ( strcmp(&argv0[len - n],argv0suffix[i]) == 0 )
            {
                //printf("ARGV0.(%s) -> matches suffix (%s) -> ac_name.(%s)\n",argv0,argv0suffix[i],argv0names[i]);
                name = argv0names[i];
                break;
            }
        }
    }
    KOMODO_STOPAT = GetArg("-stopat",0);
    MAX_REORG_LENGTH = GetArg("-maxreorg",MAX_REORG_LENGTH);
    WITNESS_CACHE_SIZE = MAX_REORG_LENGTH+10;
    ASSETCHAINS_CC = GetArg("-ac_cc",0);
    KOMODO_CCACTIVATE = GetArg("-ac_ccactivate",0);
    ASSETCHAINS_BLOCKTIME = GetArg("-ac_blocktime",60);
    ASSETCHAINS_PUBLIC = GetArg("-ac_public",0);
    ASSETCHAINS_PRIVATE = GetArg("-ac_private",0);
    KOMODO_SNAPSHOT_INTERVAL = GetArg("-ac_snapshot",0);
    Split(GetArg("-ac_nk",""), ASSETCHAINS_NK, 0);
    
    // -ac_ccactivateht=evalcode,height,evalcode,height,evalcode,height....
    Split(GetArg("-ac_ccactivateht",""), ccEnablesHeight, 0);
    // fill map with all eval codes and activation height of 0.
    for ( int i = 0; i < 256; i++ )
        mapHeightEvalActivate[i] = 0;
    for ( int i = 0; i < 512; i++ )
    {
        int32_t ecode = ccEnablesHeight[i];
        int32_t ht = ccEnablesHeight[i+1];
<<<<<<< HEAD
        if ( ecode > 256 || ecode < 0 )
=======
        if ( ecode > 255 || ecode < 0 )
>>>>>>> 11e29281
            fprintf(stderr, "ac_ccactivateht: invalid evalcode.%i must be between 0 and 256.\n", ecode);
        else if ( ht > 0 )
        {
            // update global map. 
            mapHeightEvalActivate[ecode] = ht;
            fprintf(stderr, "ac_ccactivateht: ecode.%i activates at height.%i\n", ecode, mapHeightEvalActivate[ecode]);
        }
        i++;
    }
    
    if ( (KOMODO_REWIND= GetArg("-rewind",0)) != 0 )
    {
        printf("KOMODO_REWIND %d\n",KOMODO_REWIND);
    }
    KOMODO_EARLYTXID = Parseuint256(GetArg("-earlytxid","0").c_str());
    ASSETCHAINS_EARLYTXIDCONTRACT = GetArg("-ac_earlytxidcontract",0);
    if ( name.c_str()[0] != 0 )
    {
        std::string selectedAlgo = GetArg("-ac_algo", std::string(ASSETCHAINS_ALGORITHMS[0]));

        for ( int i = 0; i < ASSETCHAINS_NUMALGOS; i++ )
        {
            if (std::string(ASSETCHAINS_ALGORITHMS[i]) == selectedAlgo)
            {
                ASSETCHAINS_ALGO = i;
                STAKING_MIN_DIFF = ASSETCHAINS_MINDIFF[i];
                // only worth mentioning if it's not equihash
                if (ASSETCHAINS_ALGO != ASSETCHAINS_EQUIHASH)
                    printf("ASSETCHAINS_ALGO, algorithm set to %s\n", selectedAlgo.c_str());
                break;
            }
        }
        if ( ASSETCHAINS_ALGO == ASSETCHAINS_EQUIHASH && ASSETCHAINS_NK[0] != 0 && ASSETCHAINS_NK[1] != 0 )
        {
            if ( equihash_params_possible(ASSETCHAINS_NK[0], ASSETCHAINS_NK[1]) == -1 ) 
            {
                printf("equihash values N.%li and K.%li are not currently available\n", ASSETCHAINS_NK[0], ASSETCHAINS_NK[1]);
                exit(0);
            } else printf("ASSETCHAINS_ALGO, algorithm set to equihash with N.%li and K.%li\n", ASSETCHAINS_NK[0], ASSETCHAINS_NK[1]);
        }
        if (i == ASSETCHAINS_NUMALGOS)
        {
            printf("ASSETCHAINS_ALGO, %s not supported. using equihash\n", selectedAlgo.c_str());
        }

        ASSETCHAINS_LASTERA = GetArg("-ac_eras", 1);
        if ( ASSETCHAINS_LASTERA < 1 || ASSETCHAINS_LASTERA > ASSETCHAINS_MAX_ERAS )
        {
            ASSETCHAINS_LASTERA = 1;
            printf("ASSETCHAINS_LASTERA, if specified, must be between 1 and %u. ASSETCHAINS_LASTERA set to %lu\n", ASSETCHAINS_MAX_ERAS, ASSETCHAINS_LASTERA);
        }
        ASSETCHAINS_LASTERA -= 1;

        ASSETCHAINS_TIMELOCKGTE = (uint64_t)GetArg("-ac_timelockgte", _ASSETCHAINS_TIMELOCKOFF);
        ASSETCHAINS_TIMEUNLOCKFROM = GetArg("-ac_timeunlockfrom", 0);
        ASSETCHAINS_TIMEUNLOCKTO = GetArg("-ac_timeunlockto", 0);
        if ( ASSETCHAINS_TIMEUNLOCKFROM > ASSETCHAINS_TIMEUNLOCKTO )
        {
            printf("ASSETCHAINS_TIMELOCKGTE - must specify valid ac_timeunlockfrom and ac_timeunlockto\n");
            ASSETCHAINS_TIMELOCKGTE = _ASSETCHAINS_TIMELOCKOFF;
            ASSETCHAINS_TIMEUNLOCKFROM = ASSETCHAINS_TIMEUNLOCKTO = 0;
        }

        Split(GetArg("-ac_end",""),  ASSETCHAINS_ENDSUBSIDY, 0);
        Split(GetArg("-ac_reward",""),  ASSETCHAINS_REWARD, 0);
        Split(GetArg("-ac_halving",""),  ASSETCHAINS_HALVING, 0);
        Split(GetArg("-ac_decay",""),  ASSETCHAINS_DECAY, 0);
        Split(GetArg("-ac_notarypay",""),  ASSETCHAINS_NOTARY_PAY, 0);

        for ( int i = 0; i < ASSETCHAINS_MAX_ERAS; i++ )
        {
            if ( ASSETCHAINS_DECAY[i] == 100000000 && ASSETCHAINS_ENDSUBSIDY == 0 )
            {
                ASSETCHAINS_DECAY[i] = 0;
                printf("ERA%u: ASSETCHAINS_DECAY of 100000000 means linear and that needs ASSETCHAINS_ENDSUBSIDY\n", i);
            }
            else if ( ASSETCHAINS_DECAY[i] > 100000000 )
            {
                ASSETCHAINS_DECAY[i] = 0;
                printf("ERA%u: ASSETCHAINS_DECAY cant be more than 100000000\n", i);
            }
        }

        MAX_BLOCK_SIGOPS = 60000;
        ASSETCHAINS_TXPOW = GetArg("-ac_txpow",0) & 3;
        ASSETCHAINS_FOUNDERS = GetArg("-ac_founders",0);// & 1;
		ASSETCHAINS_FOUNDERS_REWARD = GetArg("-ac_founders_reward",0);
        ASSETCHAINS_SUPPLY = GetArg("-ac_supply",10);
        if ( ASSETCHAINS_SUPPLY > (uint64_t)90*1000*1000000 )
        {
            fprintf(stderr,"-ac_supply must be less than 90 billion\n");
            StartShutdown();
        }
        fprintf(stderr,"ASSETCHAINS_SUPPLY %llu\n",(long long)ASSETCHAINS_SUPPLY);
        
        ASSETCHAINS_COMMISSION = GetArg("-ac_perc",0);
        ASSETCHAINS_OVERRIDE_PUBKEY = GetArg("-ac_pubkey","");
        ASSETCHAINS_SCRIPTPUB = GetArg("-ac_script","");
        ASSETCHAINS_BEAMPORT = GetArg("-ac_beam",0);
        ASSETCHAINS_CODAPORT = GetArg("-ac_coda",0);
        ASSETCHAINS_MARMARA = GetArg("-ac_marmara",0);
        ASSETCHAINS_CBOPRET = GetArg("-ac_cbopret",0);
        //fprintf(stderr,"ASSETCHAINS_CBOPRET.%llx\n",(long long)ASSETCHAINS_CBOPRET);
        if ( ASSETCHAINS_CBOPRET != 0 )
        {
            SplitStr(GetArg("-ac_prices",""),  ASSETCHAINS_PRICES);
            if ( ASSETCHAINS_PRICES.size() > 0 )
                ASSETCHAINS_CBOPRET |= 4;
            SplitStr(GetArg("-ac_stocks",""),  ASSETCHAINS_STOCKS);
            if ( ASSETCHAINS_STOCKS.size() > 0 )
                ASSETCHAINS_CBOPRET |= 8;
            for (i=0; i<ASSETCHAINS_PRICES.size(); i++)
                fprintf(stderr,"%s ",ASSETCHAINS_PRICES[i].c_str());
            fprintf(stderr,"%d -ac_prices\n",(int32_t)ASSETCHAINS_PRICES.size());
            for (i=0; i<ASSETCHAINS_STOCKS.size(); i++)
                fprintf(stderr,"%s ",ASSETCHAINS_STOCKS[i].c_str());
            fprintf(stderr,"%d -ac_stocks\n",(int32_t)ASSETCHAINS_STOCKS.size());
        }
        hexstr = GetArg("-ac_mineropret","");
        if ( hexstr.size() != 0 )
        {
            Mineropret.resize(hexstr.size()/2);
            decode_hex(Mineropret.data(),hexstr.size()/2,(char *)hexstr.c_str());
            for (i=0; i<Mineropret.size(); i++)
                fprintf(stderr,"%02x",Mineropret[i]);
            fprintf(stderr," Mineropret\n");
        }
        if ( ASSETCHAINS_COMMISSION != 0 && ASSETCHAINS_FOUNDERS_REWARD != 0 )
        {
            fprintf(stderr,"cannot use founders reward and commission on the same chain.\n");
            StartShutdown();
        }
        if ( ASSETCHAINS_CC != 0 )
        {
            ASSETCHAINS_CCLIB = GetArg("-ac_cclib","");
            Split(GetArg("-ac_ccenable",""),  ccenables, 0);
            for (i=nonz=0; i<0x100; i++)
            {
                if ( ccenables[i] != 0 )
                {
                    nonz++;
                    fprintf(stderr,"%d ",(uint8_t)(ccenables[i] & 0xff));
                }
            }
            fprintf(stderr,"nonz.%d ccenables[]\n",nonz);
            if ( nonz > 0 )
            {
                for (i=0; i<256; i++)
                {
                    ASSETCHAINS_CCDISABLES[i] = 1;
                    SETBIT(disablebits,i);
                }
                for (i=0; i<256; i++)
                {
                    CLEARBIT(disablebits,(ccenables[i] & 0xff));
                    ASSETCHAINS_CCDISABLES[ccenables[i] & 0xff] = 0;
                }
            }
            /*if ( ASSETCHAINS_CCLIB.size() > 0 )
            {
                for (i=first; i<=last; i++)
                {
                    CLEARBIT(disablebits,i);
                    ASSETCHAINS_CCDISABLES[i] = 0;
                }
            }*/
        }
        if ( ASSETCHAINS_BEAMPORT != 0 && ASSETCHAINS_CODAPORT != 0 )
        {
            fprintf(stderr,"can only have one of -ac_beam or -ac_coda\n");
            StartShutdown();
        }
        ASSETCHAINS_SELFIMPORT = GetArg("-ac_import",""); // BEAM, CODA, PUBKEY, GATEWAY
        if ( ASSETCHAINS_SELFIMPORT == "PUBKEY" )
        {
            if ( strlen(ASSETCHAINS_OVERRIDE_PUBKEY.c_str()) != 66 )
            {
                fprintf(stderr,"invalid -ac_pubkey for -ac_import=PUBKEY\n");
                StartShutdown();
            }
        }
        else if ( ASSETCHAINS_SELFIMPORT == "BEAM" && ASSETCHAINS_BEAMPORT == 0 )
        {
            fprintf(stderr,"missing -ac_beam for BEAM rpcport\n");
            StartShutdown();
        }
        else if ( ASSETCHAINS_SELFIMPORT == "CODA" && ASSETCHAINS_CODAPORT == 0 )
        {
            fprintf(stderr,"missing -ac_coda for CODA rpcport\n");
            StartShutdown();
        }
        // else it can be gateway coin
        else if (!ASSETCHAINS_SELFIMPORT.empty() && (ASSETCHAINS_ENDSUBSIDY[0]!=1 || ASSETCHAINS_SUPPLY>10 || ASSETCHAINS_COMMISSION!=0))
        {
            fprintf(stderr,"when using gateway import these must be set: -ac_end=1 -ac_supply=0 -ac_perc=0\n");
            StartShutdown();
        }
        

        if ( (ASSETCHAINS_STAKED= GetArg("-ac_staked",0)) > 100 )
            ASSETCHAINS_STAKED = 100;

        // for now, we only support 50% PoS due to other parts of the algorithm needing adjustment for
        // other values
        if ( (ASSETCHAINS_LWMAPOS = GetArg("-ac_veruspos",0)) != 0 )
        {
            ASSETCHAINS_LWMAPOS = 50;
        }
        ASSETCHAINS_SAPLING = GetArg("-ac_sapling", -1);
        if (ASSETCHAINS_SAPLING == -1)
        {
            ASSETCHAINS_OVERWINTER = GetArg("-ac_overwinter", -1);
        }
        else
        {
            ASSETCHAINS_OVERWINTER = GetArg("-ac_overwinter", ASSETCHAINS_SAPLING);
        }
        if ( strlen(ASSETCHAINS_OVERRIDE_PUBKEY.c_str()) == 66 || ASSETCHAINS_SCRIPTPUB.size() > 1 )
        {
            if ( ASSETCHAINS_SUPPLY > 10000000000 )
            {
                printf("ac_pubkey or ac_script wont work with ac_supply over 10 billion\n");
                StartShutdown();
            }
            if ( ASSETCHAINS_NOTARY_PAY[0] != 0 )
            {
                printf("Assetchains NOTARY PAY cannot be used with ac_pubkey or ac_script.\n");
                StartShutdown();
            }
            if ( strlen(ASSETCHAINS_OVERRIDE_PUBKEY.c_str()) == 66 )
            {
                decode_hex(ASSETCHAINS_OVERRIDE_PUBKEY33,33,(char *)ASSETCHAINS_OVERRIDE_PUBKEY.c_str());
                calc_rmd160_sha256(ASSETCHAINS_OVERRIDE_PUBKEYHASH,ASSETCHAINS_OVERRIDE_PUBKEY33,33);
            }
            if ( ASSETCHAINS_COMMISSION == 0 && ASSETCHAINS_FOUNDERS != 0 )
            {
                if ( ASSETCHAINS_FOUNDERS_REWARD == 0 )
                {
                    ASSETCHAINS_COMMISSION = 53846154; // maps to 35%
                    printf("ASSETCHAINS_COMMISSION defaulted to 35%% when founders reward active\n");
                }
                else
                {
                    printf("ASSETCHAINS_FOUNDERS_REWARD set to %ld\n", ASSETCHAINS_FOUNDERS_REWARD);
                }
                /*else if ( ASSETCHAINS_SELFIMPORT.size() == 0 )
                {
                    //ASSETCHAINS_OVERRIDE_PUBKEY.clear();
                    printf("-ac_perc must be set with -ac_pubkey\n");
                }*/
            }
        }
        else
        {
            if ( ASSETCHAINS_COMMISSION != 0 )
            {
                ASSETCHAINS_COMMISSION = 0;
                printf("ASSETCHAINS_COMMISSION needs an ASSETCHAINS_OVERRIDE_PUBKEY and cant be more than 100000000 (100%%)\n");
            }
            if ( ASSETCHAINS_FOUNDERS != 0 )
            {
                ASSETCHAINS_FOUNDERS = 0;
                printf("ASSETCHAINS_FOUNDERS needs an ASSETCHAINS_OVERRIDE_PUBKEY or ASSETCHAINS_SCRIPTPUB\n");
            }
        }
        if ( ASSETCHAINS_SCRIPTPUB.size() > 1 && ASSETCHAINS_MARMARA != 0 )
        {
            fprintf(stderr,"-ac_script and -ac_marmara are mutually exclusive\n");
            StartShutdown();
        }
        if ( ASSETCHAINS_ENDSUBSIDY[0] != 0 || ASSETCHAINS_REWARD[0] != 0 || ASSETCHAINS_HALVING[0] != 0 || ASSETCHAINS_DECAY[0] != 0 || ASSETCHAINS_COMMISSION != 0 || ASSETCHAINS_PUBLIC != 0 || ASSETCHAINS_PRIVATE != 0 || ASSETCHAINS_TXPOW != 0 || ASSETCHAINS_FOUNDERS != 0 || ASSETCHAINS_SCRIPTPUB.size() > 1 || ASSETCHAINS_SELFIMPORT.size() > 0 || ASSETCHAINS_OVERRIDE_PUBKEY33[0] != 0 || ASSETCHAINS_TIMELOCKGTE != _ASSETCHAINS_TIMELOCKOFF|| ASSETCHAINS_ALGO != ASSETCHAINS_EQUIHASH || ASSETCHAINS_LWMAPOS != 0 || ASSETCHAINS_LASTERA > 0 || ASSETCHAINS_BEAMPORT != 0 || ASSETCHAINS_CODAPORT != 0 || ASSETCHAINS_MARMARA != 0 || nonz > 0 || ASSETCHAINS_CCLIB.size() > 0 || ASSETCHAINS_FOUNDERS_REWARD != 0 || ASSETCHAINS_NOTARY_PAY[0] != 0 || ASSETCHAINS_BLOCKTIME != 60 || ASSETCHAINS_CBOPRET != 0 || Mineropret.size() != 0 || (ASSETCHAINS_NK[0] != 0 && ASSETCHAINS_NK[1] != 0) || KOMODO_SNAPSHOT_INTERVAL != 0 || ASSETCHAINS_EARLYTXIDCONTRACT != 0 )
        {
            fprintf(stderr,"perc %.4f%% ac_pub=[%02x%02x%02x...] acsize.%d\n",dstr(ASSETCHAINS_COMMISSION)*100,ASSETCHAINS_OVERRIDE_PUBKEY33[0],ASSETCHAINS_OVERRIDE_PUBKEY33[1],ASSETCHAINS_OVERRIDE_PUBKEY33[2],(int32_t)ASSETCHAINS_SCRIPTPUB.size());
            extraptr = extrabuf;
            memcpy(extraptr,ASSETCHAINS_OVERRIDE_PUBKEY33,33), extralen = 33;

            // if we have one era, this should create the same data structure as it used to, same if we increase _MAX_ERAS
            for ( int i = 0; i <= ASSETCHAINS_LASTERA; i++ )
            {
                printf("ERA%u: end.%llu reward.%llu halving.%llu decay.%llu notarypay.%llu\n", i,
                       (long long)ASSETCHAINS_ENDSUBSIDY[i],
                       (long long)ASSETCHAINS_REWARD[i],
                       (long long)ASSETCHAINS_HALVING[i],
                       (long long)ASSETCHAINS_DECAY[i],
                       (long long)ASSETCHAINS_NOTARY_PAY[i]);

                // TODO: Verify that we don't overrun extrabuf here, which is a 256 byte buffer
                extralen += iguana_rwnum(1,&extraptr[extralen],sizeof(ASSETCHAINS_ENDSUBSIDY[i]),(void *)&ASSETCHAINS_ENDSUBSIDY[i]);
                extralen += iguana_rwnum(1,&extraptr[extralen],sizeof(ASSETCHAINS_REWARD[i]),(void *)&ASSETCHAINS_REWARD[i]);
                extralen += iguana_rwnum(1,&extraptr[extralen],sizeof(ASSETCHAINS_HALVING[i]),(void *)&ASSETCHAINS_HALVING[i]);
                extralen += iguana_rwnum(1,&extraptr[extralen],sizeof(ASSETCHAINS_DECAY[i]),(void *)&ASSETCHAINS_DECAY[i]);
                if ( ASSETCHAINS_NOTARY_PAY[0] != 0 )
                    extralen += iguana_rwnum(1,&extraptr[extralen],sizeof(ASSETCHAINS_NOTARY_PAY[i]),(void *)&ASSETCHAINS_NOTARY_PAY[i]);
            }

            if (ASSETCHAINS_LASTERA > 0)
            {
                extralen += iguana_rwnum(1,&extraptr[extralen],sizeof(ASSETCHAINS_LASTERA),(void *)&ASSETCHAINS_LASTERA);
            }

            // hash in lock above for time locked coinbase transactions above a certain reward value only if the lock above
            // param was specified, otherwise, for compatibility, do nothing
            if ( ASSETCHAINS_TIMELOCKGTE != _ASSETCHAINS_TIMELOCKOFF )
            {
                extralen += iguana_rwnum(1,&extraptr[extralen],sizeof(ASSETCHAINS_TIMELOCKGTE),(void *)&ASSETCHAINS_TIMELOCKGTE);
                extralen += iguana_rwnum(1,&extraptr[extralen],sizeof(ASSETCHAINS_TIMEUNLOCKFROM),(void *)&ASSETCHAINS_TIMEUNLOCKFROM);
                extralen += iguana_rwnum(1,&extraptr[extralen],sizeof(ASSETCHAINS_TIMEUNLOCKTO),(void *)&ASSETCHAINS_TIMEUNLOCKTO);
            }

            if ( ASSETCHAINS_ALGO != ASSETCHAINS_EQUIHASH )
            {
                extralen += iguana_rwnum(1,&extraptr[extralen],sizeof(ASSETCHAINS_ALGO),(void *)&ASSETCHAINS_ALGO);
            }

            if ( ASSETCHAINS_LWMAPOS != 0 )
            {
                extralen += iguana_rwnum(1,&extraptr[extralen],sizeof(ASSETCHAINS_LWMAPOS),(void *)&ASSETCHAINS_LWMAPOS);
            }

            val = ASSETCHAINS_COMMISSION | (((int64_t)ASSETCHAINS_STAKED & 0xff) << 32) | (((uint64_t)ASSETCHAINS_CC & 0xffff) << 40) | ((ASSETCHAINS_PUBLIC != 0) << 7) | ((ASSETCHAINS_PRIVATE != 0) << 6) | ASSETCHAINS_TXPOW;
            extralen += iguana_rwnum(1,&extraptr[extralen],sizeof(val),(void *)&val);
            
            if ( ASSETCHAINS_FOUNDERS != 0 )
            {
                uint8_t tmp = 1;
                extralen += iguana_rwnum(1,&extraptr[extralen],sizeof(tmp),(void *)&tmp);
                if ( ASSETCHAINS_FOUNDERS > 1 )
                    extralen += iguana_rwnum(1,&extraptr[extralen],sizeof(ASSETCHAINS_FOUNDERS),(void *)&ASSETCHAINS_FOUNDERS);
                if ( ASSETCHAINS_FOUNDERS_REWARD != 0 )
                {
                    fprintf(stderr, "set founders reward.%li\n",ASSETCHAINS_FOUNDERS_REWARD);
                    extralen += iguana_rwnum(1,&extraptr[extralen],sizeof(ASSETCHAINS_FOUNDERS_REWARD),(void *)&ASSETCHAINS_FOUNDERS_REWARD);
                }
            }
            if ( ASSETCHAINS_SCRIPTPUB.size() > 1 )
            {
                decode_hex(&extraptr[extralen],ASSETCHAINS_SCRIPTPUB.size()/2,(char *)ASSETCHAINS_SCRIPTPUB.c_str());
                extralen += ASSETCHAINS_SCRIPTPUB.size()/2;
                //extralen += iguana_rwnum(1,&extraptr[extralen],(int32_t)ASSETCHAINS_SCRIPTPUB.size(),(void *)ASSETCHAINS_SCRIPTPUB.c_str());
                fprintf(stderr,"append ac_script %s\n",ASSETCHAINS_SCRIPTPUB.c_str());
            }
            if ( ASSETCHAINS_SELFIMPORT.size() > 0 )
            {
                memcpy(&extraptr[extralen],(char *)ASSETCHAINS_SELFIMPORT.c_str(),ASSETCHAINS_SELFIMPORT.size());
                for (i=0; i<ASSETCHAINS_SELFIMPORT.size(); i++)
                    fprintf(stderr,"%c",extraptr[extralen+i]);
                fprintf(stderr," selfimport\n");
                extralen += ASSETCHAINS_SELFIMPORT.size();
            }
            if ( ASSETCHAINS_BEAMPORT != 0 )
                extraptr[extralen++] = 'b';
            if ( ASSETCHAINS_CODAPORT != 0 )
                extraptr[extralen++] = 'c';
            if ( ASSETCHAINS_MARMARA != 0 )
                extraptr[extralen++] = ASSETCHAINS_MARMARA;
            if ( nonz > 0 )
            {
                memcpy(&extraptr[extralen],disablebits,sizeof(disablebits));
                extralen += sizeof(disablebits);
            }
            if ( ASSETCHAINS_CCLIB.size() > 1 )
            {
                for (i=0; i<ASSETCHAINS_CCLIB.size(); i++)
                {
                    extraptr[extralen++] = ASSETCHAINS_CCLIB[i];
                    fprintf(stderr,"%c",ASSETCHAINS_CCLIB[i]);
                }
                fprintf(stderr," <- CCLIB name\n");
            }
            if ( ASSETCHAINS_BLOCKTIME != 60 )
                extralen += iguana_rwnum(1,&extraptr[extralen],sizeof(ASSETCHAINS_BLOCKTIME),(void *)&ASSETCHAINS_BLOCKTIME);
            if ( Mineropret.size() != 0 )
            {
                for (i=0; i<Mineropret.size(); i++)
                    extraptr[extralen++] = Mineropret[i];
            }
            if ( ASSETCHAINS_CBOPRET != 0 )
            {
                extralen += iguana_rwnum(1,&extraptr[extralen],sizeof(ASSETCHAINS_CBOPRET),(void *)&ASSETCHAINS_CBOPRET);
                if ( ASSETCHAINS_PRICES.size() != 0 )
                {
                    for (i=0; i<ASSETCHAINS_PRICES.size(); i++)
                    {
                        symbol = ASSETCHAINS_PRICES[i];
                        memcpy(&extraptr[extralen],(char *)symbol.c_str(),symbol.size());
                        extralen += symbol.size();
                    }
                }
                if ( ASSETCHAINS_STOCKS.size() != 0 )
                {
                    for (i=0; i<ASSETCHAINS_STOCKS.size(); i++)
                    {
                        symbol = ASSETCHAINS_STOCKS[i];
                        memcpy(&extraptr[extralen],(char *)symbol.c_str(),symbol.size());
                        extralen += symbol.size();
                    }
                }
                //komodo_pricesinit();
                komodo_cbopretupdate(1); // will set Mineropret
                fprintf(stderr,"This blockchain uses data produced from CoinDesk Bitcoin Price Index\n");
            }
            if ( ASSETCHAINS_NK[0] != 0 && ASSETCHAINS_NK[1] != 0 )
            {
                extralen += iguana_rwnum(1,&extraptr[extralen],sizeof(ASSETCHAINS_NK[0]),(void *)&ASSETCHAINS_NK[0]);
                extralen += iguana_rwnum(1,&extraptr[extralen],sizeof(ASSETCHAINS_NK[1]),(void *)&ASSETCHAINS_NK[1]);
            }
            if ( KOMODO_SNAPSHOT_INTERVAL != 0 )
            {
                extralen += iguana_rwnum(1,&extraptr[extralen],sizeof(KOMODO_SNAPSHOT_INTERVAL),(void *)&KOMODO_SNAPSHOT_INTERVAL);
            }
            if ( ASSETCHAINS_EARLYTXIDCONTRACT != 0 )
            {
                extralen += iguana_rwnum(1,&extraptr[extralen],sizeof(ASSETCHAINS_EARLYTXIDCONTRACT),(void *)&ASSETCHAINS_EARLYTXIDCONTRACT);
            }
        }
        
        addn = GetArg("-seednode","");
        if ( strlen(addn.c_str()) > 0 )
            ASSETCHAINS_SEED = 1;

        strncpy(ASSETCHAINS_SYMBOL,name.c_str(),sizeof(ASSETCHAINS_SYMBOL)-1);

        MAX_MONEY = komodo_max_money();

        if ( (baseid = komodo_baseid(ASSETCHAINS_SYMBOL)) >= 0 && baseid < 32 )
        {
            //komodo_maxallowed(baseid);
            printf("baseid.%d MAX_MONEY.%s %.8f\n",baseid,ASSETCHAINS_SYMBOL,(double)MAX_MONEY/SATOSHIDEN);
        }

        if ( ASSETCHAINS_CC >= KOMODO_FIRSTFUNGIBLEID && MAX_MONEY < 1000000LL*SATOSHIDEN )
            MAX_MONEY = 1000000LL*SATOSHIDEN;
        if ( KOMODO_BIT63SET(MAX_MONEY) != 0 )
            MAX_MONEY = KOMODO_MAXNVALUE;
        fprintf(stderr,"MAX_MONEY %llu %.8f\n",(long long)MAX_MONEY,(double)MAX_MONEY/SATOSHIDEN);
        //printf("baseid.%d MAX_MONEY.%s %.8f\n",baseid,ASSETCHAINS_SYMBOL,(double)MAX_MONEY/SATOSHIDEN);
        uint16_t tmpport = komodo_port(ASSETCHAINS_SYMBOL,ASSETCHAINS_SUPPLY,&ASSETCHAINS_MAGIC,extraptr,extralen);
        if ( GetArg("-port",0) != 0 )
        {
            ASSETCHAINS_P2PPORT = GetArg("-port",0);
            fprintf(stderr,"set p2pport.%u\n",ASSETCHAINS_P2PPORT);
        } else ASSETCHAINS_P2PPORT = tmpport;

        while ( (dirname= (char *)GetDataDir(false).string().c_str()) == 0 || dirname[0] == 0 )
        {
            fprintf(stderr,"waiting for datadir (%s)\n",dirname);
#ifndef _WIN32
            sleep(3);
#else
            boost::this_thread::sleep(boost::posix_time::milliseconds(3000));
#endif
        }
        //fprintf(stderr,"Got datadir.(%s)\n",dirname);
        if ( ASSETCHAINS_SYMBOL[0] != 0 )
        {
            int32_t komodo_baseid(char *origbase);
            extern int COINBASE_MATURITY;
            if ( strcmp(ASSETCHAINS_SYMBOL,"KMD") == 0 )
            {
                fprintf(stderr,"cant have assetchain named KMD\n");
                StartShutdown();
            }
            if ( (port= komodo_userpass(ASSETCHAINS_USERPASS,ASSETCHAINS_SYMBOL)) != 0 )
                ASSETCHAINS_RPCPORT = port;
            else komodo_configfile(ASSETCHAINS_SYMBOL,ASSETCHAINS_P2PPORT + 1);
            if (ASSETCHAINS_LASTERA == 0 || is_STAKED(ASSETCHAINS_SYMBOL) != 0)
                COINBASE_MATURITY = 1;
            //fprintf(stderr,"ASSETCHAINS_RPCPORT (%s) %u\n",ASSETCHAINS_SYMBOL,ASSETCHAINS_RPCPORT);
        }
        if ( ASSETCHAINS_RPCPORT == 0 )
            ASSETCHAINS_RPCPORT = ASSETCHAINS_P2PPORT + 1;
        //ASSETCHAINS_NOTARIES = GetArg("-ac_notaries","");
        //komodo_assetchain_pubkeys((char *)ASSETCHAINS_NOTARIES.c_str());
        iguana_rwnum(1,magic,sizeof(ASSETCHAINS_MAGIC),(void *)&ASSETCHAINS_MAGIC);
        for (i=0; i<4; i++)
            sprintf(&magicstr[i<<1],"%02x",magic[i]);
        magicstr[8] = 0;
#ifndef FROM_CLI
        sprintf(fname,"%s_7776",ASSETCHAINS_SYMBOL);
        if ( (fp= fopen(fname,"wb")) != 0 )
        {
            int8_t notarypay = 0;
            if ( ASSETCHAINS_NOTARY_PAY[0] != 0 )
                notarypay = 1;
            fprintf(fp,iguanafmtstr,name.c_str(),name.c_str(),name.c_str(),name.c_str(),magicstr,ASSETCHAINS_P2PPORT,ASSETCHAINS_RPCPORT,"78.47.196.146",notarypay);
            fclose(fp);
            //printf("created (%s)\n",fname);
        } else printf("error creating (%s)\n",fname);
#endif
        if ( KOMODO_CCACTIVATE != 0 && ASSETCHAINS_CC < 2 )
        {
            ASSETCHAINS_CC = 2;
            fprintf(stderr,"smart utxo CC contracts will activate at height.%d\n",KOMODO_CCACTIVATE);
        }
    }
    else
    {
        char fname[512],username[512],password[4096]; int32_t iter; FILE *fp;
        ASSETCHAINS_P2PPORT = 7770;
        ASSETCHAINS_RPCPORT = 7771;
        for (iter=0; iter<2; iter++)
        {
            strcpy(fname,GetDataDir().string().c_str());
#ifdef _WIN32
            while ( fname[strlen(fname)-1] != '\\' )
                fname[strlen(fname)-1] = 0;
            if ( iter == 0 )
                strcat(fname,"Komodo\\komodo.conf");
            else strcat(fname,"Bitcoin\\bitcoin.conf");
#else
            while ( fname[strlen(fname)-1] != '/' )
                fname[strlen(fname)-1] = 0;
#ifdef __APPLE__
            if ( iter == 0 )
                strcat(fname,"Komodo/Komodo.conf");
            else strcat(fname,"Bitcoin/Bitcoin.conf");
#else
            if ( iter == 0 )
                strcat(fname,".komodo/komodo.conf");
            else strcat(fname,".bitcoin/bitcoin.conf");
#endif
#endif
            if ( (fp= fopen(fname,"rb")) != 0 )
            {
                _komodo_userpass(username,password,fp);
                sprintf(iter == 0 ? KMDUSERPASS : BTCUSERPASS,"%s:%s",username,password);
                fclose(fp);
                //printf("KOMODO.(%s) -> userpass.(%s)\n",fname,KMDUSERPASS);
            } //else printf("couldnt open.(%s)\n",fname);
            if ( IS_KOMODO_NOTARY == 0 )
                break;
        }
    }
    int32_t dpowconfs = KOMODO_DPOWCONFS;
    if ( ASSETCHAINS_SYMBOL[0] != 0 )
    {
        BITCOIND_RPCPORT = GetArg("-rpcport", ASSETCHAINS_RPCPORT);
        //fprintf(stderr,"(%s) port.%u chain params initialized\n",ASSETCHAINS_SYMBOL,BITCOIND_RPCPORT);
        if ( strcmp("PIRATE",ASSETCHAINS_SYMBOL) == 0 && ASSETCHAINS_HALVING[0] == 77777 )
        {
            ASSETCHAINS_HALVING[0] *= 5;
            fprintf(stderr,"PIRATE halving changed to %d %.1f days ASSETCHAINS_LASTERA.%lu\n",(int32_t)ASSETCHAINS_HALVING[0],(double)ASSETCHAINS_HALVING[0]/1440,ASSETCHAINS_LASTERA);
        }
        else if ( strcmp("VRSC",ASSETCHAINS_SYMBOL) == 0 )
            dpowconfs = 0;
        else if ( ASSETCHAINS_PRIVATE != 0 )
        {
            fprintf(stderr,"-ac_private for a non-PIRATE chain is not supported. The only reason to have an -ac_private chain is for total privacy and that is best achieved with the largest anon set. PIRATE has that and it is recommended to just use PIRATE\n");
            StartShutdown();
        }
        // Set cc enables for all existing ac_cc chains here. 
        if ( strcmp("AXO",ASSETCHAINS_SYMBOL) == 0 )
        {
            // No CCs used on this chain yet.
            CCDISABLEALL;
        }
        if ( strcmp("CCL",ASSETCHAINS_SYMBOL) == 0 )
        {
            // No CCs used on this chain yet. 
            CCDISABLEALL;
            CCENABLE(EVAL_TOKENS);
            CCENABLE(EVAL_HEIR);
        }
        if ( strcmp("COQUI",ASSETCHAINS_SYMBOL) == 0 )
        {
            CCDISABLEALL;
            CCENABLE(EVAL_DICE);
            CCENABLE(EVAL_CHANNELS);
            CCENABLE(EVAL_ORACLES);
            CCENABLE(EVAL_ASSETS);
            CCENABLE(EVAL_TOKENS);
        }
        if ( strcmp("DION",ASSETCHAINS_SYMBOL) == 0 )
        {
            // No CCs used on this chain yet. 
            CCDISABLEALL;
        }
        
        if ( strcmp("EQL",ASSETCHAINS_SYMBOL) == 0 )
        {
            // No CCs used on this chain yet. 
            CCDISABLEALL;
        }
        if ( strcmp("ILN",ASSETCHAINS_SYMBOL) == 0 )
        {
            // No CCs used on this chain yet. 
            CCDISABLEALL;
        }
        if ( strcmp("OUR",ASSETCHAINS_SYMBOL) == 0 )
        {
            // No CCs used on this chain yet. 
            CCDISABLEALL;
        }
        if ( strcmp("ZEXO",ASSETCHAINS_SYMBOL) == 0 )
        {
            // No CCs used on this chain yet. 
            CCDISABLEALL;
        }
        if ( strcmp("SEC",ASSETCHAINS_SYMBOL) == 0 )
        {
            CCDISABLEALL;
            CCENABLE(EVAL_ASSETS);
            CCENABLE(EVAL_TOKENS);
            CCENABLE(EVAL_ORACLES);
        }
        if ( strcmp("KMDICE",ASSETCHAINS_SYMBOL) == 0 )
        {
            CCDISABLEALL;
            CCENABLE(EVAL_FAUCET);
            CCENABLE(EVAL_DICE);
            CCENABLE(EVAL_ORACLES);
        }
    } else BITCOIND_RPCPORT = GetArg("-rpcport", BaseParams().RPCPort());
    KOMODO_DPOWCONFS = GetArg("-dpowconfs",dpowconfs);
    if ( ASSETCHAINS_SYMBOL[0] == 0 || strcmp(ASSETCHAINS_SYMBOL,"SUPERNET") == 0 || strcmp(ASSETCHAINS_SYMBOL,"DEX") == 0 || strcmp(ASSETCHAINS_SYMBOL,"COQUI") == 0 || strcmp(ASSETCHAINS_SYMBOL,"PIRATE") == 0 || strcmp(ASSETCHAINS_SYMBOL,"KMDICE") == 0 )
        KOMODO_EXTRASATOSHI = 1;
}

void komodo_nameset(char *symbol,char *dest,char *source)
{
    if ( source[0] == 0 )
    {
        strcpy(symbol,(char *)"KMD");
        strcpy(dest,(char *)"BTC");
    }
    else
    {
        strcpy(symbol,source);
        strcpy(dest,(char *)"KMD");
    }
}

struct komodo_state *komodo_stateptrget(char *base)
{
    int32_t baseid;
    if ( base == 0 || base[0] == 0 || strcmp(base,(char *)"KMD") == 0 )
        return(&KOMODO_STATES[33]);
    else if ( (baseid= komodo_baseid(base)) >= 0 )
        return(&KOMODO_STATES[baseid+1]);
    else return(&KOMODO_STATES[0]);
}

struct komodo_state *komodo_stateptr(char *symbol,char *dest)
{
    int32_t baseid;
    komodo_nameset(symbol,dest,ASSETCHAINS_SYMBOL);
    return(komodo_stateptrget(symbol));
}

void komodo_prefetch(FILE *fp)
{
    long fsize,fpos; int32_t incr = 16*1024*1024;
    fpos = ftell(fp);
    fseek(fp,0,SEEK_END);
    fsize = ftell(fp);
    if ( fsize > incr )
    {
        char *ignore = (char *)malloc(incr);
        if ( ignore != 0 )
        {
            rewind(fp);
            while ( fread(ignore,1,incr,fp) == incr ) // prefetch
                fprintf(stderr,".");
            free(ignore);
        }
    }
    fseek(fp,fpos,SEEK_SET);
}<|MERGE_RESOLUTION|>--- conflicted
+++ resolved
@@ -1769,11 +1769,7 @@
     {
         int32_t ecode = ccEnablesHeight[i];
         int32_t ht = ccEnablesHeight[i+1];
-<<<<<<< HEAD
-        if ( ecode > 256 || ecode < 0 )
-=======
         if ( ecode > 255 || ecode < 0 )
->>>>>>> 11e29281
             fprintf(stderr, "ac_ccactivateht: invalid evalcode.%i must be between 0 and 256.\n", ecode);
         else if ( ht > 0 )
         {
