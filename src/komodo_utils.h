--- conflicted
+++ resolved
@@ -1658,11 +1658,7 @@
 void komodo_args(char *argv0)
 {
     extern const char *Notaries_elected1[][2];
-<<<<<<< HEAD
-    std::string name,addn; char *dirname,fname[512],arg0str[64],magicstr[9]; uint8_t magic[4],extrabuf[8192],disablebits[32],*extraptr=0; FILE *fp; uint64_t val; uint16_t port; int32_t i,nonz = 0,baseid,len,n,extralen = 0; uint64_t ccenables[256];
-=======
     std::string name,addn; char *dirname,fname[512],arg0str[64],magicstr[9]; uint8_t magic[4],extrabuf[8192],disablebits[32],*extraptr=0; FILE *fp; uint64_t val; uint16_t port; int32_t i,nonz=0,baseid,len,n,extralen = 0; uint64_t ccenables[256];
->>>>>>> b778dbef
     IS_KOMODO_NOTARY = GetBoolArg("-notary", false);
     IS_STAKED_NOTARY = GetArg("-stakednotary", -1);
     if ( IS_STAKED_NOTARY != -1 && IS_KOMODO_NOTARY == true ) {
