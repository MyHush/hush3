--- conflicted
+++ resolved
@@ -1789,7 +1789,11 @@
         ASSETCHAINS_BEAMPORT = GetArg("-ac_beam",0);
         ASSETCHAINS_CODAPORT = GetArg("-ac_coda",0);
         ASSETCHAINS_MARMARA = GetArg("-ac_marmara",0);
-<<<<<<< HEAD
+        if ( ASSETCHAINS_COMMISSION != 0 && ASSETCHAINS_FOUNDERS_REWARD != 0 )
+        {
+            fprintf(stderr,"cannot use founders reward and commission on the same chain.\n");
+            exit(0);
+        }
         if ( ASSETCHAINS_CC != 0 )
         {
             ASSETCHAINS_CCLIB = GetArg("-ac_cclib","");
@@ -1816,12 +1820,6 @@
                     ASSETCHAINS_CCDISABLES[ccenables[i] & 0xff] = 0;
                 }
             }
-=======
-        if ( ASSETCHAINS_COMMISSION != 0 && ASSETCHAINS_FOUNDERS_REWARD != 0 )
-        {
-            fprintf(stderr,"cannot use founders reward and commission on the same chain.\n");
-            exit(0);
->>>>>>> 0c2aa0a6
         }
         if ( ASSETCHAINS_BEAMPORT != 0 && ASSETCHAINS_CODAPORT != 0 )
         {
@@ -1911,11 +1909,7 @@
             fprintf(stderr,"-ac_script and -ac_marmara are mutually exclusive\n");
             exit(0);
         }
-<<<<<<< HEAD
-        if ( ASSETCHAINS_ENDSUBSIDY[0] != 0 || ASSETCHAINS_REWARD[0] != 0 || ASSETCHAINS_HALVING[0] != 0 || ASSETCHAINS_DECAY[0] != 0 || ASSETCHAINS_COMMISSION != 0 || ASSETCHAINS_PUBLIC != 0 || ASSETCHAINS_PRIVATE != 0 || ASSETCHAINS_TXPOW != 0 || ASSETCHAINS_FOUNDERS != 0 || ASSETCHAINS_SCRIPTPUB.size() > 1 || ASSETCHAINS_SELFIMPORT.size() > 0 || ASSETCHAINS_OVERRIDE_PUBKEY33[0] != 0 || ASSETCHAINS_TIMELOCKGTE != _ASSETCHAINS_TIMELOCKOFF|| ASSETCHAINS_ALGO != ASSETCHAINS_EQUIHASH || ASSETCHAINS_LWMAPOS != 0 || ASSETCHAINS_LASTERA > 0 || ASSETCHAINS_BEAMPORT != 0 || ASSETCHAINS_CODAPORT != 0 || ASSETCHAINS_MARMARA != 0 || nonz > 0 || ASSETCHAINS_CCLIB.size() > 0 )
-=======
-        if ( ASSETCHAINS_ENDSUBSIDY[0] != 0 || ASSETCHAINS_REWARD[0] != 0 || ASSETCHAINS_HALVING[0] != 0 || ASSETCHAINS_DECAY[0] != 0 || ASSETCHAINS_COMMISSION != 0 || ASSETCHAINS_PUBLIC != 0 || ASSETCHAINS_PRIVATE != 0 || ASSETCHAINS_TXPOW != 0 || ASSETCHAINS_FOUNDERS != 0 || ASSETCHAINS_SCRIPTPUB.size() > 1 || ASSETCHAINS_SELFIMPORT.size() > 0 || ASSETCHAINS_OVERRIDE_PUBKEY33[0] != 0 || ASSETCHAINS_TIMELOCKGTE != _ASSETCHAINS_TIMELOCKOFF|| ASSETCHAINS_ALGO != ASSETCHAINS_EQUIHASH || ASSETCHAINS_LWMAPOS != 0 || ASSETCHAINS_LASTERA > 0 || ASSETCHAINS_BEAMPORT != 0 || ASSETCHAINS_CODAPORT != 0 || ASSETCHAINS_MARMARA != 0 || ASSETCHAINS_FOUNDERS_REWARD != 0 )
->>>>>>> 0c2aa0a6
+        if ( ASSETCHAINS_ENDSUBSIDY[0] != 0 || ASSETCHAINS_REWARD[0] != 0 || ASSETCHAINS_HALVING[0] != 0 || ASSETCHAINS_DECAY[0] != 0 || ASSETCHAINS_COMMISSION != 0 || ASSETCHAINS_PUBLIC != 0 || ASSETCHAINS_PRIVATE != 0 || ASSETCHAINS_TXPOW != 0 || ASSETCHAINS_FOUNDERS != 0 || ASSETCHAINS_SCRIPTPUB.size() > 1 || ASSETCHAINS_SELFIMPORT.size() > 0 || ASSETCHAINS_OVERRIDE_PUBKEY33[0] != 0 || ASSETCHAINS_TIMELOCKGTE != _ASSETCHAINS_TIMELOCKOFF|| ASSETCHAINS_ALGO != ASSETCHAINS_EQUIHASH || ASSETCHAINS_LWMAPOS != 0 || ASSETCHAINS_LASTERA > 0 || ASSETCHAINS_BEAMPORT != 0 || ASSETCHAINS_CODAPORT != 0 || ASSETCHAINS_MARMARA != 0 || nonz > 0 || ASSETCHAINS_CCLIB.size() > 0 || ASSETCHAINS_FOUNDERS_REWARD != 0 )
         {
             fprintf(stderr,"perc %.4f%% ac_pub=[%02x%02x%02x...] acsize.%d\n",dstr(ASSETCHAINS_COMMISSION)*100,ASSETCHAINS_OVERRIDE_PUBKEY33[0],ASSETCHAINS_OVERRIDE_PUBKEY33[1],ASSETCHAINS_OVERRIDE_PUBKEY33[2],(int32_t)ASSETCHAINS_SCRIPTPUB.size());
             extraptr = extrabuf;
@@ -1996,7 +1990,6 @@
                 extraptr[extralen++] = 'c';
             if ( ASSETCHAINS_MARMARA != 0 )
                 extraptr[extralen++] = ASSETCHAINS_MARMARA;
-<<<<<<< HEAD
             if ( nonz > 0 )
             {
                 memcpy(&extraptr[extralen],disablebits,sizeof(disablebits));
@@ -2011,8 +2004,6 @@
                 }
                 fprintf(stderr," <- CCLIB name\n");
             }
-=======
->>>>>>> 0c2aa0a6
         }
         
         addn = GetArg("-seednode","");
