--- conflicted
+++ resolved
@@ -675,26 +675,13 @@
 {
     if (tx.IsCoinBase())
         return 0.0;
-<<<<<<< HEAD
-    // Joinsplits do not reveal any information about the value or age of a note, so we
-    // cannot apply the priority algorithm used for transparent utxos.  Instead, we just
-    // use the maximum priority whenever a transaction contains any JoinSplits.
-    // (Note that coinbase transactions cannot contain JoinSplits.)
-    // FIXME: this logic is partially duplicated between here and CreateNewBlock in miner.cpp.
-    
-    if (tx.vjoinsplit.size() > 0) {
-            return MAX_PRIORITY;
-        }
-    if (tx.IsCoinImport()) {
-=======
 
     // Shielded transfers do not reveal any information about the value or age of a note, so we
     // cannot apply the priority algorithm used for transparent utxos.  Instead, we just
     // use the maximum priority for all (partially or fully) shielded transactions.
     // (Note that coinbase transactions cannot contain JoinSplits, or Sapling shielded Spends or Outputs.)
 
-    if (tx.vjoinsplit.size() > 0 || tx.vShieldedSpend.size() > 0 || tx.vShieldedOutput.size() > 0) {
->>>>>>> 4ba35551
+    if (tx.vjoinsplit.size() > 0 || tx.vShieldedSpend.size() > 0 || tx.vShieldedOutput.size() > 0 || tx.IsCoinImport()) {
         return MAX_PRIORITY;
     }
 
