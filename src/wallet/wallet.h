// Copyright (c) 2009-2010 Satoshi Nakamoto
// Copyright (c) 2009-2014 The Bitcoin Core developers
// Distributed under the MIT software license, see the accompanying
// file COPYING or http://www.opensource.org/licenses/mit-license.php.

#ifndef BITCOIN_WALLET_WALLET_H
#define BITCOIN_WALLET_WALLET_H

#include "amount.h"
#include "coins.h"
#include "key.h"
#include "keystore.h"
#include "main.h"
#include "primitives/block.h"
#include "primitives/transaction.h"
#include "tinyformat.h"
#include "ui_interface.h"
#include "util.h"
#include "utilstrencodings.h"
#include "validationinterface.h"
#include "wallet/crypter.h"
#include "wallet/wallet_ismine.h"
#include "wallet/walletdb.h"
#include "zcash/Address.hpp"
#include "base58.h"

#include <algorithm>
#include <map>
#include <set>
#include <stdexcept>
#include <stdint.h>
#include <string>
#include <utility>
#include <vector>

/**
 * Settings
 */
extern CFeeRate payTxFee;
extern CAmount maxTxFee;
extern unsigned int nTxConfirmTarget;
extern bool bSpendZeroConfChange;
extern bool fSendFreeTransactions;
extern bool fPayAtLeastCustomFee;

//! -paytxfee default
static const CAmount DEFAULT_TRANSACTION_FEE = 0;
//! -paytxfee will warn if called with a higher fee than this amount (in satoshis) per KB
static const CAmount nHighTransactionFeeWarning = 0.01 * COIN;
//! -maxtxfee default
static const CAmount DEFAULT_TRANSACTION_MAXFEE = 0.1 * COIN;
//! -txconfirmtarget default
static const unsigned int DEFAULT_TX_CONFIRM_TARGET = 2;
//! -maxtxfee will warn if called with a higher fee than this amount (in satoshis)
static const CAmount nHighTransactionMaxFeeWarning = 100 * nHighTransactionFeeWarning;
//! Largest (in bytes) free transaction we're willing to create
static const unsigned int MAX_FREE_TRANSACTION_CREATE_SIZE = 1000;
//! Size of witness cache
//  Should be large enough that we can expect not to reorg beyond our cache
//  unless there is some exceptional network disruption.
#define _COINBASE_MATURITY 100
static const unsigned int WITNESS_CACHE_SIZE = _COINBASE_MATURITY+10;

class CBlockIndex;
class CCoinControl;
class COutput;
class CReserveKey;
class CScript;
class CTxMemPool;
class CWalletTx;

/** (client) version numbers for particular wallet features */
enum WalletFeature
{
    FEATURE_BASE = 10500, // the earliest version new wallets supports (only useful for getinfo's clientversion output)

    FEATURE_WALLETCRYPT = 40000, // wallet encryption
    FEATURE_COMPRPUBKEY = 60000, // compressed public keys

    FEATURE_LATEST = 60000
};


/** A key pool entry */
class CKeyPool
{
public:
    int64_t nTime;
    CPubKey vchPubKey;

    CKeyPool();
    CKeyPool(const CPubKey& vchPubKeyIn);

    ADD_SERIALIZE_METHODS;

    template <typename Stream, typename Operation>
    inline void SerializationOp(Stream& s, Operation ser_action, int nType, int nVersion) {
        if (!(nType & SER_GETHASH))
            READWRITE(nVersion);
        READWRITE(nTime);
        READWRITE(vchPubKey);
    }
};

/** Address book data */
class CAddressBookData
{
public:
    std::string name;
    std::string purpose;

    CAddressBookData()
    {
        purpose = "unknown";
    }

    typedef std::map<std::string, std::string> StringMap;
    StringMap destdata;
};

struct CRecipient
{
    CScript scriptPubKey;
    CAmount nAmount;
    bool fSubtractFeeFromAmount;
};

typedef std::map<std::string, std::string> mapValue_t;


static void ReadOrderPos(int64_t& nOrderPos, mapValue_t& mapValue)
{
    if (!mapValue.count("n"))
    {
        nOrderPos = -1; // TODO: calculate elsewhere
        return;
    }
    nOrderPos = atoi64(mapValue["n"].c_str());
}


static void WriteOrderPos(const int64_t& nOrderPos, mapValue_t& mapValue)
{
    if (nOrderPos == -1)
        return;
    mapValue["n"] = i64tostr(nOrderPos);
}

struct COutputEntry
{
    CTxDestination destination;
    CAmount amount;
    int vout;
};

/** A note outpoint */
class JSOutPoint
{
public:
    // Transaction hash
    uint256 hash;
    // Index into CTransaction.vjoinsplit
#ifdef __LP64__
    uint64_t js;
#else
    size_t js;
#endif
    // Index into JSDescription fields of length ZC_NUM_JS_OUTPUTS
    uint8_t n;

    JSOutPoint() { SetNull(); }
    JSOutPoint(uint256 h, size_t js, uint8_t n) : hash {h}, js {js}, n {n} { }

    ADD_SERIALIZE_METHODS;

    template <typename Stream, typename Operation>
    inline void SerializationOp(Stream& s, Operation ser_action, int nType, int nVersion) {
        READWRITE(hash);
        READWRITE(js);
        READWRITE(n);
    }

    void SetNull() { hash.SetNull(); }
    bool IsNull() const { return hash.IsNull(); }

    friend bool operator<(const JSOutPoint& a, const JSOutPoint& b) {
        return (a.hash < b.hash ||
                (a.hash == b.hash && a.js < b.js) ||
                (a.hash == b.hash && a.js == b.js && a.n < b.n));
    }

    friend bool operator==(const JSOutPoint& a, const JSOutPoint& b) {
        return (a.hash == b.hash && a.js == b.js && a.n == b.n);
    }

    friend bool operator!=(const JSOutPoint& a, const JSOutPoint& b) {
        return !(a == b);
    }

    std::string ToString() const;
};

class CNoteData
{
public:
    libzcash::PaymentAddress address;

    /**
     * Cached note nullifier. May not be set if the wallet was not unlocked when
     * this was CNoteData was created. If not set, we always assume that the
     * note has not been spent.
     *
     * It's okay to cache the nullifier in the wallet, because we are storing
     * the spending key there too, which could be used to derive this.
     * If the wallet is encrypted, this means that someone with access to the
     * locked wallet cannot spend notes, but can connect received notes to the
     * transactions they are spent in. This is the same security semantics as
     * for transparent addresses.
     */
    boost::optional<uint256> nullifier;

    /**
     * Cached incremental witnesses for spendable Notes.
     * Beginning of the list is the most recent witness.
     */
    std::list<ZCIncrementalWitness> witnesses;

    /**
     * Block height corresponding to the most current witness.
     *
     * When we first create a CNoteData in CWallet::FindMyNotes, this is set to
     * -1 as a placeholder. The next time CWallet::ChainTip is called, we can
     * determine what height the witness cache for this note is valid for (even
     * if no witnesses were cached), and so can set the correct value in
     * CWallet::IncrementNoteWitnesses and CWallet::DecrementNoteWitnesses.
     */
    int witnessHeight;

    CNoteData() : address(), nullifier(), witnessHeight {-1} { }
    CNoteData(libzcash::PaymentAddress a) :
            address {a}, nullifier(), witnessHeight {-1} { }
    CNoteData(libzcash::PaymentAddress a, uint256 n) :
            address {a}, nullifier {n}, witnessHeight {-1} { }

    ADD_SERIALIZE_METHODS;

    template <typename Stream, typename Operation>
    inline void SerializationOp(Stream& s, Operation ser_action, int nType, int nVersion) {
        READWRITE(address);
        READWRITE(nullifier);
        READWRITE(witnesses);
        READWRITE(witnessHeight);
    }

    friend bool operator<(const CNoteData& a, const CNoteData& b) {
        return (a.address < b.address ||
                (a.address == b.address && a.nullifier < b.nullifier));
    }

    friend bool operator==(const CNoteData& a, const CNoteData& b) {
        return (a.address == b.address && a.nullifier == b.nullifier);
    }

    friend bool operator!=(const CNoteData& a, const CNoteData& b) {
        return !(a == b);
    }
};

typedef std::map<JSOutPoint, CNoteData> mapNoteData_t;

/** Decrypted note and its location in a transaction. */
struct CNotePlaintextEntry
{
    JSOutPoint jsop;
    libzcash::PaymentAddress address;
    libzcash::NotePlaintext plaintext;
};


/** A transaction with a merkle branch linking it to the block chain. */
class CMerkleTx : public CTransaction
{
private:
    int GetDepthInMainChainINTERNAL(const CBlockIndex* &pindexRet) const;

public:
    uint256 hashBlock;
    std::vector<uint256> vMerkleBranch;
    int nIndex;

    // memory only
    mutable bool fMerkleVerified;


    CMerkleTx()
    {
        Init();
    }

    CMerkleTx(const CTransaction& txIn) : CTransaction(txIn)
    {
        Init();
    }

    void Init()
    {
        hashBlock = uint256();
        nIndex = -1;
        fMerkleVerified = false;
    }

    ADD_SERIALIZE_METHODS;

    template <typename Stream, typename Operation>
    inline void SerializationOp(Stream& s, Operation ser_action, int nType, int nVersion) {
        READWRITE(*(CTransaction*)this);
        nVersion = this->nVersion;
        READWRITE(hashBlock);
        READWRITE(vMerkleBranch);
        READWRITE(nIndex);
    }

    int SetMerkleBranch(const CBlock& block);


    /**
     * Return depth of transaction in blockchain:
     * -1  : not in blockchain, and not in memory pool (conflicted transaction)
     *  0  : in memory pool, waiting to be included in a block
     * >=1 : this many blocks deep in the main chain
     */
    int GetDepthInMainChain(const CBlockIndex* &pindexRet) const;
    int GetDepthInMainChain() const { const CBlockIndex *pindexRet; return GetDepthInMainChain(pindexRet); }
    bool IsInMainChain() const { const CBlockIndex *pindexRet; return GetDepthInMainChainINTERNAL(pindexRet) > 0; }
    int GetBlocksToMaturity() const;
    bool AcceptToMemoryPool(bool fLimitFree=true, bool fRejectAbsurdFee=true);
};

/**
 * A transaction with a bunch of additional info that only the owner cares about.
 * It includes any unrecorded transactions needed to link it back to the block chain.
 */
class CWalletTx : public CMerkleTx
{
private:
    const CWallet* pwallet;

public:
    mapValue_t mapValue;
    mapNoteData_t mapNoteData;
    std::vector<std::pair<std::string, std::string> > vOrderForm;
    unsigned int fTimeReceivedIsTxTime;
    unsigned int nTimeReceived; //! time received by this node
    unsigned int nTimeSmart;
    char fFromMe;
    std::string strFromAccount;
    int64_t nOrderPos; //! position in ordered transaction list

    // memory only
    mutable bool fDebitCached;
    mutable bool fCreditCached;
    mutable bool fImmatureCreditCached;
    mutable bool fAvailableCreditCached;
    mutable bool fWatchDebitCached;
    mutable bool fWatchCreditCached;
    mutable bool fImmatureWatchCreditCached;
    mutable bool fAvailableWatchCreditCached;
    mutable bool fChangeCached;
    mutable CAmount nDebitCached;
    mutable CAmount nCreditCached;
    mutable CAmount nImmatureCreditCached;
    mutable CAmount nAvailableCreditCached;
    mutable CAmount nWatchDebitCached;
    mutable CAmount nWatchCreditCached;
    mutable CAmount nImmatureWatchCreditCached;
    mutable CAmount nAvailableWatchCreditCached;
    mutable CAmount nChangeCached;

    CWalletTx()
    {
        Init(NULL);
    }

    CWalletTx(const CWallet* pwalletIn)
    {
        Init(pwalletIn);
    }

    CWalletTx(const CWallet* pwalletIn, const CMerkleTx& txIn) : CMerkleTx(txIn)
    {
        Init(pwalletIn);
    }

    CWalletTx(const CWallet* pwalletIn, const CTransaction& txIn) : CMerkleTx(txIn)
    {
        Init(pwalletIn);
    }

    void Init(const CWallet* pwalletIn)
    {
        pwallet = pwalletIn;
        mapValue.clear();
        mapNoteData.clear();
        vOrderForm.clear();
        fTimeReceivedIsTxTime = false;
        nTimeReceived = 0;
        nTimeSmart = 0;
        fFromMe = false;
        strFromAccount.clear();
        fDebitCached = false;
        fCreditCached = false;
        fImmatureCreditCached = false;
        fAvailableCreditCached = false;
        fWatchDebitCached = false;
        fWatchCreditCached = false;
        fImmatureWatchCreditCached = false;
        fAvailableWatchCreditCached = false;
        fChangeCached = false;
        nDebitCached = 0;
        nCreditCached = 0;
        nImmatureCreditCached = 0;
        nAvailableCreditCached = 0;
        nWatchDebitCached = 0;
        nWatchCreditCached = 0;
        nAvailableWatchCreditCached = 0;
        nImmatureWatchCreditCached = 0;
        nChangeCached = 0;
        nOrderPos = -1;
    }

    ADD_SERIALIZE_METHODS;

    template <typename Stream, typename Operation>
    inline void SerializationOp(Stream& s, Operation ser_action, int nType, int nVersion) {
        if (ser_action.ForRead())
            Init(NULL);
        char fSpent = false;

        if (!ser_action.ForRead())
        {
            mapValue["fromaccount"] = strFromAccount;

            WriteOrderPos(nOrderPos, mapValue);

            if (nTimeSmart)
                mapValue["timesmart"] = strprintf("%u", nTimeSmart);
        }

        READWRITE(*(CMerkleTx*)this);
        std::vector<CMerkleTx> vUnused; //! Used to be vtxPrev
        READWRITE(vUnused);
        READWRITE(mapValue);
        READWRITE(mapNoteData);
        READWRITE(vOrderForm);
        READWRITE(fTimeReceivedIsTxTime);
        READWRITE(nTimeReceived);
        READWRITE(fFromMe);
        READWRITE(fSpent);

        if (ser_action.ForRead())
        {
            strFromAccount = mapValue["fromaccount"];

            ReadOrderPos(nOrderPos, mapValue);

            nTimeSmart = mapValue.count("timesmart") ? (unsigned int)atoi64(mapValue["timesmart"]) : 0;
        }

        mapValue.erase("fromaccount");
        mapValue.erase("version");
        mapValue.erase("spent");
        mapValue.erase("n");
        mapValue.erase("timesmart");
    }

    //! make sure balances are recalculated
    void MarkDirty()
    {
        fCreditCached = false;
        fAvailableCreditCached = false;
        fWatchDebitCached = false;
        fWatchCreditCached = false;
        fAvailableWatchCreditCached = false;
        fImmatureWatchCreditCached = false;
        fDebitCached = false;
        fChangeCached = false;
    }

    void BindWallet(CWallet *pwalletIn)
    {
        pwallet = pwalletIn;
        MarkDirty();
    }

    void SetNoteData(mapNoteData_t &noteData);

    //! filter decides which addresses will count towards the debit
    CAmount GetDebit(const isminefilter& filter) const;
    CAmount GetCredit(const isminefilter& filter) const;
    CAmount GetImmatureCredit(bool fUseCache=true) const;
    CAmount GetAvailableCredit(bool fUseCache=true) const;
    CAmount GetImmatureWatchOnlyCredit(const bool& fUseCache=true) const;
    CAmount GetAvailableWatchOnlyCredit(const bool& fUseCache=true) const;
    CAmount GetChange() const;

    void GetAmounts(std::list<COutputEntry>& listReceived,
                    std::list<COutputEntry>& listSent, CAmount& nFee, std::string& strSentAccount, const isminefilter& filter) const;

    void GetAccountAmounts(const std::string& strAccount, CAmount& nReceived,
                           CAmount& nSent, CAmount& nFee, const isminefilter& filter) const;

    bool IsFromMe(const isminefilter& filter) const
    {
        return (GetDebit(filter) > 0);
    }

    bool IsTrusted() const;

    bool WriteToDisk(CWalletDB *pwalletdb);

    int64_t GetTxTime() const;
    int GetRequestCount() const;

    bool RelayWalletTransaction();

    std::set<uint256> GetConflicts() const;
};




class COutput
{
public:
    const CWalletTx *tx;
    int i;
    int nDepth;
    bool fSpendable;

    COutput(const CWalletTx *txIn, int iIn, int nDepthIn, bool fSpendableIn)
    {
        tx = txIn; i = iIn; nDepth = nDepthIn; fSpendable = fSpendableIn;
    }

    std::string ToString() const;
};




/** Private key that includes an expiration date in case it never gets used. */
class CWalletKey
{
public:
    CPrivKey vchPrivKey;
    int64_t nTimeCreated;
    int64_t nTimeExpires;
    std::string strComment;
    //! todo: add something to note what created it (user, getnewaddress, change)
    //!   maybe should have a map<string, string> property map

    CWalletKey(int64_t nExpires=0);

    ADD_SERIALIZE_METHODS;

    template <typename Stream, typename Operation>
    inline void SerializationOp(Stream& s, Operation ser_action, int nType, int nVersion) {
        if (!(nType & SER_GETHASH))
            READWRITE(nVersion);
        READWRITE(vchPrivKey);
        READWRITE(nTimeCreated);
        READWRITE(nTimeExpires);
        READWRITE(LIMITED_STRING(strComment, 65536));
    }
};

/**
 * Internal transfers.
 * Database key is acentry<account><counter>.
 */
class CAccountingEntry
{
public:
    std::string strAccount;
    CAmount nCreditDebit;
    int64_t nTime;
    std::string strOtherAccount;
    std::string strComment;
    mapValue_t mapValue;
    int64_t nOrderPos;  //! position in ordered transaction list
    uint64_t nEntryNo;

    CAccountingEntry()
    {
        SetNull();
    }

    void SetNull()
    {
        nCreditDebit = 0;
        nTime = 0;
        strAccount.clear();
        strOtherAccount.clear();
        strComment.clear();
        nOrderPos = -1;
        nEntryNo = 0;
    }

    ADD_SERIALIZE_METHODS;

    template <typename Stream, typename Operation>
    inline void SerializationOp(Stream& s, Operation ser_action, int nType, int nVersion) {
        if (!(nType & SER_GETHASH))
            READWRITE(nVersion);
        //! Note: strAccount is serialized as part of the key, not here.
        READWRITE(nCreditDebit);
        READWRITE(nTime);
        READWRITE(LIMITED_STRING(strOtherAccount, 65536));

        if (!ser_action.ForRead())
        {
            WriteOrderPos(nOrderPos, mapValue);

            if (!(mapValue.empty() && _ssExtra.empty()))
            {
                CDataStream ss(nType, nVersion);
                ss.insert(ss.begin(), '\0');
                ss << mapValue;
                ss.insert(ss.end(), _ssExtra.begin(), _ssExtra.end());
                strComment.append(ss.str());
            }
        }

        READWRITE(LIMITED_STRING(strComment, 65536));

        size_t nSepPos = strComment.find("\0", 0, 1);
        if (ser_action.ForRead())
        {
            mapValue.clear();
            if (std::string::npos != nSepPos)
            {
                CDataStream ss(std::vector<char>(strComment.begin() + nSepPos + 1, strComment.end()), nType, nVersion);
                ss >> mapValue;
                _ssExtra = std::vector<char>(ss.begin(), ss.end());
            }
            ReadOrderPos(nOrderPos, mapValue);
        }
        if (std::string::npos != nSepPos)
            strComment.erase(nSepPos);

        mapValue.erase("n");
    }

private:
    std::vector<char> _ssExtra;
};


/**
 * A CWallet is an extension of a keystore, which also maintains a set of transactions and balances,
 * and provides the ability to create new transactions.
 */
class CWallet : public CCryptoKeyStore, public CValidationInterface
{
private:
    bool SelectCoins(const CAmount& nTargetValue, std::set<std::pair<const CWalletTx*,unsigned int> >& setCoinsRet, CAmount& nValueRet, bool& fOnlyCoinbaseCoinsRet, bool& fNeedCoinbaseCoinsRet, const CCoinControl *coinControl = NULL) const;

    CWalletDB *pwalletdbEncryption;

    //! the current wallet version: clients below this version are not able to load the wallet
    int nWalletVersion;

    //! the maximum wallet format version: memory-only variable that specifies to what version this wallet may be upgraded
    int nWalletMaxVersion;

    int64_t nNextResend;
    int64_t nLastResend;
    bool fBroadcastTransactions;

    template <class T>
    using TxSpendMap = std::multimap<T, uint256>;
    /**
     * Used to keep track of spent outpoints, and
     * detect and report conflicts (double-spends or
     * mutated transactions where the mutant gets mined).
     */
    typedef TxSpendMap<COutPoint> TxSpends;
    TxSpends mapTxSpends;
    /**
     * Used to keep track of spent Notes, and
     * detect and report conflicts (double-spends).
     */
    typedef TxSpendMap<uint256> TxNullifiers;
    TxNullifiers mapTxNullifiers;

    void AddToSpends(const COutPoint& outpoint, const uint256& wtxid);
    void AddToSpends(const uint256& nullifier, const uint256& wtxid);
    void AddToSpends(const uint256& wtxid);

public:
    /*
     * Size of the incremental witness cache for the notes in our wallet.
     * This will always be greater than or equal to the size of the largest
     * incremental witness cache in any transaction in mapWallet.
     */
    int64_t nWitnessCacheSize;

    void ClearNoteWitnessCache();

protected:
    /**
     * pindex is the new tip being connected.
     */
    void IncrementNoteWitnesses(const CBlockIndex* pindex,
                                const CBlock* pblock,
                                ZCIncrementalMerkleTree& tree);
    /**
     * pindex is the old tip being disconnected.
     */
    void DecrementNoteWitnesses(const CBlockIndex* pindex);

    template <typename WalletDB>
    void SetBestChainINTERNAL(WalletDB& walletdb, const CBlockLocator& loc) {
        if (!walletdb.TxnBegin()) {
            // This needs to be done atomically, so don't do it at all
            LogPrintf("SetBestChain(): Couldn't start atomic write\n");
            return;
        }
        try {
            for (std::pair<const uint256, CWalletTx>& wtxItem : mapWallet) {
                if (!walletdb.WriteTx(wtxItem.first, wtxItem.second)) {
                    LogPrintf("SetBestChain(): Failed to write CWalletTx, aborting atomic write\n");
                    walletdb.TxnAbort();
                    return;
                }
            }
            if (!walletdb.WriteWitnessCacheSize(nWitnessCacheSize)) {
                LogPrintf("SetBestChain(): Failed to write nWitnessCacheSize, aborting atomic write\n");
                walletdb.TxnAbort();
                return;
            }
            if (!walletdb.WriteBestBlock(loc)) {
                LogPrintf("SetBestChain(): Failed to write best block, aborting atomic write\n");
                walletdb.TxnAbort();
                return;
            }
        } catch (const std::exception &exc) {
            // Unexpected failure
            LogPrintf("SetBestChain(): Unexpected error during atomic write:\n");
            LogPrintf("%s\n", exc.what());
            walletdb.TxnAbort();
            return;
        }
        if (!walletdb.TxnCommit()) {
            // Couldn't commit all to db, but in-memory state is fine
            LogPrintf("SetBestChain(): Couldn't commit atomic write\n");
            return;
        }
    }

private:
    template <class T>
    void SyncMetaData(std::pair<typename TxSpendMap<T>::iterator, typename TxSpendMap<T>::iterator>);

protected:
    bool UpdatedNoteData(const CWalletTx& wtxIn, CWalletTx& wtx);
    void MarkAffectedTransactionsDirty(const CTransaction& tx);

public:
    /*
     * Main wallet lock.
     * This lock protects all the fields added by CWallet
     *   except for:
     *      fFileBacked (immutable after instantiation)
     *      strWalletFile (immutable after instantiation)
     */
    mutable CCriticalSection cs_wallet;

    bool fFileBacked;
    std::string strWalletFile;

    std::set<int64_t> setKeyPool;
    std::map<CKeyID, CKeyMetadata> mapKeyMetadata;
    std::map<libzcash::PaymentAddress, CKeyMetadata> mapZKeyMetadata;

    typedef std::map<unsigned int, CMasterKey> MasterKeyMap;
    MasterKeyMap mapMasterKeys;
    unsigned int nMasterKeyMaxID;

    CWallet()
    {
        SetNull();
    }

    CWallet(const std::string& strWalletFileIn)
    {
        SetNull();

        strWalletFile = strWalletFileIn;
        fFileBacked = true;
    }

    ~CWallet()
    {
        delete pwalletdbEncryption;
        pwalletdbEncryption = NULL;
    }

    void SetNull()
    {
        nWalletVersion = FEATURE_BASE;
        nWalletMaxVersion = FEATURE_BASE;
        fFileBacked = false;
        nMasterKeyMaxID = 0;
        pwalletdbEncryption = NULL;
        nOrderPosNext = 0;
        nNextResend = 0;
        nLastResend = 0;
        nTimeFirstKey = 0;
        fBroadcastTransactions = false;
        nWitnessCacheSize = 0;
    }

    /**
     * The reverse mapping of nullifiers to notes.
     *
     * The mapping cannot be updated while an encrypted wallet is locked,
     * because we need the SpendingKey to create the nullifier (#1502). This has
     * several implications for transactions added to the wallet while locked:
     *
     * - Parent transactions can't be marked dirty when a child transaction that
     *   spends their output notes is updated.
     *
     *   - We currently don't cache any note values, so this is not a problem,
     *     yet.
     *
     * - GetFilteredNotes can't filter out spent notes.
     *
     *   - Per the comment in CNoteData, we assume that if we don't have a
     *     cached nullifier, the note is not spent.
     *
     * Another more problematic implication is that the wallet can fail to
     * detect transactions on the blockchain that spend our notes. There are two
     * possible cases in which this could happen:
     *
     * - We receive a note when the wallet is locked, and then spend it using a
     *   different wallet client.
     *
     * - We spend from a PaymentAddress we control, then we export the
     *   SpendingKey and import it into a new wallet, and reindex/rescan to find
     *   the old transactions.
     *
     * The wallet will only miss "pure" spends - transactions that are only
     * linked to us by the fact that they contain notes we spent. If it also
     * sends notes to us, or interacts with our transparent addresses, we will
     * detect the transaction and add it to the wallet (again without caching
     * nullifiers for new notes). As by default JoinSplits send change back to
     * the origin PaymentAddress, the wallet should rarely miss transactions.
     *
     * To work around these issues, whenever the wallet is unlocked, we scan all
     * cached notes, and cache any missing nullifiers. Since the wallet must be
     * unlocked in order to spend notes, this means that GetFilteredNotes will
     * always behave correctly within that context (and any other uses will give
     * correct responses afterwards), for the transactions that the wallet was
     * able to detect. Any missing transactions can be rediscovered by:
     *
     * - Unlocking the wallet (to fill all nullifier caches).
     *
     * - Restarting the node with -reindex (which operates on a locked wallet
     *   but with the now-cached nullifiers).
     */
    std::map<uint256, JSOutPoint> mapNullifiersToNotes;

    std::map<uint256, CWalletTx> mapWallet;

    int64_t nOrderPosNext;
    std::map<uint256, int> mapRequestCount;

    std::map<CTxDestination, CAddressBookData> mapAddressBook;

    CPubKey vchDefaultKey;

    std::set<COutPoint> setLockedCoins;
    std::set<JSOutPoint> setLockedNotes;

    int64_t nTimeFirstKey;

    const CWalletTx* GetWalletTx(const uint256& hash) const;

    //! check whether we are allowed to upgrade (or already support) to the named feature
    bool CanSupportFeature(enum WalletFeature wf) { AssertLockHeld(cs_wallet); return nWalletMaxVersion >= wf; }

    void AvailableCoins(std::vector<COutput>& vCoins, bool fOnlyConfirmed=true, const CCoinControl *coinControl = NULL, bool fIncludeZeroValue=false, bool fIncludeCoinBase=true) const;
    bool SelectCoinsMinConf(const CAmount& nTargetValue, int nConfMine, int nConfTheirs, std::vector<COutput> vCoins, std::set<std::pair<const CWalletTx*,unsigned int> >& setCoinsRet, CAmount& nValueRet) const;

    bool IsSpent(const uint256& hash, unsigned int n) const;
    bool IsSpent(const uint256& nullifier) const;

    bool IsLockedCoin(uint256 hash, unsigned int n) const;
    void LockCoin(COutPoint& output);
    void UnlockCoin(COutPoint& output);
    void UnlockAllCoins();
    void ListLockedCoins(std::vector<COutPoint>& vOutpts);

    bool IsLockedNote(uint256 hash, size_t js, uint8_t n) const;
    void LockNote(JSOutPoint& output);
    void UnlockNote(JSOutPoint& output);
    void UnlockAllNotes();
    std::vector<JSOutPoint> ListLockedNotes();

    /**
     * keystore implementation
     * Generate a new key
     */
    CPubKey GenerateNewKey();
    //! Adds a key to the store, and saves it to disk.
    bool AddKeyPubKey(const CKey& key, const CPubKey &pubkey);
    //! Adds a key to the store, without saving it to disk (used by LoadWallet)
    bool LoadKey(const CKey& key, const CPubKey &pubkey) { return CCryptoKeyStore::AddKeyPubKey(key, pubkey); }
    //! Load metadata (used by LoadWallet)
    bool LoadKeyMetadata(const CPubKey &pubkey, const CKeyMetadata &metadata);

    bool LoadMinVersion(int nVersion) { AssertLockHeld(cs_wallet); nWalletVersion = nVersion; nWalletMaxVersion = std::max(nWalletMaxVersion, nVersion); return true; }

    //! Adds an encrypted key to the store, and saves it to disk.
    bool AddCryptedKey(const CPubKey &vchPubKey, const std::vector<unsigned char> &vchCryptedSecret);
    //! Adds an encrypted key to the store, without saving it to disk (used by LoadWallet)
    bool LoadCryptedKey(const CPubKey &vchPubKey, const std::vector<unsigned char> &vchCryptedSecret);
    bool AddCScript(const CScript& redeemScript);
    bool LoadCScript(const CScript& redeemScript);

    //! Adds a destination data tuple to the store, and saves it to disk
    bool AddDestData(const CTxDestination &dest, const std::string &key, const std::string &value);
    //! Erases a destination data tuple in the store and on disk
    bool EraseDestData(const CTxDestination &dest, const std::string &key);
    //! Adds a destination data tuple to the store, without saving it to disk
    bool LoadDestData(const CTxDestination &dest, const std::string &key, const std::string &value);
    //! Look up a destination data tuple in the store, return true if found false otherwise
    bool GetDestData(const CTxDestination &dest, const std::string &key, std::string *value) const;

    //! Adds a watch-only address to the store, and saves it to disk.
    bool AddWatchOnly(const CScript &dest);
    bool RemoveWatchOnly(const CScript &dest);
    //! Adds a watch-only address to the store, without saving it to disk (used by LoadWallet)
    bool LoadWatchOnly(const CScript &dest);

    bool Unlock(const SecureString& strWalletPassphrase);
    bool ChangeWalletPassphrase(const SecureString& strOldWalletPassphrase, const SecureString& strNewWalletPassphrase);
    bool EncryptWallet(const SecureString& strWalletPassphrase);

    void GetKeyBirthTimes(std::map<CKeyID, int64_t> &mapKeyBirth) const;

    /**
      * ZKeys
      */
    //! Generates a new zaddr
    CZCPaymentAddress GenerateNewZKey();
    //! Adds spending key to the store, and saves it to disk
    bool AddZKey(const libzcash::SpendingKey &key);
    //! Adds spending key to the store, without saving it to disk (used by LoadWallet)
    bool LoadZKey(const libzcash::SpendingKey &key);
    //! Load spending key metadata (used by LoadWallet)
    bool LoadZKeyMetadata(const libzcash::PaymentAddress &addr, const CKeyMetadata &meta);
    //! Adds an encrypted spending key to the store, without saving it to disk (used by LoadWallet)
    bool LoadCryptedZKey(const libzcash::PaymentAddress &addr, const libzcash::ReceivingKey &rk, const std::vector<unsigned char> &vchCryptedSecret);
    //! Adds an encrypted spending key to the store, and saves it to disk (virtual method, declared in crypter.h)
    bool AddCryptedSpendingKey(const libzcash::PaymentAddress &address, const libzcash::ReceivingKey &rk, const std::vector<unsigned char> &vchCryptedSecret);

    //! Adds a viewing key to the store, and saves it to disk.
    bool AddViewingKey(const libzcash::ViewingKey &vk);
    bool RemoveViewingKey(const libzcash::ViewingKey &vk);
    //! Adds a viewing key to the store, without saving it to disk (used by LoadWallet)
    bool LoadViewingKey(const libzcash::ViewingKey &dest);

    /**
     * Increment the next transaction order id
     * @return next transaction order id
     */
    int64_t IncOrderPosNext(CWalletDB *pwalletdb = NULL);

    typedef std::pair<CWalletTx*, CAccountingEntry*> TxPair;
    typedef std::multimap<int64_t, TxPair > TxItems;

    /**
     * Get the wallet's activity log
     * @return multimap of ordered transactions and accounting entries
     * @warning Returned pointers are *only* valid within the scope of passed acentries
     */
    TxItems OrderedTxItems(std::list<CAccountingEntry>& acentries, std::string strAccount = "");

    void MarkDirty();
    bool UpdateNullifierNoteMap();
    void UpdateNullifierNoteMapWithTx(const CWalletTx& wtx);
    bool AddToWallet(const CWalletTx& wtxIn, bool fFromLoadWallet, CWalletDB* pwalletdb);
    void EraseFromWallet(const uint256 &hash);
    void SyncTransaction(const CTransaction& tx, const CBlock* pblock);
    bool AddToWalletIfInvolvingMe(const CTransaction& tx, const CBlock* pblock, bool fUpdate);
    void WitnessNoteCommitment(
         std::vector<uint256> commitments,
         std::vector<boost::optional<ZCIncrementalWitness>>& witnesses,
         uint256 &final_anchor);
    int ScanForWalletTransactions(CBlockIndex* pindexStart, bool fUpdate = false);
    void ReacceptWalletTransactions();
    void ResendWalletTransactions(int64_t nBestBlockTime);
    std::vector<uint256> ResendWalletTransactionsBefore(int64_t nTime);
    CAmount GetBalance() const;
    CAmount GetUnconfirmedBalance() const;
    CAmount GetImmatureBalance() const;
    CAmount GetWatchOnlyBalance() const;
    CAmount GetUnconfirmedWatchOnlyBalance() const;
    CAmount GetImmatureWatchOnlyBalance() const;
    bool FundTransaction(CMutableTransaction& tx, CAmount& nFeeRet, int& nChangePosRet, std::string& strFailReason);
    bool CreateTransaction(const std::vector<CRecipient>& vecSend, CWalletTx& wtxNew, CReserveKey& reservekey, CAmount& nFeeRet, int& nChangePosRet,
                           std::string& strFailReason, const CCoinControl *coinControl = NULL, bool sign = true);
    bool CommitTransaction(CWalletTx& wtxNew, CReserveKey& reservekey);

    static CFeeRate minTxFee;
    static CAmount GetMinimumFee(unsigned int nTxBytes, unsigned int nConfirmTarget, const CTxMemPool& pool);

    bool NewKeyPool();
    bool TopUpKeyPool(unsigned int kpSize = 0);
    void ReserveKeyFromKeyPool(int64_t& nIndex, CKeyPool& keypool);
    void KeepKey(int64_t nIndex);
    void ReturnKey(int64_t nIndex);
    bool GetKeyFromPool(CPubKey &key);
    int64_t GetOldestKeyPoolTime();
    void GetAllReserveKeys(std::set<CKeyID>& setAddress) const;

    std::set< std::set<CTxDestination> > GetAddressGroupings();
    std::map<CTxDestination, CAmount> GetAddressBalances();

    std::set<CTxDestination> GetAccountAddresses(const std::string& strAccount) const;

    boost::optional<uint256> GetNoteNullifier(
        const JSDescription& jsdesc,
        const libzcash::PaymentAddress& address,
        const ZCNoteDecryption& dec,
        const uint256& hSig,
        uint8_t n) const;
    mapNoteData_t FindMyNotes(const CTransaction& tx) const;
    bool IsFromMe(const uint256& nullifier) const;
    void GetNoteWitnesses(
         std::vector<JSOutPoint> notes,
         std::vector<boost::optional<ZCIncrementalWitness>>& witnesses,
         uint256 &final_anchor);

    isminetype IsMine(const CTxIn& txin) const;
    CAmount GetDebit(const CTxIn& txin, const isminefilter& filter) const;
    isminetype IsMine(const CTxOut& txout) const;
    isminetype IsMine(const CTransaction& tx, uint32_t voutNum);
    CAmount GetCredit(const CTxOut& txout, const isminefilter& filter) const;
    bool IsChange(const CTxOut& txout) const;
    CAmount GetChange(const CTxOut& txout) const;
    bool IsMine(const CTransaction& tx);
    /** should probably be renamed to IsRelevantToMe */
    bool IsFromMe(const CTransaction& tx) const;
    CAmount GetDebit(const CTransaction& tx, const isminefilter& filter) const;
    CAmount GetCredit(const CTransaction& tx, int32_t voutNum, const isminefilter& filter) const;
    CAmount GetCredit(const CTransaction& tx, const isminefilter& filter) const;
    CAmount GetChange(const CTransaction& tx) const;
    void ChainTip(const CBlockIndex *pindex, const CBlock *pblock, ZCIncrementalMerkleTree tree, bool added);
    /** Saves witness caches and best block locator to disk. */
    void SetBestChain(const CBlockLocator& loc);

    DBErrors LoadWallet(bool& fFirstRunRet);
    DBErrors ZapWalletTx(std::vector<CWalletTx>& vWtx);

    bool SetAddressBook(const CTxDestination& address, const std::string& strName, const std::string& purpose);

    bool DelAddressBook(const CTxDestination& address);

    void UpdatedTransaction(const uint256 &hashTx);

    void Inventory(const uint256 &hash)
    {
        {
            LOCK(cs_wallet);
            std::map<uint256, int>::iterator mi = mapRequestCount.find(hash);
            if (mi != mapRequestCount.end())
                (*mi).second++;
        }
    }

    unsigned int GetKeyPoolSize()
    {
        AssertLockHeld(cs_wallet); // setKeyPool
        return setKeyPool.size();
    }

    bool SetDefaultKey(const CPubKey &vchPubKey);

    //! signify that a particular wallet feature is now used. this may change nWalletVersion and nWalletMaxVersion if those are lower
    bool SetMinVersion(enum WalletFeature, CWalletDB* pwalletdbIn = NULL, bool fExplicit = false);

    //! change which version we're allowed to upgrade to (note that this does not immediately imply upgrading to that format)
    bool SetMaxVersion(int nVersion);

    //! get the current wallet format (the oldest client version guaranteed to understand this wallet)
    int GetVersion() { LOCK(cs_wallet); return nWalletVersion; }

    //! Get wallet transactions that conflict with given transaction (spend same outputs)
    std::set<uint256> GetConflicts(const uint256& txid) const;

    //! Flush wallet (bitdb flush)
    void Flush(bool shutdown=false);

    //! Verify the wallet database and perform salvage if required
    static bool Verify(const std::string& walletFile, std::string& warningString, std::string& errorString);

    /**
     * Address book entry changed.
     * @note called with lock cs_wallet held.
     */
    boost::signals2::signal<void (CWallet *wallet, const CTxDestination
            &address, const std::string &label, bool isMine,
            const std::string &purpose,
            ChangeType status)> NotifyAddressBookChanged;

    /**
     * Wallet transaction added, removed or updated.
     * @note called with lock cs_wallet held.
     */
    boost::signals2::signal<void (CWallet *wallet, const uint256 &hashTx,
            ChangeType status)> NotifyTransactionChanged;

    /** Show progress e.g. for rescan */
    boost::signals2::signal<void (const std::string &title, int nProgress)> ShowProgress;

    /** Watch-only address added */
    boost::signals2::signal<void (bool fHaveWatchOnly)> NotifyWatchonlyChanged;

    /** Inquire whether this wallet broadcasts transactions. */
    bool GetBroadcastTransactions() const { return fBroadcastTransactions; }
    /** Set whether this wallet broadcasts transactions. */
    void SetBroadcastTransactions(bool broadcast) { fBroadcastTransactions = broadcast; }

    /* Find notes filtered by payment address, min depth, ability to spend */
    void GetFilteredNotes(std::vector<CNotePlaintextEntry> & outEntries,
                          std::string address,
                          int minDepth=1,
                          bool ignoreSpent=true,
                          bool ignoreUnspendable=true);

    /* Find notes filtered by payment addresses, min depth, ability to spend */
    void GetFilteredNotes(std::vector<CNotePlaintextEntry>& outEntries,
                          std::set<libzcash::PaymentAddress>& filterAddresses,
                          int minDepth=1,
                          bool ignoreSpent=true,
                          bool ignoreUnspendable=true);
<<<<<<< HEAD
    
    // staking functions
    bool VerusSelectStakeOutput(CBlock *pBlock, arith_uint256 &hashResult, CTransaction &stakeSource, int32_t &voutNum, int32_t nHeight, uint32_t &bnTarget) const;
    int32_t VerusStakeTransaction(CBlock *pBlock, CMutableTransaction &txNew, uint32_t &bnTarget, arith_uint256 &hashResult, uint8_t *utxosig) const;
=======

>>>>>>> 8dc41967
};

/** A key allocated from the key pool. */
class CReserveKey
{
protected:
    CWallet* pwallet;
    int64_t nIndex;
    CPubKey vchPubKey;
public:
    CReserveKey(CWallet* pwalletIn)
    {
        nIndex = -1;
        pwallet = pwalletIn;
    }

    ~CReserveKey()
    {
        ReturnKey();
    }

    void ReturnKey();
    virtual bool GetReservedKey(CPubKey &pubkey);
    void KeepKey();
};


/**
 * Account information.
 * Stored in wallet with key "acc"+string account name.
 */
class CAccount
{
public:
    CPubKey vchPubKey;

    CAccount()
    {
        SetNull();
    }

    void SetNull()
    {
        vchPubKey = CPubKey();
    }

    ADD_SERIALIZE_METHODS;

    template <typename Stream, typename Operation>
    inline void SerializationOp(Stream& s, Operation ser_action, int nType, int nVersion) {
        if (!(nType & SER_GETHASH))
            READWRITE(nVersion);
        READWRITE(vchPubKey);
    }
};

/** Error status printout */
#define ERR_RESULT(x) result.push_back(Pair("result", "error")) , result.push_back(Pair("error", x));

#endif // BITCOIN_WALLET_WALLET_H<|MERGE_RESOLUTION|>--- conflicted
+++ resolved
@@ -1147,14 +1147,10 @@
                           int minDepth=1,
                           bool ignoreSpent=true,
                           bool ignoreUnspendable=true);
-<<<<<<< HEAD
     
     // staking functions
     bool VerusSelectStakeOutput(CBlock *pBlock, arith_uint256 &hashResult, CTransaction &stakeSource, int32_t &voutNum, int32_t nHeight, uint32_t &bnTarget) const;
     int32_t VerusStakeTransaction(CBlock *pBlock, CMutableTransaction &txNew, uint32_t &bnTarget, arith_uint256 &hashResult, uint8_t *utxosig) const;
-=======
-
->>>>>>> 8dc41967
 };
 
 /** A key allocated from the key pool. */
