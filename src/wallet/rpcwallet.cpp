// Copyright (c) 2010 Satoshi Nakamoto
// Copyright (c) 2009-2014 The Bitcoin Core developers
// Copyright (c) 2019-2020 The Hush developers
// Distributed under the MIT software license, see the accompanying
// file COPYING or http://www.opensource.org/licenses/mit-license.php.

/******************************************************************************
 * Copyright © 2014-2019 The SuperNET Developers.                             *
 *                                                                            *
 * See the AUTHORS, DEVELOPER-AGREEMENT and LICENSE files at                  *
 * the top-level directory of this distribution for the individual copyright  *
 * holder information and the developer policies on copyright and licensing.  *
 *                                                                            *
 * Unless otherwise agreed in a custom licensing agreement, no part of the    *
 * SuperNET software, including this file may be copied, modified, propagated *
 * or distributed except according to the terms contained in the LICENSE file *
 *                                                                            *
 * Removal or modification of this copyright notice is prohibited.            *
 *                                                                            *
 ******************************************************************************/

#include "amount.h"
#include "consensus/upgrades.h"
#include "core_io.h"
#include "init.h"
#include "key_io.h"
#include "main.h"
#include "net.h"
#include "netbase.h"
#include "rpc/server.h"
#include "timedata.h"
#include "transaction_builder.h"
#include "util.h"
#include "utilmoneystr.h"
#include "wallet.h"
#include "walletdb.h"
#include "primitives/transaction.h"
#include "zcbenchmarks.h"
#include "script/interpreter.h"
#include "zcash/zip32.h"
#include "zcash/Note.hpp"
#include "notaries_staked.h"

#include "utiltime.h"
#include "asyncrpcoperation.h"
#include "asyncrpcqueue.h"
#include "wallet/asyncrpcoperation_mergetoaddress.h"
#include "wallet/asyncrpcoperation_sendmany.h"
#include "wallet/asyncrpcoperation_shieldcoinbase.h"

#include "consensus/upgrades.h"

#include "sodium.h"

#include <stdint.h>

#include <boost/assign/list_of.hpp>
#include <utf8.h>

#include <univalue.h>

#include <numeric>

#include "komodo_defs.h"
#include <string.h>
#include "rpchushwallet.h"

using namespace std;

using namespace libzcash;

extern char ASSETCHAINS_SYMBOL[KOMODO_ASSETCHAIN_MAXLEN];
extern std::string ASSETCHAINS_OVERRIDE_PUBKEY;
<<<<<<< HEAD
const std::string ADDR_TYPE_SAPLING       = "sapling";
const std::string ADDR_TYPE_DONOTREMEMBER = "donotremember";
=======
const std::string ADDR_TYPE_SAPLING = "sapling";
>>>>>>> 4401d484
extern UniValue TxJoinSplitToJSON(const CTransaction& tx);
extern int32_t KOMODO_INSYNC;
uint32_t komodo_segid32(char *coinaddr);
int32_t komodo_dpowconfs(int32_t height,int32_t numconfs);
int32_t komodo_isnotaryvout(char *coinaddr,uint32_t tiptime); // from ac_private chains only
CBlockIndex *komodo_getblockindex(uint256 hash);
extern string randomSietchZaddr();
extern CAmount fConsolidationTxFee;
extern bool fZindex;

int64_t nWalletUnlockTime;
static CCriticalSection cs_nWalletUnlockTime;
std::string CCerror;

// Private method:
UniValue z_getoperationstatus_IMPL(const UniValue&, bool);

#define PLAN_NAME_MAX   8
#define VALID_PLAN_NAME(x)  (strlen(x) <= PLAN_NAME_MAX)
#define THROW_IF_SYNCING(INSYNC)  if (INSYNC == 0) { throw runtime_error(strprintf("%s: Chain still syncing at height %d, aborting to prevent linkability analysis!",__FUNCTION__,chainActive.Tip()->GetHeight())); }

int tx_height( const uint256 &hash );

std::string HelpRequiringPassphrase()
{
    return pwalletMain && pwalletMain->IsCrypted()
        ? "\nRequires wallet passphrase to be set with walletpassphrase call."
        : "";
}

bool EnsureWalletIsAvailable(bool avoidException)
{
    if (!pwalletMain)
    {
        if (!avoidException)
            throw JSONRPCError(RPC_METHOD_NOT_FOUND, "Method not found (disabled)");
        else
            return false;
    }
    return true;
}

void EnsureWalletIsUnlocked()
{
    if (pwalletMain->IsLocked())
        throw JSONRPCError(RPC_WALLET_UNLOCK_NEEDED, "Error: Please enter the wallet passphrase with walletpassphrase first.");
}

void Lock2NSPV(const CPubKey &pk)
{
    if (!pk.IsValid())
    {
        ENTER_CRITICAL_SECTION(cs_main);
        ENTER_CRITICAL_SECTION(pwalletMain->cs_wallet);
    }
}

void Unlock2NSPV(const CPubKey &pk)
{
    if (!pk.IsValid())
    {
        LEAVE_CRITICAL_SECTION(cs_main);
        LEAVE_CRITICAL_SECTION(pwalletMain->cs_wallet);
    }
}

uint64_t komodo_accrued_interest(int32_t *txheightp,uint32_t *locktimep,uint256 hash,int32_t n,int32_t checkheight,uint64_t checkvalue,int32_t tipheight);

void WalletTxToJSON(const CWalletTx& wtx, UniValue& entry)
{
    //int32_t i,n,txheight; uint32_t locktime; uint64_t interest = 0;
    int confirms = wtx.GetDepthInMainChain();
    entry.push_back(Pair("rawconfirmations", confirms));
    if (wtx.IsCoinBase())
        entry.push_back(Pair("generated", true));
    if (confirms > 0)
    {
        entry.push_back(Pair("confirmations", komodo_dpowconfs((int32_t)komodo_blockheight(wtx.hashBlock),confirms)));
        entry.push_back(Pair("blockhash", wtx.hashBlock.GetHex()));
        entry.push_back(Pair("blockindex", wtx.nIndex));
        entry.push_back(Pair("blocktime", (uint64_t)komodo_blocktime(wtx.hashBlock)));
        entry.push_back(Pair("expiryheight", (int64_t)wtx.nExpiryHeight));
    } else entry.push_back(Pair("confirmations", confirms));
    uint256 hash = wtx.GetHash();
    entry.push_back(Pair("txid", hash.GetHex()));
    UniValue conflicts(UniValue::VARR);
    BOOST_FOREACH(const uint256& conflict, wtx.GetConflicts())
        conflicts.push_back(conflict.GetHex());
    entry.push_back(Pair("walletconflicts", conflicts));
    entry.push_back(Pair("time", wtx.GetTxTime()));
    entry.push_back(Pair("timereceived", (int64_t)wtx.nTimeReceived));
    BOOST_FOREACH(const PAIRTYPE(string,string)& item, wtx.mapValue)
        entry.push_back(Pair(item.first, item.second));

    entry.push_back(Pair("vjoinsplit", TxJoinSplitToJSON(wtx)));
}

string AccountFromValue(const UniValue& value)
{
    string strAccount = value.get_str();
    //if (strAccount != "")
    //    throw JSONRPCError(RPC_WALLET_ACCOUNTS_UNSUPPORTED, "Accounts are unsupported");
    return strAccount;
}

char *komodo_chainname()
{
     return(ASSETCHAINS_SYMBOL[0] == 0 ? (char *)"KMD" : ASSETCHAINS_SYMBOL);
}

void OS_randombytes(unsigned char *x,long xlen);

UniValue getnewaddress(const UniValue& params, bool fHelp, const CPubKey& mypk)
{
    if ( KOMODO_NSPV_FULLNODE && !EnsureWalletIsAvailable(fHelp) )
        return NullUniValue;

    if (fHelp || params.size() > 1)
        throw runtime_error(
            "getnewaddress ( \"account\" )\n"
            "\nReturns a new " + strprintf("%s",komodo_chainname()) + " address for receiving payments.\n"
            "\nArguments:\n"
            "1. \"account\"        (string, optional) DEPRECATED. If provided, it MUST be set to the empty string \"\" to represent the default account. Passing any other string will result in an error.\n"
            "\nResult:\n"
            "\"" + strprintf("%s",komodo_chainname()) + "_address\"    (string) The new " + strprintf("%s",komodo_chainname()) + " address\n"
            "\nExamples:\n"
            + HelpExampleCli("getnewaddress", "")
            + HelpExampleRpc("getnewaddress", "")
        );

    if ( KOMODO_NSPV_SUPERLITE )
    {
        UniValue result(UniValue::VOBJ); uint8_t priv32[32];
#ifndef __WIN32
        OS_randombytes(priv32,sizeof(priv32));
#else
        randombytes_buf(priv32,sizeof(priv32));
#endif
        CKey key;
        key.Set(&priv32[0],&priv32[32], true);
        CPubKey pubkey = key.GetPubKey();
        CKeyID vchAddress = pubkey.GetID();
        result.push_back(Pair("wif",EncodeSecret(key)));
        result.push_back(Pair("address",EncodeDestination(vchAddress)));
        result.push_back(Pair("pubkey",HexStr(pubkey)));
        return(result);
    }
    LOCK2(cs_main, pwalletMain->cs_wallet);

    // Parse the account first so we don't generate a key if there's an error
    string strAccount;
    if (params.size() > 0)
        strAccount = AccountFromValue(params[0]);

    if (!pwalletMain->IsLocked())
        pwalletMain->TopUpKeyPool();

    // Generate a new key that is added to wallet
    CPubKey newKey;
    if (!pwalletMain->GetKeyFromPool(newKey))
        throw JSONRPCError(RPC_WALLET_KEYPOOL_RAN_OUT, "Error: Keypool ran out, please call keypoolrefill first");
    CKeyID keyID = newKey.GetID();

    pwalletMain->SetAddressBook(keyID, strAccount, "receive");

    return EncodeDestination(keyID);
}


CTxDestination GetAccountAddress(std::string strAccount, bool bForceNew=false)
{
    CWalletDB walletdb(pwalletMain->strWalletFile);

    CAccount account;
    walletdb.ReadAccount(strAccount, account);

    bool bKeyUsed = false;

    // Check if the current key has been used
    if (account.vchPubKey.IsValid())
    {
        CScript scriptPubKey = GetScriptForDestination(account.vchPubKey.GetID());
        for (map<uint256, CWalletTx>::iterator it = pwalletMain->mapWallet.begin();
             it != pwalletMain->mapWallet.end() && account.vchPubKey.IsValid();
             ++it)
        {
            const CWalletTx& wtx = (*it).second;
            BOOST_FOREACH(const CTxOut& txout, wtx.vout)
                if (txout.scriptPubKey == scriptPubKey)
                    bKeyUsed = true;
        }
    }

    // Generate a new key
    if (!account.vchPubKey.IsValid() || bForceNew || bKeyUsed)
    {
        if (!pwalletMain->GetKeyFromPool(account.vchPubKey))
            throw JSONRPCError(RPC_WALLET_KEYPOOL_RAN_OUT, "Error: Keypool ran out, please call keypoolrefill first");

        pwalletMain->SetAddressBook(account.vchPubKey.GetID(), strAccount, "receive");
        walletdb.WriteAccount(strAccount, account);
    }

    return account.vchPubKey.GetID();
}

UniValue getaccountaddress(const UniValue& params, bool fHelp, const CPubKey& mypk)
{
    if (!EnsureWalletIsAvailable(fHelp))
        return NullUniValue;

    if (fHelp || params.size() != 1)
        throw runtime_error(
            "getaccountaddress \"account\"\n"
            "\nDEPRECATED. Returns the current " + strprintf("%s",komodo_chainname()) + " address for receiving payments to this account.\n"
            "\nArguments:\n"
            "1. \"account\"       (string, required) MUST be set to the empty string \"\" to represent the default account. Passing any other string will result in an error.\n"
            "\nResult:\n"
            "\"" + strprintf("%s",komodo_chainname()) + "_address\"   (string) The account " + strprintf("%s",komodo_chainname()) + " address\n"
            "\nExamples:\n"
            + HelpExampleCli("getaccountaddress", "")
            + HelpExampleCli("getaccountaddress", "\"\"")
            + HelpExampleCli("getaccountaddress", "\"myaccount\"")
            + HelpExampleRpc("getaccountaddress", "\"myaccount\"")
        );

    LOCK2(cs_main, pwalletMain->cs_wallet);

    // Parse the account first so we don't generate a key if there's an error
    string strAccount = AccountFromValue(params[0]);

    UniValue ret(UniValue::VSTR);

    ret = EncodeDestination(GetAccountAddress(strAccount));
    return ret;
}


UniValue getrawchangeaddress(const UniValue& params, bool fHelp, const CPubKey& mypk)
{
    if (!EnsureWalletIsAvailable(fHelp))
        return NullUniValue;

    if (fHelp || params.size() > 1)
        throw runtime_error(
            "getrawchangeaddress\n"
            "\nReturns a new " + strprintf("%s",komodo_chainname()) + " address, for receiving change.\n"
            "This is for use with raw transactions, NOT normal use.\n"
            "\nResult:\n"
            "\"address\"    (string) The address\n"
            "\nExamples:\n"
            + HelpExampleCli("getrawchangeaddress", "")
            + HelpExampleRpc("getrawchangeaddress", "")
       );

    LOCK2(cs_main, pwalletMain->cs_wallet);

    if (!pwalletMain->IsLocked())
        pwalletMain->TopUpKeyPool();

    CReserveKey reservekey(pwalletMain);
    CPubKey vchPubKey;
    if (!reservekey.GetReservedKey(vchPubKey))
        throw JSONRPCError(RPC_WALLET_KEYPOOL_RAN_OUT, "Error: Keypool ran out, please call keypoolrefill first");

    reservekey.KeepKey();

    CKeyID keyID = vchPubKey.GetID();

    return EncodeDestination(keyID);
}


UniValue setaccount(const UniValue& params, bool fHelp, const CPubKey& mypk)
{
    if (!EnsureWalletIsAvailable(fHelp))
        return NullUniValue;

    if (fHelp || params.size() < 1 || params.size() > 2)
        throw runtime_error(
            "setaccount \"" + strprintf("%s",komodo_chainname()) + "_address\" \"account\"\n"
            "\nDEPRECATED. Sets the account associated with the given address.\n"
            "\nArguments:\n"
            "1. \"" + strprintf("%s",komodo_chainname()) + "_address\"  (string, required) The " + strprintf("%s",komodo_chainname()) + " address to be associated with an account.\n"
            "2. \"account\"         (string, required) MUST be set to the empty string \"\" to represent the default account. Passing any other string will result in an error.\n"
            "\nExamples:\n"
            + HelpExampleCli("setaccount", "\"RD6GgnrMpPaTSMn8vai6yiGA7mN4QGPV\" \"tabby\"")
            + HelpExampleRpc("setaccount", "\"RD6GgnrMpPaTSMn8vai6yiGA7mN4QGPV\", \"tabby\"")
        );

    LOCK2(cs_main, pwalletMain->cs_wallet);

    CTxDestination dest = DecodeDestination(params[0].get_str());
    if (!IsValidDestination(dest)) {
        throw JSONRPCError(RPC_INVALID_ADDRESS_OR_KEY, "Invalid Hush address!");
    }

    string strAccount;
    if (params.size() > 1)
        strAccount = AccountFromValue(params[1]);

    // Only add the account if the address is yours.
    if (IsMine(*pwalletMain, dest)) {
        // Detect when changing the account of an address that is the 'unused current key' of another account:
        if (pwalletMain->mapAddressBook.count(dest)) {
            std::string strOldAccount = pwalletMain->mapAddressBook[dest].name;
            if (dest == GetAccountAddress(strOldAccount)) {
                GetAccountAddress(strOldAccount, true);
            }
        }
        pwalletMain->SetAddressBook(dest, strAccount, "receive");
    }
    else
        throw JSONRPCError(RPC_MISC_ERROR, "setaccount can only be used with own address");

    return NullUniValue;
}


UniValue getaccount(const UniValue& params, bool fHelp, const CPubKey& mypk)
{
    if (!EnsureWalletIsAvailable(fHelp))
        return NullUniValue;

    if (fHelp || params.size() != 1)
        throw runtime_error(
            "getaccount \"" + strprintf("%s",komodo_chainname()) + "_address\"\n"
            "\nDEPRECATED. Returns the account associated with the given address.\n"
            "\nArguments:\n"
            "1. \"" + strprintf("%s",komodo_chainname()) + "_address\"  (string, required) The " + strprintf("%s",komodo_chainname()) + " address for account lookup.\n"
            "\nResult:\n"
            "\"accountname\"        (string) the account address\n"
            "\nExamples:\n"
            + HelpExampleCli("getaccount", "\"RD6GgnrMpPaTSMn8vai6yiGA7mN4QGPV\"")
            + HelpExampleRpc("getaccount", "\"RD6GgnrMpPaTSMn8vai6yiGA7mN4QGPV\"")
        );

    LOCK2(cs_main, pwalletMain->cs_wallet);

    CTxDestination dest = DecodeDestination(params[0].get_str());
    if (!IsValidDestination(dest)) {
        throw JSONRPCError(RPC_INVALID_ADDRESS_OR_KEY, "Invalid Hush address!");
    }

    std::string strAccount;
    std::map<CTxDestination, CAddressBookData>::iterator mi = pwalletMain->mapAddressBook.find(dest);
    if (mi != pwalletMain->mapAddressBook.end() && !(*mi).second.name.empty()) {
        strAccount = (*mi).second.name;
    }
    return strAccount;
}


UniValue getaddressesbyaccount(const UniValue& params, bool fHelp, const CPubKey& mypk)
{
    if (!EnsureWalletIsAvailable(fHelp))
        return NullUniValue;

    if (fHelp || params.size() != 1)
        throw runtime_error(
            "getaddressesbyaccount \"account\"\n"
            "\nDEPRECATED. Returns the list of addresses for the given account.\n"
            "\nArguments:\n"
            "1. \"account\"  (string, required) MUST be set to the empty string \"\" to represent the default account. Passing any other string will result in an error.\n"
            "\nResult:\n"
            "[                     (json array of string)\n"
            "  \"" + strprintf("%s",komodo_chainname()) + "_address\"  (string) a " + strprintf("%s",komodo_chainname()) + " address associated with the given account\n"
            "  ,...\n"
            "]\n"
            "\nExamples:\n"
            + HelpExampleCli("getaddressesbyaccount", "\"tabby\"")
            + HelpExampleRpc("getaddressesbyaccount", "\"tabby\"")
        );

    LOCK2(cs_main, pwalletMain->cs_wallet);

    string strAccount = AccountFromValue(params[0]);

    // Find all addresses that have the given account
    UniValue ret(UniValue::VARR);
    for (const std::pair<CTxDestination, CAddressBookData>& item : pwalletMain->mapAddressBook) {
        const CTxDestination& dest = item.first;
        const std::string& strName = item.second.name;
        if (strName == strAccount) {
            ret.push_back(EncodeDestination(dest));
        }
    }
    return ret;
}

static void SendMoney(const CTxDestination &address, CAmount nValue, bool fSubtractFeeFromAmount, CWalletTx& wtxNew,uint8_t *opretbuf,int32_t opretlen,long int opretValue)
{
    CAmount curBalance = pwalletMain->GetBalance();

    // Check amount
    if (nValue <= 0)
        throw JSONRPCError(RPC_INVALID_PARAMETER, "Invalid amount");
//fprintf(stderr,"nValue %.8f vs curBalance %.8f\n",(double)nValue/COIN,(double)curBalance/COIN);
    if (nValue > curBalance)
        throw JSONRPCError(RPC_WALLET_INSUFFICIENT_FUNDS, "Insufficient funds");

    // Parse Hush address
    CScript scriptPubKey = GetScriptForDestination(address);

    // Create and send the transaction
    CReserveKey reservekey(pwalletMain);
    CAmount nFeeRequired;
    std::string strError;
    vector<CRecipient> vecSend;
    int nChangePosRet = -1;
    CRecipient recipient = {scriptPubKey, nValue, fSubtractFeeFromAmount};
    vecSend.push_back(recipient);
    if ( opretlen > 0 && opretbuf != 0 )
    {
        CScript opretpubkey; int32_t i; uint8_t *ptr;
        opretpubkey.resize(opretlen);
        for (i=0; i<opretlen; i++)
        {
            opretpubkey[i] = opretbuf[i];
            //printf("%02x",ptr[i]);
        }
        //printf(" opretbuf[%d]\n",opretlen);
        CRecipient opret = { opretpubkey, opretValue, false };
        vecSend.push_back(opret);
    }
    if (!pwalletMain->CreateTransaction(vecSend, wtxNew, reservekey, nFeeRequired, nChangePosRet, strError)) {
        if (!fSubtractFeeFromAmount && nValue + nFeeRequired > pwalletMain->GetBalance())
            strError = strprintf("Error: This transaction requires a transaction fee of at least %s because of its amount, complexity, or use of recently received funds!", FormatMoney(nFeeRequired));
        throw JSONRPCError(RPC_WALLET_ERROR, strError);
    }
    if (!pwalletMain->CommitTransaction(wtxNew, reservekey))
        throw JSONRPCError(RPC_WALLET_ERROR, "Error: The transaction was rejected! This might happen if some of the coins in your wallet were already spent, such as if you used a copy of wallet.dat and coins were spent in the copy but not marked as spent here.");
}


UniValue sendtoaddress(const UniValue& params, bool fHelp, const CPubKey& mypk)
{
    if (!EnsureWalletIsAvailable(fHelp))
        return NullUniValue;

    if (fHelp || params.size() < 2 || params.size() > 5)
        throw runtime_error(
            "sendtoaddress \"" + strprintf("%s",komodo_chainname()) + "_address\" amount ( \"comment\" \"comment-to\" subtractfeefromamount )\n"
            "\nSend an amount to a given address. The amount is a real and is rounded to the nearest 0.00000001\n"
            + HelpRequiringPassphrase() +
            "\nArguments:\n"
            "1. \"" + strprintf("%s",komodo_chainname()) + "_address\"  (string, required) The " + strprintf("%s",komodo_chainname()) + " address to send to.\n"
            "2. \"amount\"      (numeric, required) The amount in " + strprintf("%s",komodo_chainname()) + " to send. eg 0.1\n"
            "3. \"comment\"     (string, optional) A comment used to store what the transaction is for. \n"
            "                             This is not part of the transaction, just kept in your wallet.\n"
            "4. \"comment-to\"  (string, optional) A comment to store the name of the person or organization \n"
            "                             to which you're sending the transaction. This is not part of the \n"
            "                             transaction, just kept in your wallet.\n"
            "5. subtractfeefromamount  (boolean, optional, default=false) The fee will be deducted from the amount being sent.\n"
            "                             The recipient will receive less " + strprintf("%s",komodo_chainname()) + " than you enter in the amount field.\n"
            "\nResult:\n"
            "\"transactionid\"  (string) The transaction id.\n"
            "\nExamples:\n"
            + HelpExampleCli("sendtoaddress", "\"RD6GgnrMpPaTSMn8vai6yiGA7mN4QGPV\" 0.1")
            + HelpExampleCli("sendtoaddress", "\"RD6GgnrMpPaTSMn8vai6yiGA7mN4QGPV\" 0.1 \"donation\" \"seans outpost\"")
            + HelpExampleCli("sendtoaddress", "\"RD6GgnrMpPaTSMn8vai6yiGA7mN4QGPV\" 0.1 \"\" \"\" true")
            + HelpExampleRpc("sendtoaddress", "\"RD6GgnrMpPaTSMn8vai6yiGA7mN4QGPV\", 0.1, \"donation\", \"seans outpost\"")
        );

    if ( ASSETCHAINS_PRIVATE != 0 && AmountFromValue(params[1]) > 0 )
    {
        if ( komodo_isnotaryvout((char *)params[0].get_str().c_str(),chainActive.LastTip()->nTime) == 0 )
        {
            throw JSONRPCError(RPC_INVALID_ADDRESS_OR_KEY, "Invalid " + strprintf("%s",komodo_chainname()) + " address");
        }
    }
    LOCK2(cs_main, pwalletMain->cs_wallet);

    CTxDestination dest = DecodeDestination(params[0].get_str());
    if (!IsValidDestination(dest)) {
        throw JSONRPCError(RPC_INVALID_ADDRESS_OR_KEY, "Invalid Hush address!");
    }

    // Amount
    CAmount nAmount = AmountFromValue(params[1]);
    if (nAmount <= 0)
        throw JSONRPCError(RPC_TYPE_ERROR, "Invalid amount for send");

    // Wallet comments
    CWalletTx wtx;
    if (params.size() > 2 && !params[2].isNull() && !params[2].get_str().empty())
        wtx.mapValue["comment"] = params[2].get_str();
    if (params.size() > 3 && !params[3].isNull() && !params[3].get_str().empty())
        wtx.mapValue["to"]      = params[3].get_str();

    bool fSubtractFeeFromAmount = false;
    if (params.size() > 4)
        fSubtractFeeFromAmount = params[4].get_bool();

    EnsureWalletIsUnlocked();

    SendMoney(dest, nAmount, fSubtractFeeFromAmount, wtx,0,0,0);

    return wtx.GetHash().GetHex();
}

#include "komodo_defs.h"

#define KOMODO_KVPROTECTED 1
#define KOMODO_KVBINARY 2
#define KOMODO_KVDURATION 1440
#define IGUANA_MAXSCRIPTSIZE 10001
uint64_t PAX_fiatdest(uint64_t *seedp,int32_t tokomodo,char *destaddr,uint8_t pubkey37[37],char *coinaddr,int32_t height,char *base,int64_t fiatoshis);
int32_t komodo_opreturnscript(uint8_t *script,uint8_t type,uint8_t *opret,int32_t opretlen);
#define CRYPTO777_KMDADDR "RXL3YXG2ceaB6C5hfJcN4fvmLH2C34knhA"
extern int32_t KOMODO_PAX;
extern uint64_t KOMODO_INTERESTSUM,KOMODO_WALLETBALANCE;
int32_t komodo_is_issuer();
int32_t iguana_rwnum(int32_t rwflag,uint8_t *serialized,int32_t len,void *endianedp);
int32_t komodo_isrealtime(int32_t *kmdheightp);
int32_t pax_fiatstatus(uint64_t *available,uint64_t *deposited,uint64_t *issued,uint64_t *withdrawn,uint64_t *approved,uint64_t *redeemed,char *base);
int32_t komodo_kvsearch(uint256 *refpubkeyp,int32_t current_height,uint32_t *flagsp,int32_t *heightp,uint8_t value[IGUANA_MAXSCRIPTSIZE],uint8_t *key,int32_t keylen);
int32_t komodo_kvcmp(uint8_t *refvalue,uint16_t refvaluesize,uint8_t *value,uint16_t valuesize);
uint64_t komodo_kvfee(uint32_t flags,int32_t opretlen,int32_t keylen);
uint256 komodo_kvsig(uint8_t *buf,int32_t len,uint256 privkey);
int32_t komodo_kvduration(uint32_t flags);
uint256 komodo_kvprivkey(uint256 *pubkeyp,char *passphrase);
int32_t komodo_kvsigverify(uint8_t *buf,int32_t len,uint256 _pubkey,uint256 sig);

UniValue kvupdate(const UniValue& params, bool fHelp, const CPubKey& mypk)
{
    static uint256 zeroes;
    CWalletTx wtx; UniValue ret(UniValue::VOBJ);
    uint8_t keyvalue[IGUANA_MAXSCRIPTSIZE*8],opretbuf[IGUANA_MAXSCRIPTSIZE*8]; int32_t i,coresize,haveprivkey,duration,opretlen,height; uint16_t keylen=0,valuesize=0,refvaluesize=0; uint8_t *key,*value=0; uint32_t flags,tmpflags,n; struct komodo_kv *ptr; uint64_t fee; uint256 privkey,pubkey,refpubkey,sig;
    if (fHelp || params.size() < 3 )
        throw runtime_error(
            "kvupdate key \"value\" days passphrase\n"
            "\nStore a key value. This feature is only available for asset chains.\n"
            "\nArguments:\n"
            "1. key                      (string, required) key\n"
            "2. \"value\"                (string, required) value\n"
            "3. days                     (numeric, required) amount of days(1440 blocks/day) before the key expires. Minimum 1 day\n"
            "4. passphrase               (string, optional) passphrase required to update this key\n"
            "\nResult:\n"
            "{\n"
            "  \"coin\": \"xxxxx\",          (string) chain the key is stored on\n"
            "  \"height\": xxxxx,            (numeric) height the key was stored at\n"
            "  \"expiration\": xxxxx,        (numeric) height the key will expire\n"
            "  \"flags\": x,                 (string) amount of days the key will be stored \n"
            "  \"key\": \"xxxxx\",           (numeric) stored key\n"
            "  \"keylen\": xxxxx,            (numeric) length of the key\n"
            "  \"value\": \"xxxxx\"          (numeric) stored value\n"
            "  \"valuesize\": xxxxx,         (string) length of the stored value\n"
            "  \"fee\": xxxxx                (string) transaction fee paid to store the key\n"
            "  \"txid\": \"xxxxx\"           (string) transaction id\n"
            "}\n"
            "\nExamples:\n"
            + HelpExampleCli("kvupdate", "examplekey \"examplevalue\" 2 examplepassphrase")
            + HelpExampleRpc("kvupdate", "\"examplekey\",\"examplevalue\",\"2\",\"examplepassphrase\"")
        );
    if (!EnsureWalletIsAvailable(fHelp))
        return 0;
    if ( ASSETCHAINS_SYMBOL[0] == 0 )
        return(0);
    haveprivkey = 0;
    memset(&sig,0,sizeof(sig));
    memset(&privkey,0,sizeof(privkey));
    memset(&refpubkey,0,sizeof(refpubkey));
    memset(&pubkey,0,sizeof(pubkey));
    if ( (n= (int32_t)params.size()) >= 3 )
    {
        flags = atoi(params[2].get_str().c_str());
        //printf("flags.%d (%s) n.%d\n",flags,params[2].get_str().c_str(),n);
    } else flags = 0;
    if ( n >= 4 )
        privkey = komodo_kvprivkey(&pubkey,(char *)(n >= 4 ? params[3].get_str().c_str() : "password"));
    haveprivkey = 1;
    flags |= 1;
    /*for (i=0; i<32; i++)
        printf("%02x",((uint8_t *)&privkey)[i]);
    printf(" priv, ");
    for (i=0; i<32; i++)
        printf("%02x",((uint8_t *)&pubkey)[i]);
    printf(" pubkey, privkey derived from (%s)\n",(char *)params[3].get_str().c_str());
    */
    LOCK2(cs_main, pwalletMain->cs_wallet);
    if ( (keylen= (int32_t)strlen(params[0].get_str().c_str())) > 0 )
    {
        key = (uint8_t *)params[0].get_str().c_str();
        if ( n >= 2 && params[1].get_str().c_str() != 0 )
        {
            value = (uint8_t *)params[1].get_str().c_str();
            valuesize = (int32_t)strlen(params[1].get_str().c_str());
        }
        memcpy(keyvalue,key,keylen);
        if ( (refvaluesize= komodo_kvsearch(&refpubkey,chainActive.LastTip()->GetHeight(),&tmpflags,&height,&keyvalue[keylen],key,keylen)) >= 0 )
        {
            if ( (tmpflags & KOMODO_KVPROTECTED) != 0 )
            {
                if ( memcmp(&refpubkey,&pubkey,sizeof(refpubkey)) != 0 )
                {
                    ret.push_back(Pair("error",(char *)"cant modify write once key without passphrase"));
                    return ret;
                }
            }
            if ( keylen+refvaluesize <= sizeof(keyvalue) )
            {
                sig = komodo_kvsig(keyvalue,keylen+refvaluesize,privkey);
                if ( komodo_kvsigverify(keyvalue,keylen+refvaluesize,refpubkey,sig) < 0 )
                {
                    ret.push_back(Pair("error",(char *)"error verifying sig, passphrase is probably wrong"));
                    printf("VERIFY ERROR\n");
                    return ret;
                } // else printf("verified immediately\n");
            }
        }
        //for (i=0; i<32; i++)
        //    printf("%02x",((uint8_t *)&sig)[i]);
        //printf(" sig for keylen.%d + valuesize.%d\n",keylen,refvaluesize);
        ret.push_back(Pair("coin",(char *)(ASSETCHAINS_SYMBOL[0] == 0 ? "KMD" : ASSETCHAINS_SYMBOL)));
        height = chainActive.LastTip()->GetHeight();
        if ( memcmp(&zeroes,&refpubkey,sizeof(refpubkey)) != 0 )
            ret.push_back(Pair("owner",refpubkey.GetHex()));
        ret.push_back(Pair("height", (int64_t)height));
        duration = komodo_kvduration(flags); //((flags >> 2) + 1) * KOMODO_KVDURATION;
        ret.push_back(Pair("expiration", (int64_t)(height+duration)));
        ret.push_back(Pair("flags",(int64_t)flags));
        ret.push_back(Pair("key",params[0].get_str()));
        ret.push_back(Pair("keylen",(int64_t)keylen));
        if ( n >= 2 && params[1].get_str().c_str() != 0 )
        {
            ret.push_back(Pair("value",params[1].get_str()));
            ret.push_back(Pair("valuesize",valuesize));
        }
        iguana_rwnum(1,&keyvalue[0],sizeof(keylen),&keylen);
        iguana_rwnum(1,&keyvalue[2],sizeof(valuesize),&valuesize);
        iguana_rwnum(1,&keyvalue[4],sizeof(height),&height);
        iguana_rwnum(1,&keyvalue[8],sizeof(flags),&flags);
        memcpy(&keyvalue[12],key,keylen);
        if ( value != 0 )
            memcpy(&keyvalue[12 + keylen],value,valuesize);
        coresize = (int32_t)(sizeof(flags)+sizeof(height)+sizeof(uint16_t)*2+keylen+valuesize);
        if ( haveprivkey != 0 )
        {
            for (i=0; i<32; i++)
                keyvalue[12 + keylen + valuesize + i] = ((uint8_t *)&pubkey)[i];
            coresize += 32;
            if ( refvaluesize >=0 )
            {
                for (i=0; i<32; i++)
                    keyvalue[12 + keylen + valuesize + 32 + i] = ((uint8_t *)&sig)[i];
                coresize += 32;
            }
        }
        if ( (opretlen= komodo_opreturnscript(opretbuf,'K',keyvalue,coresize)) == 40 )
            opretlen++;
        //for (i=0; i<opretlen; i++)
        //    printf("%02x",opretbuf[i]);
        //printf(" opretbuf keylen.%d valuesize.%d height.%d (%02x %02x %02x)\n",*(uint16_t *)&keyvalue[0],*(uint16_t *)&keyvalue[2],*(uint32_t *)&keyvalue[4],keyvalue[8],keyvalue[9],keyvalue[10]);
        EnsureWalletIsUnlocked();
        fee = komodo_kvfee(flags,opretlen,keylen);
        ret.push_back(Pair("fee",(double)fee/COIN));
        CBitcoinAddress destaddress(CRYPTO777_KMDADDR);
        if (!destaddress.IsValid())
            throw JSONRPCError(RPC_INVALID_ADDRESS_OR_KEY, "Invalid dest Bitcoin address");
        SendMoney(destaddress.Get(),10000,false,wtx,opretbuf,opretlen,fee);
        ret.push_back(Pair("txid",wtx.GetHash().GetHex()));
    } else ret.push_back(Pair("error",(char *)"null key"));
    return ret;
}

UniValue paxdeposit(const UniValue& params, bool fHelp, const CPubKey& mypk)
{
    uint64_t available,deposited,issued,withdrawn,approved,redeemed,seed,komodoshis = 0; int32_t height; char destaddr[64]; uint8_t i,pubkey37[33];
    bool fSubtractFeeFromAmount = false;
    if ( KOMODO_PAX == 0 )
    {
        throw runtime_error("paxdeposit disabled without -pax");
    }
    if ( komodo_is_issuer() != 0 )
        throw JSONRPCError(RPC_INVALID_ADDRESS_OR_KEY, "paxdeposit only from KMD");
    if (!EnsureWalletIsAvailable(fHelp))
        throw runtime_error("paxdeposit needs wallet"); //return Value::null;
    if (fHelp || params.size() != 3)
        throw runtime_error("paxdeposit address fiatoshis base");
    LOCK2(cs_main, pwalletMain->cs_wallet);
    CBitcoinAddress address(params[0].get_str());
    if (!address.IsValid())
        throw JSONRPCError(RPC_INVALID_ADDRESS_OR_KEY, "Invalid Bitcoin address");
    int64_t fiatoshis = atof(params[1].get_str().c_str()) * COIN;
    std::string base = params[2].get_str();
    std::string dest;
    height = chainActive.LastTip()->GetHeight();
    if ( pax_fiatstatus(&available,&deposited,&issued,&withdrawn,&approved,&redeemed,(char *)base.c_str()) != 0 || available < fiatoshis )
    {
        fprintf(stderr,"available %llu vs fiatoshis %llu\n",(long long)available,(long long)fiatoshis);
        throw runtime_error("paxdeposit not enough available inventory");
    }
    komodoshis = PAX_fiatdest(&seed,0,destaddr,pubkey37,(char *)params[0].get_str().c_str(),height,(char *)base.c_str(),fiatoshis);
    dest.append(destaddr);
    CBitcoinAddress destaddress(CRYPTO777_KMDADDR);
    if (!destaddress.IsValid())
        throw JSONRPCError(RPC_INVALID_ADDRESS_OR_KEY, "Invalid dest Bitcoin address");
    for (i=0; i<33; i++)
        fprintf(stderr,"%02x",pubkey37[i]);
    fprintf(stderr," ht.%d srcaddr.(%s) %s fiatoshis.%lld -> dest.(%s) komodoshis.%llu seed.%llx\n",height,(char *)params[0].get_str().c_str(),(char *)base.c_str(),(long long)fiatoshis,destaddr,(long long)komodoshis,(long long)seed);
    EnsureWalletIsUnlocked();
    CWalletTx wtx;
    uint8_t opretbuf[64]; int32_t opretlen; uint64_t fee = komodoshis / 1000;
    if ( fee < 10000 )
        fee = 10000;
    iguana_rwnum(1,&pubkey37[33],sizeof(height),&height);
    opretlen = komodo_opreturnscript(opretbuf,'D',pubkey37,37);
    SendMoney(address.Get(),fee,fSubtractFeeFromAmount,wtx,opretbuf,opretlen,komodoshis);
    return wtx.GetHash().GetHex();
}

UniValue paxwithdraw(const UniValue& params, bool fHelp, const CPubKey& mypk)
{
    CWalletTx wtx; std::string dest; int32_t kmdheight; uint64_t seed,komodoshis = 0; char destaddr[64]; uint8_t i,pubkey37[37]; bool fSubtractFeeFromAmount = false;
    if ( ASSETCHAINS_SYMBOL[0] == 0 )
        return(0);
    if (!EnsureWalletIsAvailable(fHelp))
        return 0;
    throw runtime_error("paxwithdraw deprecated");
    if (fHelp || params.size() != 2)
        throw runtime_error("paxwithdraw address fiatamount");
    if ( komodo_isrealtime(&kmdheight) == 0 )
        return(0);
    LOCK2(cs_main, pwalletMain->cs_wallet);
    CBitcoinAddress address(params[0].get_str());
    if (!address.IsValid())
        throw JSONRPCError(RPC_INVALID_ADDRESS_OR_KEY, "Invalid Bitcoin address");
    int64_t fiatoshis = atof(params[1].get_str().c_str()) * COIN;
    komodoshis = PAX_fiatdest(&seed,1,destaddr,pubkey37,(char *)params[0].get_str().c_str(),kmdheight,ASSETCHAINS_SYMBOL,fiatoshis);
    dest.append(destaddr);
    CBitcoinAddress destaddress(CRYPTO777_KMDADDR);
    if (!destaddress.IsValid())
        throw JSONRPCError(RPC_INVALID_ADDRESS_OR_KEY, "Invalid dest Bitcoin address");
    for (i=0; i<33; i++)
        printf("%02x",pubkey37[i]);
    printf(" kmdheight.%d srcaddr.(%s) %s fiatoshis.%lld -> dest.(%s) komodoshis.%llu seed.%llx\n",kmdheight,(char *)params[0].get_str().c_str(),ASSETCHAINS_SYMBOL,(long long)fiatoshis,destaddr,(long long)komodoshis,(long long)seed);
    EnsureWalletIsUnlocked();
    uint8_t opretbuf[64]; int32_t opretlen; uint64_t fee = fiatoshis / 1000;
    if ( fee < 10000 )
        fee = 10000;
    iguana_rwnum(1,&pubkey37[33],sizeof(kmdheight),&kmdheight);
    opretlen = komodo_opreturnscript(opretbuf,'W',pubkey37,37);
    SendMoney(destaddress.Get(),fee,fSubtractFeeFromAmount,wtx,opretbuf,opretlen,fiatoshis);
    return wtx.GetHash().GetHex();
}

UniValue listaddressgroupings(const UniValue& params, bool fHelp, const CPubKey& mypk)
{
    if (!EnsureWalletIsAvailable(fHelp))
        return NullUniValue;

    if (fHelp)
        throw runtime_error(
            "listaddressgroupings\n"
            "\nLists groups of addresses which have had their common ownership\n"
            "made public by common use as inputs or as the resulting change\n"
            "in past transactions\n"
            "\nResult:\n"
            "[\n"
            "  [\n"
            "    [\n"
            "      \"" + strprintf("%s",komodo_chainname()) + " address\",     (string) The " + strprintf("%s",komodo_chainname()) + " address\n"
            "      amount,                 (numeric) The amount in " + strprintf("%s",komodo_chainname()) + "\n"
            "      \"account\"             (string, optional) The account (DEPRECATED)\n"
            "    ]\n"
            "    ,...\n"
            "  ]\n"
            "  ,...\n"
            "]\n"
            "\nExamples:\n"
            + HelpExampleCli("listaddressgroupings", "")
            + HelpExampleRpc("listaddressgroupings", "")
        );

    LOCK2(cs_main, pwalletMain->cs_wallet);

    UniValue jsonGroupings(UniValue::VARR);
    std::map<CTxDestination, CAmount> balances = pwalletMain->GetAddressBalances();
    for (const std::set<CTxDestination>& grouping : pwalletMain->GetAddressGroupings()) {
        UniValue jsonGrouping(UniValue::VARR);
        for (const CTxDestination& address : grouping)
        {
            UniValue addressInfo(UniValue::VARR);
            addressInfo.push_back(EncodeDestination(address));
            addressInfo.push_back(ValueFromAmount(balances[address]));
            {
                if (pwalletMain->mapAddressBook.find(address) != pwalletMain->mapAddressBook.end()) {
                    addressInfo.push_back(pwalletMain->mapAddressBook.find(address)->second.name);
                }
            }
            jsonGrouping.push_back(addressInfo);
        }
        jsonGroupings.push_back(jsonGrouping);
    }
    return jsonGroupings;
}

UniValue signmessage(const UniValue& params, bool fHelp, const CPubKey& mypk)
{
    if (!EnsureWalletIsAvailable(fHelp))
        return NullUniValue;

    if (fHelp || params.size() != 2)
        throw runtime_error(
            "signmessage \"t-addr\" \"message\"\n"
            "\nSign a message with the private key of a t-addr"
            + HelpRequiringPassphrase() + "\n"
            "\nArguments:\n"
            "1. \"t-addr\"  (string, required) The transparent address to use for the private key.\n"
            "2. \"message\"         (string, required) The message to create a signature of.\n"
            "\nResult:\n"
            "\"signature\"          (string) The signature of the message encoded in base 64\n"
            "\nExamples:\n"
            "\nUnlock the wallet for 30 seconds\n"
            + HelpExampleCli("walletpassphrase", "\"mypassphrase\" 30") +
            "\nCreate the signature\n"
            + HelpExampleCli("signmessage", "\"RD6GgnrMpPaTSMn8vai6yiGA7mN4QGPV\" \"my message\"") +
            "\nVerify the signature\n"
            + HelpExampleCli("verifymessage", "\"RD6GgnrMpPaTSMn8vai6yiGA7mN4QGPV\" \"signature\" \"my message\"") +
            "\nAs json rpc\n"
            + HelpExampleRpc("signmessage", "\"RD6GgnrMpPaTSMn8vai6yiGA7mN4QGPV\", \"my message\"")
        );

    LOCK2(cs_main, pwalletMain->cs_wallet);

    EnsureWalletIsUnlocked();

    string strAddress = params[0].get_str();
    string strMessage = params[1].get_str();

    CTxDestination dest = DecodeDestination(strAddress);
    if (!IsValidDestination(dest)) {
        throw JSONRPCError(RPC_TYPE_ERROR, "Invalid address");
    }

    const CKeyID *keyID = boost::get<CKeyID>(&dest);
    if (!keyID) {
        throw JSONRPCError(RPC_TYPE_ERROR, "Address does not refer to key");
    }

    CKey key;
    if (!pwalletMain->GetKey(*keyID, key)) {
        throw JSONRPCError(RPC_WALLET_ERROR, "Private key not available");
    }

    CHashWriter ss(SER_GETHASH, 0);
    ss << strMessageMagic;
    ss << strMessage;

    vector<unsigned char> vchSig;
    if (!key.SignCompact(ss.GetHash(), vchSig))
        throw JSONRPCError(RPC_INVALID_ADDRESS_OR_KEY, "Sign failed");

    return EncodeBase64(&vchSig[0], vchSig.size());
}

UniValue getreceivedbyaddress(const UniValue& params, bool fHelp, const CPubKey& mypk)
{
    if (!EnsureWalletIsAvailable(fHelp))
        return NullUniValue;

    if (fHelp || params.size() < 1 || params.size() > 2)
        throw runtime_error(
            "getreceivedbyaddress \"" + strprintf("%s",komodo_chainname()) + "_address\" ( minconf )\n"
            "\nReturns the total amount received by the given " + strprintf("%s",komodo_chainname()) + " address in transactions with at least minconf confirmations.\n"
            "\nArguments:\n"
            "1. \"" + strprintf("%s",komodo_chainname()) + "_address\"  (string, required) The " + strprintf("%s",komodo_chainname()) + " address for transactions.\n"
            "2. minconf             (numeric, optional, default=1) Only include transactions confirmed at least this many times.\n"
            "\nResult:\n"
            "amount   (numeric) The total amount in " + strprintf("%s",komodo_chainname()) + " received at this address.\n"
            "\nExamples:\n"
            "\nThe amount from transactions with at least 1 confirmation\n"
            + HelpExampleCli("getreceivedbyaddress", "\"RD6GgnrMpPaTSMn8vai6yiGA7mN4QGPV\"") +
            "\nThe amount including unconfirmed transactions, zero confirmations\n"
            + HelpExampleCli("getreceivedbyaddress", "\"RD6GgnrMpPaTSMn8vai6yiGA7mN4QGPV\" 0") +
            "\nThe amount with at least 6 confirmations, very safe\n"
            + HelpExampleCli("getreceivedbyaddress", "\"RD6GgnrMpPaTSMn8vai6yiGA7mN4QGPV\" 6") +
            "\nAs a json rpc call\n"
            + HelpExampleRpc("getreceivedbyaddress", "\"RD6GgnrMpPaTSMn8vai6yiGA7mN4QGPV\", 6")
       );

    LOCK2(cs_main, pwalletMain->cs_wallet);

    // Bitcoin address
    CTxDestination dest = DecodeDestination(params[0].get_str());
    if (!IsValidDestination(dest)) {
        throw JSONRPCError(RPC_INVALID_ADDRESS_OR_KEY, "Invalid Hush address!");
    }
    CScript scriptPubKey = GetScriptForDestination(dest);
    if (!IsMine(*pwalletMain, scriptPubKey)) {
        return ValueFromAmount(0);
    }

    // Minimum confirmations
    int nMinDepth = 1;
    if (params.size() > 1)
        nMinDepth = params[1].get_int();

    // Tally
    CAmount nAmount = 0;
    for (map<uint256, CWalletTx>::iterator it = pwalletMain->mapWallet.begin(); it != pwalletMain->mapWallet.end(); ++it)
    {
        const CWalletTx& wtx = (*it).second;
        if (wtx.IsCoinBase() || !CheckFinalTx(wtx))
            continue;

        BOOST_FOREACH(const CTxOut& txout, wtx.vout)
            if (txout.scriptPubKey == scriptPubKey) {
                int nDepth    = wtx.GetDepthInMainChain();
                if( nMinDepth > 1 ) {
                    int nHeight    = tx_height(wtx.GetHash());
                    int dpowconfs  = komodo_dpowconfs(nHeight, nDepth);
                    if (dpowconfs >= nMinDepth) {
                        nAmount   += txout.nValue; // komodo_interest?
                    }
                } else {
                    if (nDepth  >= nMinDepth) {
                        nAmount += txout.nValue; // komodo_interest?
                    }
                }
            }
    }

    return  ValueFromAmount(nAmount);
}


UniValue getreceivedbyaccount(const UniValue& params, bool fHelp, const CPubKey& mypk)
{
    if (!EnsureWalletIsAvailable(fHelp))
        return NullUniValue;

    if (fHelp || params.size() < 1 || params.size() > 2)
        throw runtime_error(
            "getreceivedbyaccount \"account\" ( minconf )\n"
            "\nDEPRECATED. Returns the total amount received by addresses with <account> in transactions with at least [minconf] confirmations.\n"
            "\nArguments:\n"
            "1. \"account\"      (string, required) MUST be set to the empty string \"\" to represent the default account. Passing any other string will result in an error.\n"
            "2. minconf          (numeric, optional, default=1) Only include transactions confirmed at least this many times.\n"
            "\nResult:\n"
            "amount              (numeric) The total amount in " + strprintf("%s",komodo_chainname()) + " received for this account.\n"
            "\nExamples:\n"
            "\nAmount received by the default account with at least 1 confirmation\n"
            + HelpExampleCli("getreceivedbyaccount", "\"\"") +
            "\nAmount received at the tabby account including unconfirmed amounts with zero confirmations\n"
            + HelpExampleCli("getreceivedbyaccount", "\"tabby\" 0") +
            "\nThe amount with at least 6 confirmation, very safe\n"
            + HelpExampleCli("getreceivedbyaccount", "\"tabby\" 6") +
            "\nAs a json rpc call\n"
            + HelpExampleRpc("getreceivedbyaccount", "\"tabby\", 6")
        );

    LOCK2(cs_main, pwalletMain->cs_wallet);

    // Minimum confirmations
    int nMinDepth = 1;
    if (params.size() > 1)
        nMinDepth = params[1].get_int();

    // Get the set of pub keys assigned to account
    string strAccount = AccountFromValue(params[0]);
    set<CTxDestination> setAddress = pwalletMain->GetAccountAddresses(strAccount);

    // Tally
    CAmount nAmount = 0;
    for (map<uint256, CWalletTx>::iterator it = pwalletMain->mapWallet.begin(); it != pwalletMain->mapWallet.end(); ++it)
    {
        const CWalletTx& wtx = (*it).second;
        if (wtx.IsCoinBase() || !CheckFinalTx(wtx))
            continue;

        BOOST_FOREACH(const CTxOut& txout, wtx.vout)
        {
            CTxDestination address;
            if (ExtractDestination(txout.scriptPubKey, address) && IsMine(*pwalletMain, address) && setAddress.count(address))
                if (wtx.GetDepthInMainChain() >= nMinDepth)
                    nAmount += txout.nValue; // komodo_interest?
        }
    }

    return ValueFromAmount(nAmount);
}


CAmount GetAccountBalance(CWalletDB& walletdb, const string& strAccount, int nMinDepth, const isminefilter& filter)
{
    CAmount nBalance = 0;

    // Tally wallet transactions
    for (map<uint256, CWalletTx>::iterator it = pwalletMain->mapWallet.begin(); it != pwalletMain->mapWallet.end(); ++it)
    {
        const CWalletTx& wtx = (*it).second;
        if (!CheckFinalTx(wtx) || wtx.GetBlocksToMaturity() > 0 || wtx.GetDepthInMainChain() < 0)
            continue;

        CAmount nReceived, nSent, nFee;
        wtx.GetAccountAmounts(strAccount, nReceived, nSent, nFee, filter);

        int nDepth    = wtx.GetDepthInMainChain();
        if( nMinDepth > 1 ) {
            int nHeight    = tx_height(wtx.GetHash());
            int dpowconfs  = komodo_dpowconfs(nHeight, nDepth);
            if (nReceived != 0 && dpowconfs >= nMinDepth) {
                nBalance += nReceived;
            }
        } else {
            if (nReceived != 0 && wtx.GetDepthInMainChain() >= nMinDepth) {
                nBalance += nReceived;
            }
        }
        nBalance -= nSent + nFee;
    }

    // Tally internal accounting entries
    nBalance += walletdb.GetAccountCreditDebit(strAccount);

    return nBalance;
}

CAmount GetAccountBalance(const string& strAccount, int nMinDepth, const isminefilter& filter)
{
    CWalletDB walletdb(pwalletMain->strWalletFile);
    return GetAccountBalance(walletdb, strAccount, nMinDepth, filter);
}

UniValue cleanwallettransactions(const UniValue& params, bool fHelp, const CPubKey& mypk)
{
    if (!EnsureWalletIsAvailable(fHelp))
        return NullUniValue;

    if (fHelp || params.size() > 1 )
        throw runtime_error(
            "cleanwallettransactions \"txid\"\n"
            "\nRemove all txs that are spent. You can clear all txs bar one, by specifiying a txid.\n"
            "\nPlease backup your wallet.dat before running this command.\n"
            "\nArguments:\n"
            "1. \"txid\"    (string, optional) The transaction id to keep.\n"
            "\nResult:\n"
            "{\n"
            "  \"total_transactions\" : n,         (numeric) Transactions in wallet of " + strprintf("%s",komodo_chainname()) + "\n"
            "  \"remaining_transactions\" : n,     (numeric) Transactions in wallet after clean.\n"
            "  \"removed_transactions\" : n,       (numeric) The number of transactions removed.\n"
            "}\n"
            "\nExamples:\n"
            + HelpExampleCli("cleanwallettransactions", "")
            + HelpExampleCli("cleanwallettransactions","\"1075db55d416d3ca199f55b6084e2115b9345e16c5cf302fc80e9d5fbf5d48d\"")
            + HelpExampleRpc("cleanwallettransactions", "")
            + HelpExampleRpc("cleanwallettransactions","\"1075db55d416d3ca199f55b6084e2115b9345e16c5cf302fc80e9d5fbf5d48d\"")
        );

    LOCK2(cs_main, pwalletMain->cs_wallet);
    UniValue ret(UniValue::VOBJ);
    uint256 exception; int32_t txs = pwalletMain->mapWallet.size();
    std::vector<uint256> TxToRemove;
    if (params.size() == 1)
    {
        exception.SetHex(params[0].get_str());
        uint256 tmp_hash; CTransaction tmp_tx;
        if (GetTransaction(exception,tmp_tx,tmp_hash,false))
        {
            if ( !pwalletMain->IsMine(tmp_tx) )
            {
                throw runtime_error("\nThe transaction is not yours!\n");
            }
            else
            {
                for (map<uint256, CWalletTx>::iterator it = pwalletMain->mapWallet.begin(); it != pwalletMain->mapWallet.end(); ++it)
                {
                    const CWalletTx& wtx = (*it).second;
                    if ( wtx.GetHash() != exception )
                    {
                        TxToRemove.push_back(wtx.GetHash());
                    }
                }
            }
        }
        else
        {
            throw runtime_error("\nThe transaction could not be found!\n");
        }
    }
    else
    {
        // get all locked utxos to relock them later.
        vector<COutPoint> vLockedUTXO;
        pwalletMain->ListLockedCoins(vLockedUTXO);
        // unlock all coins so that the following call containes all utxos.
        pwalletMain->UnlockAllCoins();
        // listunspent call... this gets us all the txids that are unspent, we search this list for the oldest tx,
        vector<COutput> vecOutputs;
        assert(pwalletMain != NULL);
        pwalletMain->AvailableCoins(vecOutputs, false, NULL, true);
        int32_t oldestTxDepth = 0;
        BOOST_FOREACH(const COutput& out, vecOutputs)
        {
          if ( out.nDepth > oldestTxDepth )
              oldestTxDepth = out.nDepth;
        }
        oldestTxDepth = oldestTxDepth + 1; // add extra block just for safety.
        // lock all the previouly locked coins.
        BOOST_FOREACH(COutPoint &outpt, vLockedUTXO) {
            pwalletMain->LockCoin(outpt);
        }

        // then add all txs in the wallet before this block to the list to remove.
        for (map<uint256, CWalletTx>::iterator it = pwalletMain->mapWallet.begin(); it != pwalletMain->mapWallet.end(); ++it)
        {
            const CWalletTx& wtx = (*it).second;
            if (wtx.GetDepthInMainChain() > oldestTxDepth)
                TxToRemove.push_back(wtx.GetHash());
        }
    }

    // erase txs
    BOOST_FOREACH (uint256& hash, TxToRemove)
    {
        pwalletMain->EraseFromWallet(hash);
        LogPrintf("Erased %s from wallet.\n",hash.ToString().c_str());
    }

    // build return JSON for stats.
    int remaining = pwalletMain->mapWallet.size();
    ret.push_back(Pair("total_transactons", (int)txs));
    ret.push_back(Pair("remaining_transactons", (int)remaining));
    ret.push_back(Pair("removed_transactions", (int)(txs-remaining)));
    return  (ret);
}

UniValue getbalance(const UniValue& params, bool fHelp, const CPubKey& mypk)
{
    if (!EnsureWalletIsAvailable(fHelp))
        return NullUniValue;

    if (fHelp || params.size() > 3)
        throw runtime_error(
            "getbalance ( \"account\" minconf includeWatchonly )\n"
            "\nReturns the server's total available balance.\n"
            "\nArguments:\n"
            "1. \"account\"      (string, optional) DEPRECATED. If provided, it MUST be set to the empty string \"\" or to the string \"*\", either of which will give the total available balance. Passing any other string will result in an error.\n"
            "2. minconf          (numeric, optional, default=1) Only include transactions confirmed at least this many times.\n"
            "3. includeWatchonly (bool, optional, default=false) Also include balance in watchonly addresses (see 'importaddress')\n"
            "\nResult:\n"
            "amount              (numeric) The total amount in " + strprintf("%s",komodo_chainname()) + " received for this account.\n"
            "\nExamples:\n"
            "\nThe total amount in the wallet\n"
            + HelpExampleCli("getbalance", "") +
            "\nThe total amount in the wallet at least 5 blocks confirmed\n"
            + HelpExampleCli("getbalance", "\"*\" 6") +
            "\nAs a json rpc call\n"
            + HelpExampleRpc("getbalance", "\"*\", 6")
        );

    LOCK2(cs_main, pwalletMain->cs_wallet);

    if (params.size() == 0)
        return  ValueFromAmount(pwalletMain->GetBalance());

    int nMinDepth = 1;
    if (params.size() > 1)
        nMinDepth = params[1].get_int();
    isminefilter filter = ISMINE_SPENDABLE;
    if(params.size() > 2)
        if(params[2].get_bool())
            filter = filter | ISMINE_WATCH_ONLY;

    if (params[0].get_str() == "*") {
        // Calculate total balance a different way from GetBalance()
        // (GetBalance() sums up all unspent TxOuts)
        // getbalance and "getbalance * 1 true" should return the same number
        CAmount nBalance = 0;
        for (map<uint256, CWalletTx>::iterator it = pwalletMain->mapWallet.begin(); it != pwalletMain->mapWallet.end(); ++it)
        {
            const CWalletTx& wtx = (*it).second;
            if (!CheckFinalTx(wtx) || wtx.GetBlocksToMaturity() > 0 || wtx.GetDepthInMainChain() < 0)
                continue;

            CAmount allFee;
            string strSentAccount;
            list<COutputEntry> listReceived;
            list<COutputEntry> listSent;
            wtx.GetAmounts(listReceived, listSent, allFee, strSentAccount, filter);

            int nDepth    = wtx.GetDepthInMainChain();
            if( nMinDepth > 1 ) {
                 int nHeight    = tx_height(wtx.GetHash());
                 int dpowconfs  = komodo_dpowconfs(nHeight, nDepth);
                 if (dpowconfs >= nMinDepth) {
                    BOOST_FOREACH(const COutputEntry& r, listReceived)
                        nBalance += r.amount;
                 }
             } else {
                 if (nDepth >= nMinDepth) {
                    BOOST_FOREACH(const COutputEntry& r, listReceived)
                        nBalance += r.amount;
                 }
            }
            BOOST_FOREACH(const COutputEntry& s, listSent)
                nBalance -= s.amount;
            nBalance -= allFee;
        }
        return  ValueFromAmount(nBalance);
    }

    string strAccount = AccountFromValue(params[0]);

    CAmount nBalance = GetAccountBalance(strAccount, nMinDepth, filter);

    return ValueFromAmount(nBalance);
}

UniValue getunconfirmedbalance(const UniValue& params, bool fHelp, const CPubKey& mypk)
{
    if (!EnsureWalletIsAvailable(fHelp))
        return NullUniValue;

    if (fHelp || params.size() > 0)
        throw runtime_error(
                "getunconfirmedbalance\n"
                "Returns the server's total unconfirmed balance\n");

    LOCK2(cs_main, pwalletMain->cs_wallet);

    return ValueFromAmount(pwalletMain->GetUnconfirmedBalance());
}


UniValue movecmd(const UniValue& params, bool fHelp, const CPubKey& mypk)
{
    if (!EnsureWalletIsAvailable(fHelp))
        return NullUniValue;

    if (fHelp || params.size() < 3 || params.size() > 5)
        throw runtime_error(
            "move \"fromaccount\" \"toaccount\" amount ( minconf \"comment\" )\n"
            "\nDEPRECATED. Move a specified amount from one account in your wallet to another.\n"
            "\nArguments:\n"
            "1. \"fromaccount\"   (string, required) MUST be set to the empty string \"\" to represent the default account. Passing any other string will result in an error.\n"
            "2. \"toaccount\"     (string, required) MUST be set to the empty string \"\" to represent the default account. Passing any other string will result in an error.\n"
            "3. amount            (numeric) Quantity of " + strprintf("%s",komodo_chainname()) + " to move between accounts.\n"
            "4. minconf           (numeric, optional, default=1) Only use funds with at least this many confirmations.\n"
            "5. \"comment\"       (string, optional) An optional comment, stored in the wallet only.\n"
            "\nResult:\n"
            "true|false           (boolean) true if successful.\n"
            "\nExamples:\n"
            "\nMove 0.01 " + strprintf("%s",komodo_chainname()) + " from the default account to the account named tabby\n"
            + HelpExampleCli("move", "\"\" \"tabby\" 0.01") +
            "\nMove 0.01 " + strprintf("%s",komodo_chainname()) + " timotei to akiko with a comment and funds have 6 confirmations\n"
            + HelpExampleCli("move", "\"timotei\" \"akiko\" 0.01 6 \"happy birthday!\"") +
            "\nAs a json rpc call\n"
            + HelpExampleRpc("move", "\"timotei\", \"akiko\", 0.01, 6, \"happy birthday!\"")
        );
    if ( ASSETCHAINS_PRIVATE != 0 )
        throw JSONRPCError(RPC_INVALID_ADDRESS_OR_KEY, "cant use transparent addresses in private chain");

    LOCK2(cs_main, pwalletMain->cs_wallet);

    string strFrom = AccountFromValue(params[0]);
    string strTo = AccountFromValue(params[1]);
    CAmount nAmount = AmountFromValue(params[2]);
    if (nAmount <= 0)
        throw JSONRPCError(RPC_TYPE_ERROR, "Invalid amount for send");
    if (params.size() > 3)
        // unused parameter, used to be nMinDepth, keep type-checking it though
        (void)params[3].get_int();
    string strComment;
    if (params.size() > 4)
        strComment = params[4].get_str();

    CWalletDB walletdb(pwalletMain->strWalletFile);
    if (!walletdb.TxnBegin())
        throw JSONRPCError(RPC_DATABASE_ERROR, "database error");

    int64_t nNow = GetTime();

    // Debit
    CAccountingEntry debit;
    debit.nOrderPos = pwalletMain->IncOrderPosNext(&walletdb);
    debit.strAccount = strFrom;
    debit.nCreditDebit = -nAmount;
    debit.nTime = nNow;
    debit.strOtherAccount = strTo;
    debit.strComment = strComment;
    walletdb.WriteAccountingEntry(debit);

    // Credit
    CAccountingEntry credit;
    credit.nOrderPos = pwalletMain->IncOrderPosNext(&walletdb);
    credit.strAccount = strTo;
    credit.nCreditDebit = nAmount;
    credit.nTime = nNow;
    credit.strOtherAccount = strFrom;
    credit.strComment = strComment;
    walletdb.WriteAccountingEntry(credit);

    if (!walletdb.TxnCommit())
        throw JSONRPCError(RPC_DATABASE_ERROR, "database error");

    return true;
}


UniValue sendfrom(const UniValue& params, bool fHelp, const CPubKey& mypk)
{
    if (!EnsureWalletIsAvailable(fHelp))
        return NullUniValue;

    if (fHelp || params.size() < 3 || params.size() > 6)
        throw runtime_error(
            "sendfrom \"fromaccount\" \"to" + strprintf("%s",komodo_chainname()) + "address\" amount ( minconf \"comment\" \"comment-to\" )\n"
            "\nDEPRECATED (use sendtoaddress). Sent an amount from an account to a " + strprintf("%s",komodo_chainname()) + " address.\n"
            "The amount is a real and is rounded to the nearest 0.00000001."
            + HelpRequiringPassphrase() + "\n"
            "\nArguments:\n"
            "1. \"fromaccount\"       (string, required) MUST be set to the empty string \"\" to represent the default account. Passing any other string will result in an error.\n"
            "2. \"to" + strprintf("%s",komodo_chainname()) + "address\"  (string, required) The " + strprintf("%s",komodo_chainname()) + " address to send funds to.\n"
            "3. amount                (numeric, required) The amount in " + strprintf("%s",komodo_chainname()) + " (transaction fee is added on top).\n"
            "4. minconf               (numeric, optional, default=1) Only use funds with at least this many confirmations.\n"
            "5. \"comment\"           (string, optional) A comment used to store what the transaction is for. \n"
            "                                     This is not part of the transaction, just kept in your wallet.\n"
            "6. \"comment-to\"        (string, optional) An optional comment to store the name of the person or organization \n"
            "                                     to which you're sending the transaction. This is not part of the transaction, \n"
            "                                     it is just kept in your wallet.\n"
            "\nResult:\n"
            "\"transactionid\"        (string) The transaction id.\n"
            "\nExamples:\n"
            "\nSend 0.01 " + strprintf("%s",komodo_chainname()) + " from the default account to the address, must have at least 1 confirmation\n"
            + HelpExampleCli("sendfrom", "\"\" \"RD6GgnrMpPaTSMn8vai6yiGA7mN4QGPV\" 0.01") +
            "\nSend 0.01 from the tabby account to the given address, funds must have at least 6 confirmations\n"
            + HelpExampleCli("sendfrom", "\"tabby\" \"RD6GgnrMpPaTSMn8vai6yiGA7mN4QGPV\" 0.01 6 \"donation\" \"seans outpost\"") +
            "\nAs a json rpc call\n"
            + HelpExampleRpc("sendfrom", "\"tabby\", \"RD6GgnrMpPaTSMn8vai6yiGA7mN4QGPV\", 0.01, 6, \"donation\", \"seans outpost\"")
        );
    if ( ASSETCHAINS_PRIVATE != 0 )
        throw JSONRPCError(RPC_INVALID_ADDRESS_OR_KEY, "cant use transparent addresses in private chain");

    LOCK2(cs_main, pwalletMain->cs_wallet);

    std::string strAccount = AccountFromValue(params[0]);
    CTxDestination dest = DecodeDestination(params[1].get_str());
    if (!IsValidDestination(dest)) {
        throw JSONRPCError(RPC_INVALID_ADDRESS_OR_KEY, "Invalid Hush address!");
    }
    CAmount nAmount = AmountFromValue(params[2]);
    if (nAmount <= 0)
        throw JSONRPCError(RPC_TYPE_ERROR, "Invalid amount for send");
    int nMinDepth = 1;
    if (params.size() > 3)
        nMinDepth = params[3].get_int();

    CWalletTx wtx;
    wtx.strFromAccount = strAccount;
    if (params.size() > 4 && !params[4].isNull() && !params[4].get_str().empty())
        wtx.mapValue["comment"] = params[4].get_str();
    if (params.size() > 5 && !params[5].isNull() && !params[5].get_str().empty())
        wtx.mapValue["to"]      = params[5].get_str();

    EnsureWalletIsUnlocked();

    // Check funds
    CAmount nBalance = GetAccountBalance(strAccount, nMinDepth, ISMINE_SPENDABLE);
    if (nAmount > nBalance)
        throw JSONRPCError(RPC_WALLET_INSUFFICIENT_FUNDS, "Account has insufficient funds");

    SendMoney(dest, nAmount, false, wtx, 0, 0, 0);

    return wtx.GetHash().GetHex();
}


UniValue sendmany(const UniValue& params, bool fHelp, const CPubKey& mypk)
{
    if (!EnsureWalletIsAvailable(fHelp))
        return NullUniValue;

    if (fHelp || params.size() < 2 || params.size() > 5)
        throw runtime_error(
            "sendmany \"fromaccount\" {\"address\":amount,...} ( minconf \"comment\" [\"address\",...] )\n"
            "\nSend multiple times. Amounts are decimal numbers with at most 8 digits of precision."
            + HelpRequiringPassphrase() + "\n"
            "\nArguments:\n"
            "1. \"fromaccount\"         (string, required) MUST be set to the empty string \"\" to represent the default account. Passing any other string will result in an error.\n"
            "2. \"amounts\"             (string, required) A json object with addresses and amounts\n"
            "    {\n"
            "      \"address\":amount   (numeric) The " + strprintf("%s",komodo_chainname()) + " address is the key, the numeric amount in " + strprintf("%s",komodo_chainname()) + " is the value\n"
            "      ,...\n"
            "    }\n"
            "3. minconf                 (numeric, optional, default=1) Only use the balance confirmed at least this many times.\n"
            "4. \"comment\"             (string, optional) A comment\n"
            "5. subtractfeefromamount   (string, optional) A json array with addresses.\n"
            "                           The fee will be equally deducted from the amount of each selected address.\n"
            "                           Those recipients will receive less " + strprintf("%s",komodo_chainname()) + " than you enter in their corresponding amount field.\n"
            "                           If no addresses are specified here, the sender pays the fee.\n"
            "    [\n"
            "      \"address\"            (string) Subtract fee from this address\n"
            "      ,...\n"
            "    ]\n"
            "\nResult:\n"
            "\"transactionid\"          (string) The transaction id for the send. Only 1 transaction is created regardless of \n"
            "                                    the number of addresses.\n"
            "\nExamples:\n"
            "\nSend two amounts to two different addresses:\n"
            + HelpExampleCli("sendmany", "\"\" \"{\\\"RD6GgnrMpPaTSMn8vai6yiGA7mN4QGPVMY\\\":0.01,\\\"RRyyejME7LRTuvdziWsXkAbSW1fdiohGwK\\\":0.02}\"") +
            "\nSend two amounts to two different addresses setting the confirmation and comment:\n"
            + HelpExampleCli("sendmany", "\"\" \"{\\\"RD6GgnrMpPaTSMn8vai6yiGA7mN4QGPVMY\\\":0.01,\\\"RRyyejME7LRTuvdziWsXkAbSW1fdiohGwK\\\":0.02}\" 6 \"testing\"") +
            "\nSend two amounts to two different addresses, subtract fee from amount:\n"
            + HelpExampleCli("sendmany", "\"\" \"{\\\"RD6GgnrMpPaTSMn8vai6yiGA7mN4QGPVMY\\\":0.01,\\\"RRyyejME7LRTuvdziWsXkAbSW1fdiohGwK\\\":0.02}\" 1 \"\" \"[\\\"RD6GgnrMpPaTSMn8vai6yiGA7mN4QGPVMY\\\",\\\"RRyyejME7LRTuvdziWsXkAbSW1fdiohGwK\\\"]\"") +
            "\nAs a json rpc call\n"
            + HelpExampleRpc("sendmany", "\"\", {\"RD6GgnrMpPaTSMn8vai6yiGA7mN4QGPVMY\":0.01,\"RRyyejME7LRTuvdziWsXkAbSW1fdiohGwK\":0.02}, 6, \"testing\"")
        );
    if ( ASSETCHAINS_PRIVATE != 0 )
        throw JSONRPCError(RPC_INVALID_ADDRESS_OR_KEY, "cant use transparent addresses in private chain");

    LOCK2(cs_main, pwalletMain->cs_wallet);

    string strAccount = AccountFromValue(params[0]);
    UniValue sendTo = params[1].get_obj();
    int nMinDepth = 1;
    if (params.size() > 2)
        nMinDepth = params[2].get_int();

    CWalletTx wtx;
    wtx.strFromAccount = strAccount;
    if (params.size() > 3 && !params[3].isNull() && !params[3].get_str().empty())
        wtx.mapValue["comment"] = params[3].get_str();

    UniValue subtractFeeFromAmount(UniValue::VARR);
    if (params.size() > 4)
        subtractFeeFromAmount = params[4].get_array();

    std::vector<CRecipient> vecSend;

    CAmount totalAmount = 0;
    std::vector<std::string> keys = sendTo.getKeys();
    int32_t i = 0;
    for (const std::string& name_ : keys) {
        CTxDestination dest = DecodeDestination(name_);
        if (!IsValidDestination(dest)) {
            CScript tmpspk;
            tmpspk << ParseHex(name_) << OP_CHECKSIG;
            if ( !ExtractDestination(tmpspk, dest, true) )
                throw JSONRPCError(RPC_INVALID_ADDRESS_OR_KEY, std::string("Invalid Hush address or pubkey: ") + name_);
        }

        CScript scriptPubKey = GetScriptForDestination(dest);
        CAmount nAmount = AmountFromValue(sendTo[i]);
        i++;
        if (nAmount <= 0)
            throw JSONRPCError(RPC_TYPE_ERROR, "Invalid amount for send");
        totalAmount += nAmount;

        bool fSubtractFeeFromAmount = false;
        for (size_t idx = 0; idx < subtractFeeFromAmount.size(); idx++) {
            const UniValue& addr = subtractFeeFromAmount[idx];
            if (addr.get_str() == name_)
                fSubtractFeeFromAmount = true;
        }

        CRecipient recipient = {scriptPubKey, nAmount, fSubtractFeeFromAmount};
        vecSend.push_back(recipient);
    }

    EnsureWalletIsUnlocked();

    // Check funds
    CAmount nBalance = GetAccountBalance(strAccount, nMinDepth, ISMINE_SPENDABLE);
    if (totalAmount > nBalance)
        throw JSONRPCError(RPC_WALLET_INSUFFICIENT_FUNDS, "Account has insufficient funds");

    // Send
    CReserveKey keyChange(pwalletMain);
    CAmount nFeeRequired = 0;
    int nChangePosRet = -1;
    string strFailReason;
    bool fCreated = pwalletMain->CreateTransaction(vecSend, wtx, keyChange, nFeeRequired, nChangePosRet, strFailReason);
    if (!fCreated)
        throw JSONRPCError(RPC_WALLET_INSUFFICIENT_FUNDS, strFailReason);
    if (!pwalletMain->CommitTransaction(wtx, keyChange))
        throw JSONRPCError(RPC_WALLET_ERROR, "Transaction commit failed");

    return wtx.GetHash().GetHex();
}

// Defined in rpc/misc.cpp
extern CScript _createmultisig_redeemScript(const UniValue& params);

UniValue addmultisigaddress(const UniValue& params, bool fHelp, const CPubKey& mypk)
{
    if (!EnsureWalletIsAvailable(fHelp))
        return NullUniValue;

    if (fHelp || params.size() < 2 || params.size() > 3)
    {
        string msg = "addmultisigaddress nrequired [\"key\",...] ( \"account\" )\n"
            "\nAdd a nrequired-to-sign multisignature address to the wallet.\n"
            "Each key is a " + strprintf("%s",komodo_chainname()) + " address or hex-encoded public key.\n"
            "If 'account' is specified (DEPRECATED), assign address to that account.\n"

            "\nArguments:\n"
            "1. nrequired        (numeric, required) The number of required signatures out of the n keys or addresses.\n"
            "2. \"keysobject\"   (string, required) A json array of " + strprintf("%s",komodo_chainname()) + " addresses or hex-encoded public keys\n"
            "     [\n"
            "       \"address\"  (string) " + strprintf("%s",komodo_chainname()) + " address or hex-encoded public key\n"
            "       ...,\n"
            "     ]\n"
            "3. \"account\"      (string, optional) DEPRECATED. If provided, MUST be set to the empty string \"\" to represent the default account. Passing any other string will result in an error.\n"

            "\nResult:\n"
            "\"" + strprintf("%s",komodo_chainname()) + "_address\"  (string) A " + strprintf("%s",komodo_chainname()) + " address associated with the keys.\n"

            "\nExamples:\n"
            "\nAdd a multisig address from 2 addresses\n"
            + HelpExampleCli("addmultisigaddress", "2 \"[\\\"RD6GgnrMpPaTSMn8vai6yiGA7mN4QGPV\\\",\\\"RD6GgnrMpPaTSMn8vai6yiGA7mN4QGPV\\\"]\"") +
            "\nAs json rpc call\n"
            + HelpExampleRpc("addmultisigaddress", "2, \"[\\\"RD6GgnrMpPaTSMn8vai6yiGA7mN4QGPV\\\",\\\"RD6GgnrMpPaTSMn8vai6yiGA7mN4QGPV\\\"]\"")
        ;
        throw runtime_error(msg);
    }

    LOCK2(cs_main, pwalletMain->cs_wallet);

    string strAccount;
    if (params.size() > 2)
        strAccount = AccountFromValue(params[2]);

    // Construct using pay-to-script-hash:
    CScript inner = _createmultisig_redeemScript(params);
    CScriptID innerID(inner);
    pwalletMain->AddCScript(inner);

    pwalletMain->SetAddressBook(innerID, strAccount, "send");
    return EncodeDestination(innerID);
}


struct tallyitem
{
    CAmount nAmount;
    int nConf;
    vector<uint256> txids;
    bool fIsWatchonly;
    int nHeight;
    tallyitem()
    {
        nAmount = 0;
        nConf = std::numeric_limits<int>::max();
        fIsWatchonly = false;
        nHeight = 0;
    }
};

UniValue ListReceived(const UniValue& params, bool fByAccounts)
{
    // Minimum confirmations
    int nMinDepth = 1;
    if (params.size() > 0)
        nMinDepth = params[0].get_int();

    // Whether to include empty accounts
    bool fIncludeEmpty = false;
    if (params.size() > 1)
        fIncludeEmpty = params[1].get_bool();

    isminefilter filter = ISMINE_SPENDABLE;
    if(params.size() > 2)
        if(params[2].get_bool())
            filter = filter | ISMINE_WATCH_ONLY;

    // Tally
    std::map<CTxDestination, tallyitem> mapTally;
    for (const std::pair<uint256, CWalletTx>& pairWtx : pwalletMain->mapWallet) {
        const CWalletTx& wtx = pairWtx.second;

        if (wtx.IsCoinBase() || !CheckFinalTx(wtx))
            continue;

        int nDepth    = wtx.GetDepthInMainChain();
        if( nMinDepth > 1 ) {
            int nHeight   = tx_height(wtx.GetHash());
            int dpowconfs = komodo_dpowconfs(nHeight, nDepth);
            if (dpowconfs < nMinDepth)
                continue;
        } else {
            if (nDepth < nMinDepth)
                continue;
        }

        BOOST_FOREACH(const CTxOut& txout, wtx.vout)
        {
            CTxDestination address;
            if (!ExtractDestination(txout.scriptPubKey, address))
                continue;

            isminefilter mine = IsMine(*pwalletMain, address);
            if(!(mine & filter))
                continue;

            tallyitem& item = mapTally[address];
            item.nAmount += txout.nValue; // komodo_interest?
            item.nConf = min(item.nConf, nDepth);
            item.nHeight = komodo_blockheight(wtx.hashBlock);
            item.txids.push_back(wtx.GetHash());
            if (mine & ISMINE_WATCH_ONLY)
                item.fIsWatchonly = true;
        }
    }

    // Reply
    UniValue ret(UniValue::VARR);
    std::map<std::string, tallyitem> mapAccountTally;
    for (const std::pair<CTxDestination, CAddressBookData>& item : pwalletMain->mapAddressBook) {
        const CTxDestination& dest = item.first;
        const std::string& strAccount = item.second.name;
        std::map<CTxDestination, tallyitem>::iterator it = mapTally.find(dest);
        if (it == mapTally.end() && !fIncludeEmpty)
            continue;

        CAmount nAmount = 0;
        int nConf = std::numeric_limits<int>::max();
        bool fIsWatchonly = false;
        int nHeight=0;
        if (it != mapTally.end())
        {
            nAmount = (*it).second.nAmount;
            nConf = (*it).second.nConf;
            fIsWatchonly = (*it).second.fIsWatchonly;
            nHeight = (*it).second.nHeight;
        }

        if (fByAccounts)
        {
            tallyitem& item = mapAccountTally[strAccount];
            item.nAmount += nAmount;
            item.nConf = min(item.nConf, nConf);
            item.fIsWatchonly = fIsWatchonly;
        }
        else
        {
            UniValue obj(UniValue::VOBJ);

            if(fIsWatchonly)
                obj.push_back(Pair("involvesWatchonly", true));
            obj.push_back(Pair("address",       EncodeDestination(dest)));
            obj.push_back(Pair("account",       strAccount));
            obj.push_back(Pair("amount",        ValueFromAmount(nAmount)));
            obj.push_back(Pair("rawconfirmations", (nConf == std::numeric_limits<int>::max() ? 0 : nConf)));
            obj.push_back(Pair("confirmations", (nConf == std::numeric_limits<int>::max() ? 0 : komodo_dpowconfs(nHeight, nConf))));
            UniValue transactions(UniValue::VARR);
            if (it != mapTally.end())
            {
                BOOST_FOREACH(const uint256& item, (*it).second.txids)
                {
                    transactions.push_back(item.GetHex());
                }
            }
            obj.push_back(Pair("txids", transactions));
            ret.push_back(obj);
        }
    }

    if (fByAccounts)
    {
        for (map<string, tallyitem>::iterator it = mapAccountTally.begin(); it != mapAccountTally.end(); ++it)
        {
            CAmount nAmount = (*it).second.nAmount;
            int nConf = (*it).second.nConf;
            int nHeight = (*it).second.nHeight;
            UniValue obj(UniValue::VOBJ);
            if((*it).second.fIsWatchonly)
                obj.push_back(Pair("involvesWatchonly", true));
            obj.push_back(Pair("account",       (*it).first));
            obj.push_back(Pair("amount",        ValueFromAmount(nAmount)));
            obj.push_back(Pair("rawconfirmations", (nConf == std::numeric_limits<int>::max() ? 0 : nConf)));
            obj.push_back(Pair("confirmations", (nConf == std::numeric_limits<int>::max() ? 0 : komodo_dpowconfs(nHeight, nConf))));
            ret.push_back(obj);
        }
    }

    return ret;
}

UniValue listreceivedbyaddress(const UniValue& params, bool fHelp, const CPubKey& mypk)
{
    if (!EnsureWalletIsAvailable(fHelp))
        return NullUniValue;

    if (fHelp || params.size() > 3)
        throw runtime_error(
            "listreceivedbyaddress ( minconf includeempty includeWatchonly)\n"
            "\nList balances by receiving address.\n"
            "\nArguments:\n"
            "1. minconf       (numeric, optional, default=1) The minimum number of confirmations before payments are included.\n"
            "2. includeempty  (numeric, optional, default=false) Whether to include addresses that haven't received any payments.\n"
            "3. includeWatchonly (bool, optional, default=false) Whether to include watchonly addresses (see 'importaddress').\n"

            "\nResult:\n"
            "[\n"
            "  {\n"
            "    \"involvesWatchonly\" : true,        (bool) Only returned if imported addresses were involved in transaction\n"
            "    \"address\" : \"receivingaddress\",  (string) The receiving address\n"
            "    \"account\" : \"accountname\",       (string) DEPRECATED. The account of the receiving address. The default account is \"\".\n"
            "    \"amount\" : x.xxx,                  (numeric) The total amount in " + strprintf("%s",komodo_chainname()) + " received by the address\n"
            "    \"confirmations\" : n                (numeric) The number of confirmations of the most recent transaction included\n"
            "  }\n"
            "  ,...\n"
            "]\n"

            "\nExamples:\n"
            + HelpExampleCli("listreceivedbyaddress", "")
            + HelpExampleCli("listreceivedbyaddress", "6 true")
            + HelpExampleRpc("listreceivedbyaddress", "6, true, true")
        );

    LOCK2(cs_main, pwalletMain->cs_wallet);

    return ListReceived(params, false);
}

UniValue listreceivedbyaccount(const UniValue& params, bool fHelp, const CPubKey& mypk)
{
    if (!EnsureWalletIsAvailable(fHelp))
        return NullUniValue;

    if (fHelp || params.size() > 3)
        throw runtime_error(
            "listreceivedbyaccount ( minconf includeempty includeWatchonly)\n"
            "\nDEPRECATED. List balances by account.\n"
            "\nArguments:\n"
            "1. minconf      (numeric, optional, default=1) The minimum number of confirmations before payments are included.\n"
            "2. includeempty (boolean, optional, default=false) Whether to include accounts that haven't received any payments.\n"
            "3. includeWatchonly (bool, optional, default=false) Whether to include watchonly addresses (see 'importaddress').\n"

            "\nResult:\n"
            "[\n"
            "  {\n"
            "    \"involvesWatchonly\" : true,   (bool) Only returned if imported addresses were involved in transaction\n"
            "    \"account\" : \"accountname\",  (string) The account name of the receiving account\n"
            "    \"amount\" : x.xxx,             (numeric) The total amount received by addresses with this account\n"
            "    \"confirmations\" : n           (numeric) The number of confirmations of the most recent transaction included\n"
            "  }\n"
            "  ,...\n"
            "]\n"

            "\nExamples:\n"
            + HelpExampleCli("listreceivedbyaccount", "")
            + HelpExampleCli("listreceivedbyaccount", "6 true")
            + HelpExampleRpc("listreceivedbyaccount", "6, true, true")
        );

    LOCK2(cs_main, pwalletMain->cs_wallet);

    return ListReceived(params, true);
}

static void MaybePushAddress(UniValue & entry, const CTxDestination &dest)
{
    if (IsValidDestination(dest)) {
        entry.push_back(Pair("address", EncodeDestination(dest)));
    }
}

void ListTransactions(const CWalletTx& wtx, const string& strAccount, int nMinDepth, bool fLong, UniValue& ret, const isminefilter& filter)
{
    CAmount nFee;
    string strSentAccount;
    list<COutputEntry> listReceived;
    list<COutputEntry> listSent;

    bool bIsCoinbase = wtx.IsCoinBase();

    wtx.GetAmounts(listReceived, listSent, nFee, strSentAccount, filter);

    bool fAllAccounts = (strAccount == string("*"));
    bool involvesWatchonly = wtx.IsFromMe(ISMINE_WATCH_ONLY);

    // Sent
    if ((!listSent.empty() || nFee != 0) && (fAllAccounts || strAccount == strSentAccount))
    {
        BOOST_FOREACH(const COutputEntry& s, listSent)
        {
            UniValue entry(UniValue::VOBJ);
            if(involvesWatchonly || (::IsMine(*pwalletMain, s.destination) & ISMINE_WATCH_ONLY))
                entry.push_back(Pair("involvesWatchonly", true));
            entry.push_back(Pair("account", strSentAccount));
            MaybePushAddress(entry, s.destination);
            entry.push_back(Pair("category", "send"));
            entry.push_back(Pair("amount", ValueFromAmount(-s.amount)));
            entry.push_back(Pair("vout", s.vout));
            entry.push_back(Pair("fee", ValueFromAmount(-nFee)));
            if (fLong)
                WalletTxToJSON(wtx, entry);
            entry.push_back(Pair("size", static_cast<uint64_t>(GetSerializeSize(static_cast<CTransaction>(wtx), SER_NETWORK, PROTOCOL_VERSION))));
            ret.push_back(entry);
        }
    }

    // Received
    if (listReceived.size() > 0 && wtx.GetDepthInMainChain() >= nMinDepth)
    {
        BOOST_FOREACH(const COutputEntry& r, listReceived)
        {
            string account;
            //fprintf(stderr,"recv iter %s\n",wtx.GetHash().GetHex().c_str());
            if (pwalletMain->mapAddressBook.count(r.destination))
                account = pwalletMain->mapAddressBook[r.destination].name;
            if (fAllAccounts || (account == strAccount))
            {
                UniValue entry(UniValue::VOBJ);
                if(involvesWatchonly || (::IsMine(*pwalletMain, r.destination) & ISMINE_WATCH_ONLY))
                    entry.push_back(Pair("involvesWatchonly", true));
                entry.push_back(Pair("account", account));

                CTxDestination dest;
			    MaybePushAddress(entry, r.destination);

                if (bIsCoinbase)
                {
                    int btm;
                    if (wtx.GetDepthInMainChain() < 1)
                        entry.push_back(Pair("category", "orphan"));
                    else if ((btm = wtx.GetBlocksToMaturity()) > 0)
                    {
                        entry.push_back(Pair("category", "immature"));
                        entry.push_back(Pair("blockstomaturity", btm));
                    }
                    else
                        entry.push_back(Pair("category", "generate"));
                }
                else
                {
                    entry.push_back(Pair("category", "receive"));
                }

                entry.push_back(Pair("amount", ValueFromAmount(r.amount)));
                entry.push_back(Pair("vout", r.vout));
                if (fLong)
                    WalletTxToJSON(wtx, entry);
                entry.push_back(Pair("size", static_cast<uint64_t>(GetSerializeSize(static_cast<CTransaction>(wtx), SER_NETWORK, PROTOCOL_VERSION))));
                ret.push_back(entry);
            }
        }
    }
}

void AcentryToJSON(const CAccountingEntry& acentry, const string& strAccount, UniValue& ret)
{
    bool fAllAccounts = (strAccount == string("*"));

    if (fAllAccounts || acentry.strAccount == strAccount)
    {
        UniValue entry(UniValue::VOBJ);
        entry.push_back(Pair("account", acentry.strAccount));
        entry.push_back(Pair("category", "move"));
        entry.push_back(Pair("time", acentry.nTime));
        entry.push_back(Pair("amount", ValueFromAmount(acentry.nCreditDebit)));
        entry.push_back(Pair("otheraccount", acentry.strOtherAccount));
        entry.push_back(Pair("comment", acentry.strComment));
        ret.push_back(entry);
    }
}

UniValue listtransactions(const UniValue& params, bool fHelp, const CPubKey& mypk)
{
    if (!EnsureWalletIsAvailable(fHelp))
        return NullUniValue;

    if (fHelp || params.size() > 4)
        throw runtime_error(
            "listtransactions ( \"account\" count from includeWatchonly)\n"
            "\nReturns up to 'count' most recent transactions skipping the first 'from' transactions for account 'account'.\n"
            "\nArguments:\n"
            "1. \"account\"    (string, optional) DEPRECATED. The account name. Should be \"*\".\n"
            "2. count          (numeric, optional, default=10) The number of transactions to return\n"
            "3. from           (numeric, optional, default=0) The number of transactions to skip\n"
            "4. includeWatchonly (bool, optional, default=false) Include transactions to watchonly addresses (see 'importaddress')\n"
            "\nResult:\n"
            "[\n"
            "  {\n"
            "    \"account\":\"accountname\",       (string) DEPRECATED. The account name associated with the transaction. \n"
            "                                                It will be \"\" for the default account.\n"
            "    \"address\":\"" + strprintf("%s",komodo_chainname()) + "_address\",    (string) The " + strprintf("%s",komodo_chainname()) + " address of the transaction. Not present for \n"
            "                                                move transactions (category = move).\n"
            "    \"category\":\"send|receive|move\", (string) The transaction category. 'move' is a local (off blockchain)\n"
            "                                                transaction between accounts, and not associated with an address,\n"
            "                                                transaction id or block. 'send' and 'receive' transactions are \n"
            "                                                associated with an address, transaction id and block details\n"
            "    \"amount\": x.xxx,          (numeric) The amount in " + strprintf("%s",komodo_chainname()) + ". This is negative for the 'send' category, and for the\n"
            "                                         'move' category for moves outbound. It is positive for the 'receive' category,\n"
            "                                         and for the 'move' category for inbound funds.\n"
            "    \"vout\" : n,               (numeric) the vout value\n"
            "    \"fee\": x.xxx,             (numeric) The amount of the fee in " + strprintf("%s",komodo_chainname()) + ". This is negative and only available for the \n"
            "                                         'send' category of transactions.\n"
            "    \"confirmations\": n,       (numeric) The number of confirmations for the transaction. Available for 'send' and \n"
            "                                         'receive' category of transactions.\n"
            "    \"blockhash\": \"hashvalue\", (string) The block hash containing the transaction. Available for 'send' and 'receive'\n"
            "                                          category of transactions.\n"
            "    \"blockindex\": n,          (numeric) The block index containing the transaction. Available for 'send' and 'receive'\n"
            "                                          category of transactions.\n"
            "    \"txid\": \"transactionid\", (string) The transaction id. Available for 'send' and 'receive' category of transactions.\n"
            "    \"time\": xxx,              (numeric) The transaction time in seconds since epoch (midnight Jan 1 1970 GMT).\n"
            "    \"timereceived\": xxx,      (numeric) The time received in seconds since epoch (midnight Jan 1 1970 GMT). Available \n"
            "                                          for 'send' and 'receive' category of transactions.\n"
            "    \"comment\": \"...\",       (string) If a comment is associated with the transaction.\n"
            "    \"otheraccount\": \"accountname\",  (string) For the 'move' category of transactions, the account the funds came \n"
            "                                          from (for receiving funds, positive amounts), or went to (for sending funds,\n"
            "                                          negative amounts).\n"
            "    \"size\": n,                (numeric) Transaction size in bytes\n"
            "  }\n"
            "]\n"

            "\nExamples:\n"
            "\nList the most recent 10 transactions in the systems\n"
            + HelpExampleCli("listtransactions", "") +
            "\nList transactions 100 to 120\n"
            + HelpExampleCli("listtransactions", "\"*\" 20 100") +
            "\nAs a json rpc call\n"
            + HelpExampleRpc("listtransactions", "\"*\", 20, 100")
        );

    LOCK2(cs_main, pwalletMain->cs_wallet);

    string strAccount = "*";
    if (params.size() > 0)
        strAccount = params[0].get_str();
    int nCount = 10;
    if (params.size() > 1)
        nCount = params[1].get_int();
    int nFrom = 0;
    if (params.size() > 2)
        nFrom = params[2].get_int();
    isminefilter filter = ISMINE_SPENDABLE;
    if(params.size() > 3)
        if(params[3].get_bool())
            filter = filter | ISMINE_WATCH_ONLY;

    if (nCount < 0)
        throw JSONRPCError(RPC_INVALID_PARAMETER, "Negative count");
    if (nFrom < 0)
        throw JSONRPCError(RPC_INVALID_PARAMETER, "Negative from");

    UniValue ret(UniValue::VARR);

    std::list<CAccountingEntry> acentries;
    CWallet::TxItems txOrdered = pwalletMain->OrderedTxItems(acentries, strAccount);

    // iterate backwards until we have nCount items to return:
    for (CWallet::TxItems::reverse_iterator it = txOrdered.rbegin(); it != txOrdered.rend(); ++it)
    {
        CWalletTx *const pwtx = (*it).second.first;
        if (pwtx != 0)
        {
            //fprintf(stderr,"pwtx iter.%d %s\n",(int32_t)pwtx->nOrderPos,pwtx->GetHash().GetHex().c_str());
            ListTransactions(*pwtx, strAccount, 0, true, ret, filter);
        } //else fprintf(stderr,"null pwtx\n");
        CAccountingEntry *const pacentry = (*it).second.second;
        if (pacentry != 0)
            AcentryToJSON(*pacentry, strAccount, ret);

        if ((int)ret.size() >= (nCount+nFrom)) break;
    }
    // ret is newest to oldest

    if (nFrom > (int)ret.size())
        nFrom = ret.size();
    if ((nFrom + nCount) > (int)ret.size())
        nCount = ret.size() - nFrom;

    vector<UniValue> arrTmp = ret.getValues();

    vector<UniValue>::iterator first = arrTmp.begin();
    std::advance(first, nFrom);
    vector<UniValue>::iterator last = arrTmp.begin();
    std::advance(last, nFrom+nCount);

    if (last != arrTmp.end()) arrTmp.erase(last, arrTmp.end());
    if (first != arrTmp.begin()) arrTmp.erase(arrTmp.begin(), first);

    std::reverse(arrTmp.begin(), arrTmp.end()); // Return oldest to newest

    ret.clear();
    ret.setArray();
    ret.push_backV(arrTmp);

    return ret;
}

UniValue listaccounts(const UniValue& params, bool fHelp, const CPubKey& mypk)
{
    if (!EnsureWalletIsAvailable(fHelp))
        return NullUniValue;

    if (fHelp || params.size() > 2)
        throw runtime_error(
            "listaccounts ( minconf includeWatchonly)\n"
            "\nDEPRECATED. Returns Object that has account names as keys, account balances as values.\n"
            "\nArguments:\n"
            "1. minconf          (numeric, optional, default=1) Only include transactions with at least this many confirmations\n"
            "2. includeWatchonly (bool, optional, default=false) Include balances in watchonly addresses (see 'importaddress')\n"
            "\nResult:\n"
            "{                      (json object where keys are account names, and values are numeric balances\n"
            "  \"account\": x.xxx,  (numeric) The property name is the account name, and the value is the total balance for the account.\n"
            "  ...\n"
            "}\n"
            "\nExamples:\n"
            "\nList account balances where there at least 1 confirmation\n"
            + HelpExampleCli("listaccounts", "") +
            "\nList account balances including zero confirmation transactions\n"
            + HelpExampleCli("listaccounts", "0") +
            "\nList account balances for 6 or more confirmations\n"
            + HelpExampleCli("listaccounts", "6") +
            "\nAs json rpc call\n"
            + HelpExampleRpc("listaccounts", "6")
        );

    LOCK2(cs_main, pwalletMain->cs_wallet);

    int nMinDepth = 1;
    if (params.size() > 0)
        nMinDepth = params[0].get_int();
    isminefilter includeWatchonly = ISMINE_SPENDABLE;
    if(params.size() > 1)
        if(params[1].get_bool())
            includeWatchonly = includeWatchonly | ISMINE_WATCH_ONLY;

    map<string, CAmount> mapAccountBalances;
    BOOST_FOREACH(const PAIRTYPE(CTxDestination, CAddressBookData)& entry, pwalletMain->mapAddressBook) {
        if (IsMine(*pwalletMain, entry.first) & includeWatchonly) // This address belongs to me
            mapAccountBalances[entry.second.name] = 0;
    }

    for (map<uint256, CWalletTx>::iterator it = pwalletMain->mapWallet.begin(); it != pwalletMain->mapWallet.end(); ++it)
    {
        const CWalletTx& wtx = (*it).second;
        CAmount nFee;
        string strSentAccount;
        list<COutputEntry> listReceived;
        list<COutputEntry> listSent;
        int nDepth = wtx.GetDepthInMainChain();
        if (wtx.GetBlocksToMaturity() > 0 || nDepth < 0)
            continue;
        wtx.GetAmounts(listReceived, listSent, nFee, strSentAccount, includeWatchonly);
        mapAccountBalances[strSentAccount] -= nFee;
        BOOST_FOREACH(const COutputEntry& s, listSent)
            mapAccountBalances[strSentAccount] -= s.amount;
        if (nDepth >= nMinDepth)
        {
            BOOST_FOREACH(const COutputEntry& r, listReceived)
                if (pwalletMain->mapAddressBook.count(r.destination))
                    mapAccountBalances[pwalletMain->mapAddressBook[r.destination].name] += r.amount;
                else
                    mapAccountBalances[""] += r.amount;
        }
    }

    list<CAccountingEntry> acentries;
    CWalletDB(pwalletMain->strWalletFile).ListAccountCreditDebit("*", acentries);
    BOOST_FOREACH(const CAccountingEntry& entry, acentries)
        mapAccountBalances[entry.strAccount] += entry.nCreditDebit;

    UniValue ret(UniValue::VOBJ);
    BOOST_FOREACH(const PAIRTYPE(string, CAmount)& accountBalance, mapAccountBalances) {
        ret.push_back(Pair(accountBalance.first, ValueFromAmount(accountBalance.second)));
    }
    return ret;
}

UniValue listsinceblock(const UniValue& params, bool fHelp, const CPubKey& mypk)
{
    if (!EnsureWalletIsAvailable(fHelp))
        return NullUniValue;

    if (fHelp)
        throw runtime_error(
            "listsinceblock ( \"blockhash\" target-confirmations includeWatchonly)\n"
            "\nGet all transactions in blocks since block [blockhash], or all transactions if omitted\n"
            "\nArguments:\n"
            "1. \"blockhash\"   (string, optional) The block hash to list transactions since\n"
            "2. target-confirmations:    (numeric, optional) The confirmations required, must be 1 or more\n"
            "3. includeWatchonly:        (bool, optional, default=false) Include transactions to watchonly addresses (see 'importaddress')"
            "\nResult:\n"
            "{\n"
            "  \"transactions\": [\n"
            "    \"account\":\"accountname\",       (string) DEPRECATED. The account name associated with the transaction. Will be \"\" for the default account.\n"
            "    \"address\":\"" + strprintf("%s",komodo_chainname()) + "_address\",    (string) The " + strprintf("%s",komodo_chainname()) + " address of the transaction. Not present for move transactions (category = move).\n"
            "    \"category\":\"send|receive\",     (string) The transaction category. 'send' has negative amounts, 'receive' has positive amounts.\n"
            "    \"amount\": x.xxx,          (numeric) The amount in " + strprintf("%s",komodo_chainname()) + ". This is negative for the 'send' category, and for the 'move' category for moves \n"
            "                                          outbound. It is positive for the 'receive' category, and for the 'move' category for inbound funds.\n"
            "    \"vout\" : n,               (numeric) the vout value\n"
            "    \"fee\": x.xxx,             (numeric) The amount of the fee in " + strprintf("%s",komodo_chainname()) + ". This is negative and only available for the 'send' category of transactions.\n"
            "    \"confirmations\": n,       (numeric) The number of confirmations for the transaction. Available for 'send' and 'receive' category of transactions.\n"
            "    \"blockhash\": \"hashvalue\",     (string) The block hash containing the transaction. Available for 'send' and 'receive' category of transactions.\n"
            "    \"blockindex\": n,          (numeric) The block index containing the transaction. Available for 'send' and 'receive' category of transactions.\n"
            "    \"blocktime\": xxx,         (numeric) The block time in seconds since epoch (1 Jan 1970 GMT).\n"
            "    \"txid\": \"transactionid\",  (string) The transaction id. Available for 'send' and 'receive' category of transactions.\n"
            "    \"time\": xxx,              (numeric) The transaction time in seconds since epoch (Jan 1 1970 GMT).\n"
            "    \"timereceived\": xxx,      (numeric) The time received in seconds since epoch (Jan 1 1970 GMT). Available for 'send' and 'receive' category of transactions.\n"
            "    \"comment\": \"...\",       (string) If a comment is associated with the transaction.\n"
            "    \"to\": \"...\",            (string) If a comment to is associated with the transaction.\n"
             "  ],\n"
            "  \"lastblock\": \"lastblockhash\"     (string) The hash of the last block\n"
            "}\n"
            "\nExamples:\n"
            + HelpExampleCli("listsinceblock", "")
            + HelpExampleCli("listsinceblock", "\"000000000000000bacf66f7497b7dc45ef753ee9a7d38571037cdb1a57f663ad\" 6")
            + HelpExampleRpc("listsinceblock", "\"000000000000000bacf66f7497b7dc45ef753ee9a7d38571037cdb1a57f663ad\", 6")
        );

    LOCK2(cs_main, pwalletMain->cs_wallet);

    CBlockIndex *pindex = NULL;
    int target_confirms = 1;
    isminefilter filter = ISMINE_SPENDABLE;

    if (params.size() > 0)
    {
        uint256 blockId;

        blockId.SetHex(params[0].get_str());
        BlockMap::iterator it = mapBlockIndex.find(blockId);
        if (it != mapBlockIndex.end())
            pindex = it->second;
    }

    if (params.size() > 1)
    {
        target_confirms = params[1].get_int();

        if (target_confirms < 1)
            throw JSONRPCError(RPC_INVALID_PARAMETER, "Invalid parameter");
    }

    if(params.size() > 2)
        if(params[2].get_bool())
            filter = filter | ISMINE_WATCH_ONLY;

    int depth = pindex ? (1 + chainActive.Height() - pindex->GetHeight()) : -1;

    UniValue transactions(UniValue::VARR);

    for (map<uint256, CWalletTx>::iterator it = pwalletMain->mapWallet.begin(); it != pwalletMain->mapWallet.end(); it++)
    {
        CWalletTx tx = (*it).second;

        if (depth == -1 || tx.GetDepthInMainChain() < depth)
            ListTransactions(tx, "*", 0, true, transactions, filter);
    }

    CBlockIndex *pblockLast = chainActive[chainActive.Height() + 1 - target_confirms];
    uint256 lastblock = pblockLast ? pblockLast->GetBlockHash() : uint256();

    UniValue ret(UniValue::VOBJ);
    ret.push_back(Pair("transactions", transactions));
    ret.push_back(Pair("lastblock", lastblock.GetHex()));

    return ret;
}

UniValue gettransaction(const UniValue& params, bool fHelp, const CPubKey& mypk)
{
    if (!EnsureWalletIsAvailable(fHelp))
        return NullUniValue;

    if (fHelp || params.size() < 1 || params.size() > 2)
        throw runtime_error(
            "gettransaction \"txid\" ( includeWatchonly )\n"
            "\nGet detailed information about in-wallet transaction <txid>\n"
            "\nArguments:\n"
            "1. \"txid\"    (string, required) The transaction id\n"
            "2. \"includeWatchonly\"    (bool, optional, default=false) Whether to include watchonly addresses in balance calculation and details[]\n"
            "\nResult:\n"
            "{\n"
            "  \"amount\" : x.xxx,        (numeric) The transaction amount in " + strprintf("%s",komodo_chainname()) + "\n"
            "  \"confirmations\" : n,     (numeric) The number of confirmations\n"
            "  \"blockhash\" : \"hash\",  (string) The block hash\n"
            "  \"blockindex\" : xx,       (numeric) The block index\n"
            "  \"blocktime\" : ttt,       (numeric) The time in seconds since epoch (1 Jan 1970 GMT)\n"
            "  \"txid\" : \"transactionid\",   (string) The transaction id.\n"
            "  \"time\" : ttt,            (numeric) The transaction time in seconds since epoch (1 Jan 1970 GMT)\n"
            "  \"timereceived\" : ttt,    (numeric) The time received in seconds since epoch (1 Jan 1970 GMT)\n"
            "  \"details\" : [\n"
            "    {\n"
            "      \"account\" : \"accountname\",  (string) DEPRECATED. The account name involved in the transaction, can be \"\" for the default account.\n"
            "      \"address\" : \"" + strprintf("%s",komodo_chainname()) + "_address\",   (string) The " + strprintf("%s",komodo_chainname()) + " address involved in the transaction\n"
            "      \"category\" : \"send|receive\",    (string) The category, either 'send' or 'receive'\n"
            "      \"amount\" : x.xxx                  (numeric) The amount in " + strprintf("%s",komodo_chainname()) + "\n"
            "      \"vout\" : n,                       (numeric) the vout value\n"
            "    }\n"
            "    ,...\n"
            "  ],\n"
            "  \"vjoinsplit\" : [\n"
            "    {\n"
            "      \"anchor\" : \"treestateref\",          (string) Merkle root of note commitment tree\n"
            "      \"nullifiers\" : [ string, ... ]      (string) Nullifiers of input notes\n"
            "      \"commitments\" : [ string, ... ]     (string) Note commitments for note outputs\n"
            "      \"macs\" : [ string, ... ]            (string) Message authentication tags\n"
            "      \"vpub_old\" : x.xxx                  (numeric) The amount removed from the transparent value pool\n"
            "      \"vpub_new\" : x.xxx,                 (numeric) The amount added to the transparent value pool\n"
            "    }\n"
            "    ,...\n"
            "  ],\n"
            "  \"hex\" : \"data\"         (string) Raw data for transaction\n"
            "}\n"

            "\nExamples:\n"
            + HelpExampleCli("gettransaction", "\"1075db55d416d3ca199f55b6084e2115b9345e16c5cf302fc80e9d5fbf5d48d\"")
            + HelpExampleCli("gettransaction", "\"1075db55d416d3ca199f55b6084e2115b9345e16c5cf302fc80e9d5fbf5d48d\" true")
            + HelpExampleRpc("gettransaction", "\"1075db55d416d3ca199f55b6084e2115b9345e16c5cf302fc80e9d5fbf5d48d\"")
        );

    LOCK2(cs_main, pwalletMain->cs_wallet);

    uint256 hash;
    hash.SetHex(params[0].get_str());

    isminefilter filter = ISMINE_SPENDABLE;
    if(params.size() > 1)
        if(params[1].get_bool())
            filter = filter | ISMINE_WATCH_ONLY;

    UniValue entry(UniValue::VOBJ);
    if (!pwalletMain->mapWallet.count(hash))
        throw JSONRPCError(RPC_INVALID_ADDRESS_OR_KEY, "Invalid or non-wallet transaction id");
    const CWalletTx& wtx = pwalletMain->mapWallet[hash];

    CAmount nCredit = wtx.GetCredit(filter);
    CAmount nDebit = wtx.GetDebit(filter);
    CAmount nNet = nCredit - nDebit;
    CAmount nFee = (wtx.IsFromMe(filter) ? wtx.GetValueOut() - nDebit : 0);

    entry.push_back(Pair("amount", ValueFromAmount(nNet - nFee)));
    if (wtx.IsFromMe(filter))
        entry.push_back(Pair("fee", ValueFromAmount(nFee)));

    WalletTxToJSON(wtx, entry);

    UniValue details(UniValue::VARR);
    ListTransactions(wtx, "*", 0, false, details, filter);
    entry.push_back(Pair("details", details));

    string strHex = EncodeHexTx(static_cast<CTransaction>(wtx));
    entry.push_back(Pair("hex", strHex));

    return entry;
}


UniValue backupwallet(const UniValue& params, bool fHelp, const CPubKey& mypk)
{
    if (!EnsureWalletIsAvailable(fHelp))
        return NullUniValue;

    if (fHelp || params.size() != 1)
        throw runtime_error(
            "backupwallet \"destination\"\n"
            "\nSafely copies wallet.dat to destination filename\n"
            "\nArguments:\n"
            "1. \"destination\"   (string, required) The destination filename, saved in the directory set by -exportdir option.\n"
            "\nResult:\n"
            "\"path\"             (string) The full path of the destination file\n"
            "\nExamples:\n"
            + HelpExampleCli("backupwallet", "\"backupdata\"")
            + HelpExampleRpc("backupwallet", "\"backupdata\"")
        );

    LOCK2(cs_main, pwalletMain->cs_wallet);

    boost::filesystem::path exportdir;
    try {
        exportdir = GetExportDir();
    } catch (const std::runtime_error& e) {
        throw JSONRPCError(RPC_INTERNAL_ERROR, e.what());
    }
    if (exportdir.empty()) {
        throw JSONRPCError(RPC_WALLET_ERROR, "Cannot backup wallet until the -exportdir option has been set");
    }
    std::string unclean = params[0].get_str();
    std::string clean = SanitizeFilename(unclean);
    if (clean.compare(unclean) != 0) {
        throw JSONRPCError(RPC_WALLET_ERROR, strprintf("Filename is invalid as only alphanumeric characters are allowed.  Try '%s' instead.", clean));
    }
    boost::filesystem::path exportfilepath = exportdir / clean;

    if (!BackupWallet(*pwalletMain, exportfilepath.string()))
        throw JSONRPCError(RPC_WALLET_ERROR, "Error: Wallet backup failed!");

    return exportfilepath.string();
}


UniValue keypoolrefill(const UniValue& params, bool fHelp, const CPubKey& mypk)
{
    if (!EnsureWalletIsAvailable(fHelp))
        return NullUniValue;

    if (fHelp || params.size() > 1)
        throw runtime_error(
            "keypoolrefill ( newsize )\n"
            "\nFills the keypool."
            + HelpRequiringPassphrase() + "\n"
            "\nArguments\n"
            "1. newsize     (numeric, optional, default=100) The new keypool size\n"
            "\nExamples:\n"
            + HelpExampleCli("keypoolrefill", "")
            + HelpExampleRpc("keypoolrefill", "")
        );

    LOCK2(cs_main, pwalletMain->cs_wallet);

    // 0 is interpreted by TopUpKeyPool() as the default keypool size given by -keypool
    unsigned int kpSize = 0;
    if (params.size() > 0) {
        if (params[0].get_int() < 0)
            throw JSONRPCError(RPC_INVALID_PARAMETER, "Invalid parameter, expected valid size.");
        kpSize = (unsigned int)params[0].get_int();
    }

    EnsureWalletIsUnlocked();
    pwalletMain->TopUpKeyPool(kpSize);

    if (pwalletMain->GetKeyPoolSize() < kpSize)
        throw JSONRPCError(RPC_WALLET_ERROR, "Error refreshing keypool.");

    return NullUniValue;
}


static void LockWallet(CWallet* pWallet)
{
    LOCK(cs_nWalletUnlockTime);
    nWalletUnlockTime = 0;
    pWallet->Lock();
}

UniValue walletpassphrase(const UniValue& params, bool fHelp, const CPubKey& mypk)
{
    if (!EnsureWalletIsAvailable(fHelp))
        return NullUniValue;

    if (pwalletMain->IsCrypted() && (fHelp || params.size() != 2))
        throw runtime_error(
            "walletpassphrase \"passphrase\" timeout\n"
            "\nStores the wallet decryption key in memory for 'timeout' seconds.\n"
            "This is needed prior to performing transactions related to private keys such as sending " + strprintf("%s",komodo_chainname()) + "\n"
            "\nArguments:\n"
            "1. \"passphrase\"     (string, required) The wallet passphrase\n"
            "2. timeout            (numeric, required) The time to keep the decryption key in seconds.\n"
            "\nNote:\n"
            "Issuing the walletpassphrase command while the wallet is already unlocked will set a new unlock\n"
            "time that overrides the old one.\n"
            "\nExamples:\n"
            "\nunlock the wallet for 60 seconds\n"
            + HelpExampleCli("walletpassphrase", "\"my pass phrase\" 60") +
            "\nLock the wallet again (before 60 seconds)\n"
            + HelpExampleCli("walletlock", "") +
            "\nAs json rpc call\n"
            + HelpExampleRpc("walletpassphrase", "\"my pass phrase\", 60")
        );

    LOCK2(cs_main, pwalletMain->cs_wallet);

    if (fHelp)
        return true;
    if (!pwalletMain->IsCrypted())
        throw JSONRPCError(RPC_WALLET_WRONG_ENC_STATE, "Error: running with an unencrypted wallet, but walletpassphrase was called.");

    // Note that the walletpassphrase is stored in params[0] which is not mlock()ed
    SecureString strWalletPass;
    strWalletPass.reserve(100);
    // TODO: get rid of this .c_str() by implementing SecureString::operator=(std::string)
    // Alternately, find a way to make params[0] mlock()'d to begin with.
    strWalletPass = params[0].get_str().c_str();

    if (strWalletPass.length() > 0)
    {
        if (!pwalletMain->Unlock(strWalletPass))
            throw JSONRPCError(RPC_WALLET_PASSPHRASE_INCORRECT, "Error: The wallet passphrase entered was incorrect.");
    }
    else
        throw runtime_error(
            "walletpassphrase <passphrase> <timeout>\n"
            "Stores the wallet decryption key in memory for <timeout> seconds.");

    // No need to check return values, because the wallet was unlocked above
    pwalletMain->UpdateNullifierNoteMap();
    pwalletMain->TopUpKeyPool();

    int64_t nSleepTime = params[1].get_int64();
    LOCK(cs_nWalletUnlockTime);
    nWalletUnlockTime = GetTime() + nSleepTime;
    RPCRunLater("lockwallet", boost::bind(LockWallet, pwalletMain), nSleepTime);

    return NullUniValue;
}


UniValue walletpassphrasechange(const UniValue& params, bool fHelp, const CPubKey& mypk)
{
    if (!EnsureWalletIsAvailable(fHelp))
        return NullUniValue;

    if (pwalletMain->IsCrypted() && (fHelp || params.size() != 2))
        throw runtime_error(
            "walletpassphrasechange \"oldpassphrase\" \"newpassphrase\"\n"
            "\nChanges the wallet passphrase from 'oldpassphrase' to 'newpassphrase'.\n"
            "\nArguments:\n"
            "1. \"oldpassphrase\"      (string) The current passphrase\n"
            "2. \"newpassphrase\"      (string) The new passphrase\n"
            "\nExamples:\n"
            + HelpExampleCli("walletpassphrasechange", "\"old one\" \"new one\"")
            + HelpExampleRpc("walletpassphrasechange", "\"old one\", \"new one\"")
        );

    LOCK2(cs_main, pwalletMain->cs_wallet);

    if (fHelp)
        return true;
    if (!pwalletMain->IsCrypted())
        throw JSONRPCError(RPC_WALLET_WRONG_ENC_STATE, "Error: running with an unencrypted wallet, but walletpassphrasechange was called.");

    // TODO: get rid of these .c_str() calls by implementing SecureString::operator=(std::string)
    // Alternately, find a way to make params[0] mlock()'d to begin with.
    SecureString strOldWalletPass;
    strOldWalletPass.reserve(100);
    strOldWalletPass = params[0].get_str().c_str();

    SecureString strNewWalletPass;
    strNewWalletPass.reserve(100);
    strNewWalletPass = params[1].get_str().c_str();

    if (strOldWalletPass.length() < 1 || strNewWalletPass.length() < 1)
        throw runtime_error(
            "walletpassphrasechange <oldpassphrase> <newpassphrase>\n"
            "Changes the wallet passphrase from <oldpassphrase> to <newpassphrase>.");

    if (!pwalletMain->ChangeWalletPassphrase(strOldWalletPass, strNewWalletPass))
        throw JSONRPCError(RPC_WALLET_PASSPHRASE_INCORRECT, "Error: The wallet passphrase entered was incorrect.");

    return NullUniValue;
}


UniValue walletlock(const UniValue& params, bool fHelp, const CPubKey& mypk)
{
    if (!EnsureWalletIsAvailable(fHelp))
        return NullUniValue;

    if (pwalletMain->IsCrypted() && (fHelp || params.size() != 0))
        throw runtime_error(
            "walletlock\n"
            "\nRemoves the wallet encryption key from memory, locking the wallet.\n"
            "After calling this method, you will need to call walletpassphrase again\n"
            "before being able to call any methods which require the wallet to be unlocked.\n"
            "\nExamples:\n"
            "\nSet the passphrase for 2 minutes to perform a transaction\n"
            + HelpExampleCli("walletpassphrase", "\"my pass phrase\" 120") +
            "\nPerform a send (requires passphrase set)\n"
            + HelpExampleCli("sendtoaddress", "\"RD6GgnrMpPaTSMn8vai6yiGA7mN4QGPV\" 1.0") +
            "\nClear the passphrase since we are done before 2 minutes is up\n"
            + HelpExampleCli("walletlock", "") +
            "\nAs json rpc call\n"
            + HelpExampleRpc("walletlock", "")
        );

    LOCK2(cs_main, pwalletMain->cs_wallet);

    if (fHelp)
        return true;
    if (!pwalletMain->IsCrypted())
        throw JSONRPCError(RPC_WALLET_WRONG_ENC_STATE, "Error: running with an unencrypted wallet, but walletlock was called.");

    {
        LOCK(cs_nWalletUnlockTime);
        pwalletMain->Lock();
        nWalletUnlockTime = 0;
    }

    return NullUniValue;
}

int32_t komodo_acpublic(uint32_t tiptime);

UniValue encryptwallet(const UniValue& params, bool fHelp, const CPubKey& mypk)
{
    if (!EnsureWalletIsAvailable(fHelp))
        return NullUniValue;

    string enableArg = "developerencryptwallet";
    int32_t flag = (komodo_acpublic(0) || ASSETCHAINS_SYMBOL[0] == 0);
    auto fEnableWalletEncryption = fExperimentalMode && GetBoolArg("-" + enableArg, flag);

    std::string strWalletEncryptionDisabledMsg = "";
    if (!fEnableWalletEncryption) {
        strWalletEncryptionDisabledMsg = experimentalDisabledHelpMsg("encryptwallet", enableArg);
    }

    if (!pwalletMain->IsCrypted() && (fHelp || params.size() != 1))
        throw runtime_error(
            "encryptwallet \"passphrase\"\n"
            + strWalletEncryptionDisabledMsg +
            "\nEncrypts the wallet with 'passphrase'. This is for first time encryption.\n"
            "After this, any calls that interact with private keys such as sending or signing \n"
            "will require the passphrase to be set prior the making these calls.\n"
            "Use the walletpassphrase call for this, and then walletlock call.\n"
            "If the wallet is already encrypted, use the walletpassphrasechange call.\n"
            "Note that this will shutdown the server.\n"
            "\nArguments:\n"
            "1. \"passphrase\"    (string) The pass phrase to encrypt the wallet with. It must be at least 1 character, but should be long.\n"
            "\nExamples:\n"
            "\nEncrypt you wallet\n"
            + HelpExampleCli("encryptwallet", "\"my pass phrase\"") +
            "\nNow set the passphrase to use the wallet, such as for signing or sending " + strprintf("%s",komodo_chainname()) + "\n"
            + HelpExampleCli("walletpassphrase", "\"my pass phrase\"") +
            "\nNow we can so something like sign\n"
            + HelpExampleCli("signmessage", "\"" + strprintf("%s",komodo_chainname()) + "_address\" \"test message\"") +
            "\nNow lock the wallet again by removing the passphrase\n"
            + HelpExampleCli("walletlock", "") +
            "\nAs a json rpc call\n"
            + HelpExampleRpc("encryptwallet", "\"my pass phrase\"")
        );

    LOCK2(cs_main, pwalletMain->cs_wallet);

    if (fHelp)
        return true;
    if (!fEnableWalletEncryption) {
        throw JSONRPCError(RPC_WALLET_ENCRYPTION_FAILED, "Error: wallet encryption is disabled.");
    }
    if (pwalletMain->IsCrypted())
        throw JSONRPCError(RPC_WALLET_WRONG_ENC_STATE, "Error: running with an encrypted wallet, but encryptwallet was called.");

    // TODO: get rid of this .c_str() by implementing SecureString::operator=(std::string)
    // Alternately, find a way to make params[0] mlock()'d to begin with.
    SecureString strWalletPass;
    strWalletPass.reserve(100);
    strWalletPass = params[0].get_str().c_str();

    if (strWalletPass.length() < 1)
        throw runtime_error(
            "encryptwallet <passphrase>\n"
            "Encrypts the wallet with <passphrase>.");

    if (!pwalletMain->EncryptWallet(strWalletPass))
        throw JSONRPCError(RPC_WALLET_ENCRYPTION_FAILED, "Error: Failed to encrypt the wallet.");

    // BDB seems to have a bad habit of writing old data into
    // slack space in .dat files; that is bad if the old data is
    // unencrypted private keys. So:
    StartShutdown();
    return "wallet encrypted; Hush server stopping, restart to run with encrypted wallet. The keypool has been flushed, you need to make a new backup.";
}

UniValue lockunspent(const UniValue& params, bool fHelp, const CPubKey& mypk)
{
    if (!EnsureWalletIsAvailable(fHelp))
        return NullUniValue;

    if (fHelp || params.size() < 1 || params.size() > 2)
        throw runtime_error(
            "lockunspent unlock [{\"txid\":\"txid\",\"vout\":n},...]\n"
            "\nUpdates list of temporarily unspendable outputs.\n"
            "Temporarily lock (unlock=false) or unlock (unlock=true) specified transaction outputs.\n"
            "A locked transaction output will not be chosen by automatic coin selection, when spending " + strprintf("%s",komodo_chainname()) + ".\n"
            "Locks are stored in memory only. Nodes start with zero locked outputs, and the locked output list\n"
            "is always cleared (by virtue of process exit) when a node stops or fails.\n"
            "Also see the listunspent call\n"
            "\nArguments:\n"
            "1. unlock            (boolean, required) Whether to unlock (true) or lock (false) the specified transactions\n"
            "2. \"transactions\"  (string, required) A json array of objects. Each object the txid (string) vout (numeric)\n"
            "     [           (json array of json objects)\n"
            "       {\n"
            "         \"txid\":\"id\",    (string) The transaction id\n"
            "         \"vout\": n         (numeric) The output number\n"
            "       }\n"
            "       ,...\n"
            "     ]\n"

            "\nResult:\n"
            "true|false    (boolean) Whether the command was successful or not\n"

            "\nExamples:\n"
            "\nList the unspent transactions\n"
            + HelpExampleCli("listunspent", "") +
            "\nLock an unspent transaction\n"
            + HelpExampleCli("lockunspent", "false \"[{\\\"txid\\\":\\\"a08e6907dbbd3d809776dbfc5d82e371b764ed838b5655e72f463568df1aadf0\\\",\\\"vout\\\":1}]\"") +
            "\nList the locked transactions\n"
            + HelpExampleCli("listlockunspent", "") +
            "\nUnlock the transaction again\n"
            + HelpExampleCli("lockunspent", "true \"[{\\\"txid\\\":\\\"a08e6907dbbd3d809776dbfc5d82e371b764ed838b5655e72f463568df1aadf0\\\",\\\"vout\\\":1}]\"") +
            "\nAs a json rpc call\n"
            + HelpExampleRpc("lockunspent", "false, \"[{\\\"txid\\\":\\\"a08e6907dbbd3d809776dbfc5d82e371b764ed838b5655e72f463568df1aadf0\\\",\\\"vout\\\":1}]\"")
        );

    LOCK2(cs_main, pwalletMain->cs_wallet);

    if (params.size() == 1)
        RPCTypeCheck(params, boost::assign::list_of(UniValue::VBOOL));
    else
        RPCTypeCheck(params, boost::assign::list_of(UniValue::VBOOL)(UniValue::VARR));

    bool fUnlock = params[0].get_bool();

    if (params.size() == 1) {
        if (fUnlock)
            pwalletMain->UnlockAllCoins();
        return true;
    }

    UniValue outputs = params[1].get_array();
    for (size_t idx = 0; idx < outputs.size(); idx++) {
        const UniValue& output = outputs[idx];
        if (!output.isObject())
            throw JSONRPCError(RPC_INVALID_PARAMETER, "Invalid parameter, expected object");
        const UniValue& o = output.get_obj();

        RPCTypeCheckObj(o, boost::assign::map_list_of("txid", UniValue::VSTR)("vout", UniValue::VNUM));

        string txid = find_value(o, "txid").get_str();
        if (!IsHex(txid))
            throw JSONRPCError(RPC_INVALID_PARAMETER, "Invalid parameter, expected hex txid");

        int nOutput = find_value(o, "vout").get_int();
        if (nOutput < 0)
            throw JSONRPCError(RPC_INVALID_PARAMETER, "Invalid parameter, vout must be positive");

        COutPoint outpt(uint256S(txid), nOutput);

        if (fUnlock)
            pwalletMain->UnlockCoin(outpt);
        else
            pwalletMain->LockCoin(outpt);
    }

    return true;
}

UniValue listlockunspent(const UniValue& params, bool fHelp, const CPubKey& mypk)
{
    if (!EnsureWalletIsAvailable(fHelp))
        return NullUniValue;

    if (fHelp || params.size() > 0)
        throw runtime_error(
            "listlockunspent\n"
            "\nReturns list of temporarily unspendable outputs.\n"
            "See the lockunspent call to lock and unlock transactions for spending.\n"
            "\nResult:\n"
            "[\n"
            "  {\n"
            "    \"txid\" : \"transactionid\",     (string) The transaction id locked\n"
            "    \"vout\" : n                      (numeric) The vout value\n"
            "  }\n"
            "  ,...\n"
            "]\n"
            "\nExamples:\n"
            "\nList the unspent transactions\n"
            + HelpExampleCli("listunspent", "") +
            "\nLock an unspent transaction\n"
            + HelpExampleCli("lockunspent", "false \"[{\\\"txid\\\":\\\"a08e6907dbbd3d809776dbfc5d82e371b764ed838b5655e72f463568df1aadf0\\\",\\\"vout\\\":1}]\"") +
            "\nList the locked transactions\n"
            + HelpExampleCli("listlockunspent", "") +
            "\nUnlock the transaction again\n"
            + HelpExampleCli("lockunspent", "true \"[{\\\"txid\\\":\\\"a08e6907dbbd3d809776dbfc5d82e371b764ed838b5655e72f463568df1aadf0\\\",\\\"vout\\\":1}]\"") +
            "\nAs a json rpc call\n"
            + HelpExampleRpc("listlockunspent", "")
        );

    LOCK2(cs_main, pwalletMain->cs_wallet);

    vector<COutPoint> vOutpts;
    pwalletMain->ListLockedCoins(vOutpts);

    UniValue ret(UniValue::VARR);

    BOOST_FOREACH(COutPoint &outpt, vOutpts) {
        UniValue o(UniValue::VOBJ);

        o.push_back(Pair("txid", outpt.hash.GetHex()));
        o.push_back(Pair("vout", (int)outpt.n));
        ret.push_back(o);
    }

    return ret;
}

UniValue settxfee(const UniValue& params, bool fHelp, const CPubKey& mypk)
{
    if (!EnsureWalletIsAvailable(fHelp))
        return NullUniValue;

    if (fHelp || params.size() < 1 || params.size() > 1)
        throw runtime_error(
            "settxfee amount\n"
            "\nSet the transaction fee per kB.\n"
            "\nArguments:\n"
            "1. amount         (numeric, required) The transaction fee in " + strprintf("%s",komodo_chainname()) + "/kB rounded to the nearest 0.00000001\n"
            "\nResult\n"
            "true|false        (boolean) Returns true if successful\n"
            "\nExamples:\n"
            + HelpExampleCli("settxfee", "0.00001")
            + HelpExampleRpc("settxfee", "0.00001")
        );

    LOCK2(cs_main, pwalletMain->cs_wallet);

    // Amount
    CAmount nAmount = AmountFromValue(params[0]);

    payTxFee = CFeeRate(nAmount, 1000);
    return true;
}

UniValue getwalletinfo(const UniValue& params, bool fHelp, const CPubKey& mypk)
{
    if (!EnsureWalletIsAvailable(fHelp))
        return NullUniValue;

    if (fHelp || params.size() != 0)
        throw runtime_error(
            "getwalletinfo\n"
            "Returns an object containing various wallet state info.\n"
            "\nResult:\n"
            "{\n"
            "  \"walletversion\": xxxxx,     (numeric) the wallet version\n"
            "  \"balance\": xxxxxxx,         (numeric) the total confirmed balance of the wallet in " + strprintf("%s",komodo_chainname()) + "\n"
            "  \"unconfirmed_balance\": xxx, (numeric) the total unconfirmed balance of the wallet in " + strprintf("%s",komodo_chainname()) + "\n"
            "  \"immature_balance\": xxxxxx, (numeric) the total immature balance of the wallet in " + strprintf("%s",komodo_chainname()) + "\n"
            "  \"txcount\": xxxxxxx,         (numeric) the total number of transactions in the wallet\n"
            "  \"keypoololdest\": xxxxxx,    (numeric) the timestamp (seconds since GMT epoch) of the oldest pre-generated key in the key pool\n"
            "  \"keypoolsize\": xxxx,        (numeric) how many new keys are pre-generated\n"
            "  \"unlocked_until\": ttt,      (numeric) the timestamp in seconds since epoch (midnight Jan 1 1970 GMT) that the wallet is unlocked for transfers, or 0 if the wallet is locked\n"
            "  \"paytxfee\": x.xxxx,         (numeric) the transaction fee configuration, set in " + CURRENCY_UNIT + "/kB\n"
            "  \"seedfp\": \"uint256\",        (string) the BLAKE2b-256 hash of the HD seed\n"
            "}\n"
            "\nExamples:\n"
            + HelpExampleCli("getwalletinfo", "")
            + HelpExampleRpc("getwalletinfo", "")
        );

    LOCK2(cs_main, pwalletMain->cs_wallet);

    const CHDChain& hdChain = pwalletMain->GetHDChain();
    UniValue obj(UniValue::VOBJ);
    obj.push_back(Pair("walletversion", pwalletMain->GetVersion()));
    obj.push_back(Pair("balance",       ValueFromAmount(pwalletMain->GetBalance())));
    obj.push_back(Pair("unconfirmed_balance", ValueFromAmount(pwalletMain->GetUnconfirmedBalance())));
    obj.push_back(Pair("immature_balance",    ValueFromAmount(pwalletMain->GetImmatureBalance())));
    obj.push_back(Pair("txcount",       (int)pwalletMain->mapWallet.size()));
    obj.push_back(Pair("keypoololdest", pwalletMain->GetOldestKeyPoolTime()));
    obj.push_back(Pair("keypoolsize",   (int)pwalletMain->GetKeyPoolSize()));
    obj.push_back(Pair("saplingAccountCounter", (int)hdChain.saplingAccountCounter));
    if (pwalletMain->IsCrypted())
        obj.push_back(Pair("unlocked_until", nWalletUnlockTime));
    obj.push_back(Pair("paytxfee",      ValueFromAmount(payTxFee.GetFeePerK())));
    uint256 seedFp = pwalletMain->GetHDChain().seedFp;
    if (!seedFp.IsNull())
         obj.push_back(Pair("seedfp", seedFp.GetHex()));
    return obj;
}

UniValue resendwallettransactions(const UniValue& params, bool fHelp, const CPubKey& mypk)
{
    if (!EnsureWalletIsAvailable(fHelp))
        return NullUniValue;

    if (fHelp || params.size() != 0)
        throw runtime_error(
            "resendwallettransactions\n"
            "Immediately re-broadcast unconfirmed wallet transactions to all peers.\n"
            "Intended only for testing; the wallet code periodically re-broadcasts\n"
            "automatically.\n"
            "Returns array of transaction ids that were re-broadcast.\n"
            );

    LOCK2(cs_main, pwalletMain->cs_wallet);

    std::vector<uint256> txids = pwalletMain->ResendWalletTransactionsBefore(GetTime());
    UniValue result(UniValue::VARR);
    BOOST_FOREACH(const uint256& txid, txids)
    {
        result.push_back(txid.ToString());
    }
    return result;
}

extern uint32_t komodo_segid32(char *coinaddr);

UniValue listunspent(const UniValue& params, bool fHelp, const CPubKey& mypk)
{
    if (!EnsureWalletIsAvailable(fHelp))
        return NullUniValue;

    if (fHelp || params.size() > 3)
        throw runtime_error(
            "listunspent ( minconf maxconf  [\"address\",...] )\n"
            "\nReturns array of unspent transaction outputs\n"
            "with between minconf and maxconf (inclusive) confirmations.\n"
            "Optionally filter to only include txouts paid to specified addresses.\n"
            "Results are an array of Objects, each of which has:\n"
            "{txid, vout, scriptPubKey, amount, confirmations}\n"
            "\nArguments:\n"
            "1. minconf          (numeric, optional, default=1) The minimum confirmations to filter\n"
            "2. maxconf          (numeric, optional, default=9999999) The maximum confirmations to filter\n"
            "3. \"addresses\"    (string) A json array of " + strprintf("%s",komodo_chainname()) + " addresses to filter\n"
            "    [\n"
            "      \"address\"   (string) " + strprintf("%s",komodo_chainname()) + " address\n"
            "      ,...\n"
            "    ]\n"
            "\nResult\n"
            "[                   (array of json object)\n"
            "  {\n"
            "    \"txid\" : \"txid\",          (string) the transaction id \n"
            "    \"vout\" : n,               (numeric) the vout value\n"
            "    \"generated\" : true|false  (boolean) true if txout is a coinbase transaction output\n"
            "    \"address\" : \"address\",    (string) the Hush address\n"
            "    \"account\" : \"account\",    (string) DEPRECATED. The associated account, or \"\" for the default account\n"
            "    \"scriptPubKey\" : \"key\",   (string) the script key\n"
            "    \"amount\" : x.xxx,         (numeric) the transaction amount in " + CURRENCY_UNIT + "\n"
            "    \"confirmations\" : n,      (numeric) The number of confirmations\n"
            "    \"redeemScript\" : n        (string) The redeemScript if scriptPubKey is P2SH\n"
            "    \"spendable\" : xxx         (bool) Whether we have the private keys to spend this output\n"
            "  }\n"
            "  ,...\n"
            "]\n"

            "\nExamples\n"
            + HelpExampleCli("listunspent", "")
            + HelpExampleCli("listunspent", "6 9999999 \"[\\\"RD6GgnrMpPaTSMn8vai6yiGA7mN4QGPV\\\",\\\"RD6GgnrMpPaTSMn8vai6yiGA7mN4QGPV\\\"]\"")
            + HelpExampleRpc("listunspent", "6, 9999999 \"[\\\"RD6GgnrMpPaTSMn8vai6yiGA7mN4QGPV\\\",\\\"RD6GgnrMpPaTSMn8vai6yiGA7mN4QGPV\\\"]\"")
        );

    RPCTypeCheck(params, boost::assign::list_of(UniValue::VNUM)(UniValue::VNUM)(UniValue::VARR));

    int nMinDepth = 1;
    if (params.size() > 0)
        nMinDepth = params[0].get_int();

    int nMaxDepth = 9999999;
    if (params.size() > 1)
        nMaxDepth = params[1].get_int();

    std::set<CTxDestination> destinations;
    if (params.size() > 2) {
        UniValue inputs = params[2].get_array();
        for (size_t idx = 0; idx < inputs.size(); idx++) {
            const UniValue& input = inputs[idx];
            CTxDestination dest = DecodeDestination(input.get_str());
            if (!IsValidDestination(dest)) {
                throw JSONRPCError(RPC_INVALID_ADDRESS_OR_KEY, std::string("Invalid Hush address: ") + input.get_str());
            }
            if (!destinations.insert(dest).second) {
                throw JSONRPCError(RPC_INVALID_PARAMETER, std::string("Invalid parameter, duplicated address: ") + input.get_str());
            }
        }
    }

    UniValue results(UniValue::VARR);
    vector<COutput> vecOutputs;
    assert(pwalletMain != NULL);
    LOCK2(cs_main, pwalletMain->cs_wallet);
    pwalletMain->AvailableCoins(vecOutputs, false, NULL, true);
    BOOST_FOREACH(const COutput& out, vecOutputs) {
        int nDepth    = out.tx->GetDepthInMainChain();
        if( nMinDepth > 1 ) {
            int nHeight    = tx_height(out.tx->GetHash());
            int dpowconfs  = komodo_dpowconfs(nHeight, nDepth);
            if (dpowconfs < nMinDepth || dpowconfs > nMaxDepth)
                continue;
        } else {
            if (out.nDepth < nMinDepth || out.nDepth > nMaxDepth)
                continue;
        }

        CTxDestination address;
        const CScript& scriptPubKey = out.tx->vout[out.i].scriptPubKey;
        bool fValidAddress = ExtractDestination(scriptPubKey, address);

        if (destinations.size() && (!fValidAddress || !destinations.count(address)))
            continue;

        CAmount nValue = out.tx->vout[out.i].nValue;
        const CScript& pk = out.tx->vout[out.i].scriptPubKey;
        UniValue entry(UniValue::VOBJ); int32_t txheight = 0;
        entry.push_back(Pair("txid", out.tx->GetHash().GetHex()));
        entry.push_back(Pair("vout", out.i));
        entry.push_back(Pair("generated", out.tx->IsCoinBase()));

        if (fValidAddress) {
            entry.push_back(Pair("address", EncodeDestination(address)));
            entry.push_back(Pair("segid", (int)komodo_segid32((char*)EncodeDestination(address).c_str()) & 0x3f ));

            if (pwalletMain->mapAddressBook.count(address))
                entry.push_back(Pair("account", pwalletMain->mapAddressBook[address].name));

            if (scriptPubKey.IsPayToScriptHash()) {
                const CScriptID& hash = boost::get<CScriptID>(address);
                CScript redeemScript;
                if (pwalletMain->GetCScript(hash, redeemScript))
                    entry.push_back(Pair("redeemScript", HexStr(redeemScript.begin(), redeemScript.end())));
            }
        }
        entry.push_back(Pair("amount", ValueFromAmount(nValue)));
        if ( out.tx->nLockTime != 0 )
        {
            BlockMap::iterator it = mapBlockIndex.find(pcoinsTip->GetBestBlock());
            CBlockIndex *tipindex,*pindex = it->second;
            uint64_t interest; uint32_t locktime;
            if ( pindex != 0 && (tipindex= chainActive.LastTip()) != 0 )
            {
                interest = komodo_accrued_interest(&txheight,&locktime,out.tx->GetHash(),out.i,0,nValue,(int32_t)tipindex->GetHeight());
                //interest = komodo_interest(txheight,nValue,out.tx->nLockTime,tipindex->nTime);
                entry.push_back(Pair("interest",ValueFromAmount(interest)));
            }
            //fprintf(stderr,"nValue %.8f pindex.%p tipindex.%p locktime.%u txheight.%d pindexht.%d\n",(double)nValue/COIN,pindex,chainActive.LastTip(),locktime,txheight,pindex->GetHeight());
        }
        else if ( chainActive.LastTip() != 0 )
            txheight = (chainActive.LastTip()->GetHeight() - out.nDepth - 1);
        entry.push_back(Pair("scriptPubKey", HexStr(scriptPubKey.begin(), scriptPubKey.end())));
        entry.push_back(Pair("rawconfirmations",out.nDepth));
        entry.push_back(Pair("confirmations",komodo_dpowconfs(txheight,out.nDepth)));
        entry.push_back(Pair("spendable", out.fSpendable));
        results.push_back(entry);
    }
    return results;
}

uint64_t komodo_interestsum()
{
#ifdef ENABLE_WALLET
    if ( ASSETCHAINS_SYMBOL[0] == 0 && GetBoolArg("-disablewallet", false) == 0 && KOMODO_NSPV_FULLNODE )
    {
        uint64_t interest,sum = 0; int32_t txheight; uint32_t locktime;
        vector<COutput> vecOutputs;
        assert(pwalletMain != NULL);
        LOCK2(cs_main, pwalletMain->cs_wallet);
        pwalletMain->AvailableCoins(vecOutputs, false, NULL, true);
        BOOST_FOREACH(const COutput& out,vecOutputs)
        {
            CAmount nValue = out.tx->vout[out.i].nValue;
            if ( out.tx->nLockTime != 0 && out.fSpendable != 0 )
            {
                BlockMap::iterator it = mapBlockIndex.find(pcoinsTip->GetBestBlock());
                CBlockIndex *tipindex,*pindex = it->second;
                if ( pindex != 0 && (tipindex= chainActive.LastTip()) != 0 )
                {
                    interest = komodo_accrued_interest(&txheight,&locktime,out.tx->GetHash(),out.i,0,nValue,(int32_t)tipindex->GetHeight());
                    //interest = komodo_interest(pindex->GetHeight(),nValue,out.tx->nLockTime,tipindex->nTime);
                    sum += interest;
                }
            }
        }
        KOMODO_INTERESTSUM = sum;
        KOMODO_WALLETBALANCE = pwalletMain->GetBalance();
        return(sum);
    }
#endif
    return(0);
}

/**
 *Return current blockchain status, wallet balance, address balance and the last 200 transactions
**/
UniValue getalldata(const UniValue& params, bool fHelp,const CPubKey&)
{
    if (fHelp || params.size() > 3)
        throw runtime_error(
            "getalldata \"datatype transactiontype \"\n"
            "\n"
            "This function only returns information on wallet addresses with full spending keys."
            "\n"
            "\nArguments:\n"
            "1. \"datatype\"     (integer, required) \n"
            "                    Value of 0: Return address, balance, transactions and blockchain info\n"
            "                    Value of 1: Return address, balance, blockchain info\n"
            "                    Value of 2: Return transactions and blockchain info\n"
            "2. \"transactiontype\"     (integer, optional) \n"
            "                    Value of 1: Return all transactions in the last 24 hours\n"
            "                    Value of 2: Return all transactions in the last 7 days\n"
            "                    Value of 3: Return all transactions in the last 30 days\n"
            "                    Other number: Return all transactions in the last 24 hours\n"
            "3. \"transactioncount\"     (integer, optional) \n"
            "\nResult:\n"
            "\nExamples:\n"
            + HelpExampleCli("getalldata", "0")
            + HelpExampleRpc("getalldata", "0")
        );

    LOCK(cs_main);

    UniValue returnObj(UniValue::VOBJ);
    int connectionCount = 0;
    {
        LOCK2(cs_main, cs_vNodes);
        connectionCount = (int)vNodes.size();
    }

    LOCK2(cs_main, pwalletMain->cs_wallet);
    int nMinDepth = 1;

    CAmount confirmed = 0;
    CAmount unconfirmed = 0;
    CAmount locked = 0;
    CAmount immature = 0;

    CAmount privateConfirmed = 0;
    CAmount privateUnconfirmed = 0;
    CAmount privateLocked = 0;
    CAmount privateImmature = 0;

    balancestruct txAmounts;
    txAmounts.confirmed = 0;
    txAmounts.unconfirmed = 0;
    txAmounts.locked = 0;
    txAmounts.immature = 0;


    //Create map of addresses
    //Add all Transaparent addresses to list
    map<string, balancestruct> addressBalances;
    BOOST_FOREACH(const PAIRTYPE(CTxDestination, CAddressBookData)& item, pwalletMain->mapAddressBook)
    {
        string addressString = EncodeDestination(item.first);
        if (addressBalances.count(addressString) == 0)
          addressBalances.insert(make_pair(addressString,txAmounts));
    }

    //Add all Sapling addresses to map
    std::set<libzcash::SaplingPaymentAddress> zs_addresses;
    pwalletMain->GetSaplingPaymentAddresses(zs_addresses);
    for (auto addr : zs_addresses) {
      string addressString = EncodePaymentAddress(addr);
      if (addressBalances.count(addressString) == 0)
        addressBalances.insert(make_pair(addressString,txAmounts));
    }

    //Create Ordered List
    map<int64_t,CWalletTx> orderedTxs;
    for (map<uint256, CWalletTx>::iterator it = pwalletMain->mapWallet.begin(); it != pwalletMain->mapWallet.end(); ++it) {
      const uint256& wtxid = it->first;
      const CWalletTx& wtx = (*it).second;
      orderedTxs.insert(std::pair<int64_t,CWalletTx>(wtx.nOrderPos, wtx));

      unsigned int txType = 0;
      // 0 Unassigend
      // 1 Immature
      // 2 Unconfirmed
      // 3 Locked

      if (!CheckFinalTx(wtx))
          continue;

      if (wtx.GetDepthInMainChain() < 0)
          continue;

      if (wtx.mapSaplingNoteData.size() == 0 && !wtx.IsTrusted())
          continue;

      //Assign Immature
      if (txType == 0 && wtx.IsCoinBase() && wtx.GetBlocksToMaturity() > 0)
        txType = 1;

      //Assign Unconfirmed
      if (txType == 0 && wtx.GetDepthInMainChain() == 0)
        txType = 2;

      for (unsigned int i = 0; i < wtx.vout.size(); i++) {

        CTxDestination address;
        if (!ExtractDestination(wtx.vout[i].scriptPubKey, address))
          continue;

        //excluded coins that we dont have the spending keys for
        isminetype mine = IsMine(*pwalletMain,address);
        if (mine != ISMINE_SPENDABLE)
          continue;

        //Exclude spent coins
        if (pwalletMain->IsSpent(wtxid, i))
          continue;

        //Assign locked
        if (txType == 0 && pwalletMain->IsLockedCoin((*it).first, i))
          txType = 3;

        //Assign Locked to 10000 Zer inputs for Zeronodes
        //if (txType == 0 && fZeroNode && wtx.vout[i].nValue == 10000 * COIN)
        //  txType = 3;

        string addressString = EncodeDestination(address);
        if (addressBalances.count(addressString) == 0)
          addressBalances.insert(make_pair(addressString,txAmounts));

        if (txType == 0) {
          addressBalances.at(addressString).confirmed += wtx.vout[i].nValue;
          confirmed += wtx.vout[i].nValue;
        } else if (txType == 1) {
          addressBalances.at(addressString).immature+= wtx.vout[i].nValue;
          immature += wtx.vout[i].nValue;
        } else if (txType == 2) {
          addressBalances.at(addressString).unconfirmed += wtx.vout[i].nValue;
          unconfirmed += wtx.vout[i].nValue;
        } else if (txType == 3) {
          addressBalances.at(addressString).locked += wtx.vout[i].nValue;
          locked += wtx.vout[i].nValue;
        }
      }

      for (auto & pair : wtx.mapSaplingNoteData) {
        SaplingOutPoint op = pair.first;
        SaplingNoteData nd = pair.second;

        //Skip Spent
        if (nd.nullifier && pwalletMain->IsSaplingSpent(*nd.nullifier))
            continue;

        //Decrypt sapling incoming commitments using IVK
        for (auto addr : zs_addresses) {
          libzcash::SaplingExtendedSpendingKey extsk;
          if (pwalletMain->GetSaplingExtendedSpendingKey(addr, extsk)) {
            auto pt = libzcash::SaplingNotePlaintext::decrypt(
              wtx.vShieldedOutput[op.n].encCiphertext,extsk.expsk.full_viewing_key().in_viewing_key(),wtx.vShieldedOutput[op.n].ephemeralKey,wtx.vShieldedOutput[op.n].cm);

            if (txType == 0 && pwalletMain->IsLockedNote(op))
                txType == 3;

            if (pt) {
              auto note = pt.get();
              string addressString = EncodePaymentAddress(addr);
              if (addressBalances.count(addressString) == 0)
                addressBalances.insert(make_pair(addressString,txAmounts));

              if (txType == 0) {
                addressBalances.at(addressString).confirmed += note.value();
                privateConfirmed += note.value();
              } else if (txType == 1) {
                addressBalances.at(addressString).immature += note.value();
                privateImmature += note.value();
              } else if (txType == 2) {
                addressBalances.at(addressString).unconfirmed += note.value();
                privateUnconfirmed += note.value();
              } else if (txType == 3) {
                addressBalances.at(addressString).locked += note.value();
                privateLocked += note.value();
              }

              continue;

            }
          }
        }
      }
    }


    CAmount nBalance = 0;
    CAmount nBalanceUnconfirmed = 0;
    CAmount nBalanceTotal = 0;
    CAmount totalBalance= confirmed + privateConfirmed;
    CAmount totalUnconfirmed = unconfirmed + privateUnconfirmed;


    returnObj.push_back(Pair("connectionCount", connectionCount));
    returnObj.push_back(Pair("besttime", chainActive.Tip()->GetBlockTime()));
    returnObj.push_back(Pair("bestblockhash", chainActive.Tip()->GetBlockHash().GetHex()));
    returnObj.push_back(Pair("transparentbalance", FormatMoney(confirmed)));
    returnObj.push_back(Pair("transparentbalanceunconfirmed", FormatMoney(unconfirmed)));
    returnObj.push_back(Pair("privatebalance", FormatMoney(privateConfirmed)));
    returnObj.push_back(Pair("privatebalanceunconfirmed", FormatMoney(privateUnconfirmed)));
    returnObj.push_back(Pair("totalbalance", FormatMoney(totalBalance)));
    returnObj.push_back(Pair("totalunconfirmed", FormatMoney(totalUnconfirmed)));
    returnObj.push_back(Pair("lockedbalance", FormatMoney(locked)));
    returnObj.push_back(Pair("immaturebalance", FormatMoney(immature)));

    //get all t address
    UniValue addressbalance(UniValue::VARR);
    UniValue addrlist(UniValue::VOBJ);

    if (params.size() > 0 && (params[0].get_int() == 1 || params[0].get_int() == 0))
    {
      for (map<string, balancestruct>::iterator it = addressBalances.begin(); it != addressBalances.end(); ++it) {
        UniValue addr(UniValue::VOBJ);
        addr.push_back(Pair("amount", ValueFromAmount(it->second.confirmed)));
        addr.push_back(Pair("unconfirmed", ValueFromAmount(it->second.unconfirmed)));
        addr.push_back(Pair("locked", ValueFromAmount(it->second.locked)));
        addr.push_back(Pair("immature", ValueFromAmount(it->second.immature)));
        addr.push_back(Pair("ismine", true));
        addrlist.push_back(Pair(it->first, addr));
      }
    }

    addressbalance.push_back(addrlist);
    returnObj.push_back(Pair("addressbalance", addressbalance));


    //get transactions
    int nCount = 200;
    UniValue trans(UniValue::VARR);
    UniValue transTime(UniValue::VARR);

    if (params.size() == 3)
    {
      nCount = params[2].get_int();
    }

    if (params.size() > 0 && (params[0].get_int() == 2 || params[0].get_int() == 0))
    {
        int day = 365 * 30; //30 Years
        if(params.size() > 1)
        {
            if(params[1].get_int() == 1)
            {
                day = 1;
            }
            else if(params[1].get_int() == 2)
            {
                day = 7;
            }
            else if(params[1].get_int() == 3)
            {
                day = 30;
            }
            else if(params[1].get_int() == 4)
            {
                day = 90;
            }
            else if(params[1].get_int() == 5)
            {
                day = 365;
            }
        }


        uint64_t t = GetTime();
        for (map<int64_t,CWalletTx>::reverse_iterator it = orderedTxs.rbegin(); it != orderedTxs.rend(); ++it)
        {
            const CWalletTx& wtx = (*it).second;

            if (!CheckFinalTx(wtx))
                continue;

            if (wtx.mapSaplingNoteData.size() == 0 && !wtx.IsTrusted())
                continue;

            //Excude transactions with less confirmations than required
            if (wtx.GetDepthInMainChain() < 0 )
              continue;

            //Exclude Transactions older that max days old
            if (wtx.GetDepthInMainChain() > 0 && mapBlockIndex[wtx.hashBlock]->GetBlockTime() < (t - (day * 60 * 60 * 24))) {
              continue;
            }

            zsWalletTxJSON(wtx, trans, "*", false, 0);
            if (trans.size() >= nCount) break;

        }

        vector<UniValue> arrTmp = trans.getValues();

        std::reverse(arrTmp.begin(), arrTmp.end()); // Return oldest to newest

        trans.clear();
        trans.setArray();
        trans.push_backV(arrTmp);
    }

    returnObj.push_back(Pair("listtransactions", trans));
    return returnObj;
}

UniValue z_listreceivedaddress(const UniValue& params, bool fHelp,const CPubKey&)
{
  if (!EnsureWalletIsAvailable(fHelp))
      return NullUniValue;

  if (fHelp || params.size() > 5 || params.size() == 3)
      throw runtime_error(
        "z_listreceivedbyaddress\n"
        "\nReturns received outputs for a single address.\n"
        "\n"
        "This function only returns information on addresses with full spending keys."
        "\n"
        "\nArguments:\n"
        "1. \"hushaddress:\"            (string, required) \n"
        "\n"
        "2. \"Minimum Confimations:\"   (numeric, optional, default=0) \n"
        "\n"
        "3. \"Filter Type:\"            (numeric, optional, default=0) \n"
        "                               Value of 0: Returns all transactions in the wallet\n"
        "                               Value of 1: Returns the last x days of transactions\n"
        "                               Value of 2: Returns transactions with confimations less than x\n"
        "\n"
        "4. \"Filter:\"                 (numeric, optional, default=999999) \n"
        "                               Filter Type equal 0: paramater ignored\n"
        "                               Filter Type equal 1: number represents the number of days returned\n"
        "                               Filter Type equal 2: number represents the max confirmations for transaction to be returned\n"
        "\n"
        "5. \"Count:\"                 (numeric, optional, default=9999999) \n"
        "                               Last n number of transactions returned\n"
        "\n"
        "Default Parameters:\n"
        "2. 0 - O confimations required\n"
        "3. 0 - Returns all transactions\n"
        "4. 9999999 - Ignored\n"
        "5. 9999999 - Return the last 9,999,999 transactions.\n"
        "\n"
        "\nResult:\n"
        "   \"txid\":  \"transactionid\",           (string) The transaction id.\n"
        "   \"coinbase\": \"coinbase\",             (string) Coinbase transaction, true or false\n"
        "   \"category\": \"category\",             (string) orphan (coinbase), immature (coinbase), generate (coinbase), regular\n"
        "   \"blockhash\": \"hashvalue\",           (string) The block hash containing the transaction\n"
        "   \"blockindex\": n,                    (numeric) The block index containing the transaction\n"
        "   \"blocktime\": n,                     (numeric) The block time in seconds of the block containing the transaction, 0 for unconfirmed transactions\n"
        "   \"expiryheight\": n,                  (numeric) The expiry height of the transaction\n"
        "   \"confirmations\": n,                 (numeric) The number of confirmations for the transaction\n"
        "   \"time\": xxx,                        (numeric) The transaction time in seconds of the transaction\n"
        "   \"size\": xxx,                        (numeric) The transaction size\n"
        "   \"walletconflicts\": [conflicts],     An array of wallet conflicts\n"
        "   \"recieved\": {                       A list of receives from the transaction\n"
        "       \"transparentReceived\": [{           An Array of txos received for transparent addresses\n"
        "           \"address\": \"zeroaddress\",         (string) Hush transparent address (t-address)\n"
        "           \"scriptPubKey\": \"script\",         (string) Script for the transparent address (t-address)\n"
        "           \"amount\": x.xxxx,                 (numeric) Value of output being received " + CURRENCY_UNIT + ", positive for receives\n"
        "           \"vout\": : n,                      (numeric) the vout value\n"
        "       }],\n"
        "       \"saplingReceived\": [{               An Array of utxos/notes received for sapling addresses\n"
        "           \"address\": \"zeroaddress\",         (string) Shielded address (z-address)\n"
        "           \"amount\": x.xxxx,                 (numeric) Value of output being received " + CURRENCY_UNIT + ", positive for receives\n"
        "           \"sheildedOutputIndex\": n,         (numeric) The index of the ShieledOutput\n"
        "           \"change\": true/false              (string) The note is change. This can result from sending funds\n"
        "                                                        to the same address they came from, or incomplete useage\n"
        "                                                        resulting in the remainder of the note used being sent back to the\n"
        "                                                        same z-address.\n"
        "       }],\n"
        "   },\n"
        "\nExamples:\n"
        + HelpExampleCli("z_listreceivedbyaddress", "R...")
        + HelpExampleRpc("z_listreceivedbyaddress", "R...")
    );

    LOCK2(cs_main, pwalletMain->cs_wallet);

    UniValue ret(UniValue::VARR);

    //param values`
    int64_t nMinConfirms = 0;
    int64_t nFilterType = 0;
    int64_t nFilter = 999999;
    int64_t nCount = 9999999;

    if (params.size() >= 2)
      nMinConfirms = params[1].get_int64();

    if (params.size() >= 4) {
      nFilterType = params[2].get_int64();
      nFilter = params[3].get_int64();
    }

    if (params.size() == 5) {
      nCount = params[4].get_int64();
    }

    if (nMinConfirms < 0)
      throw runtime_error("Minimum confimations must be greater that 0");

    if (nFilterType < 0 || nFilterType > 2)
        throw runtime_error("Filter type must be 0, 1 or 2.");

    if (nFilter < 0)
        throw runtime_error("Filter must be greater that 0.");

    //Created Ordered Transaction Map
    map<int64_t,CWalletTx> orderedTxs;
    for (map<uint256, CWalletTx>::iterator it = pwalletMain->mapWallet.begin(); it != pwalletMain->mapWallet.end(); ++it) {
      const CWalletTx& wtx = (*it).second;
      orderedTxs.insert(std::pair<int64_t,CWalletTx>(wtx.nOrderPos, wtx));
    }


    uint64_t t = GetTime();
    //Reverse Iterate thru transactions
    for (map<int64_t,CWalletTx>::reverse_iterator it = orderedTxs.rbegin(); it != orderedTxs.rend(); ++it) {
        const CWalletTx& wtx = (*it).second;
        bool includeTransaction = true;

        //Excude transactions with less confirmations than required
        if (wtx.GetDepthInMainChain() < nMinConfirms) {
            includeTransaction = false;
        }

        //Exclude Transactions older that max days old
        if (wtx.GetDepthInMainChain() > 0) {
          if (nFilterType == 1 && mapBlockIndex[wtx.hashBlock]->GetBlockTime() < (t - (nFilter * 60 * 60 * 24))) {
            includeTransaction = false;
          }
        }

        //Exclude transactions with greater than max confirmations
        if (nFilterType == 2 && wtx.GetDepthInMainChain() > nFilter){
            includeTransaction = false;
        }

        if (includeTransaction) {
          zsWalletTxJSON(wtx, ret, params[0].get_str() , true, 2);
        }

        if (ret.size() > nCount) break;
    }

    return ret;
}

UniValue z_getinfo(const UniValue& params, bool fHelp,const CPubKey&)
{
  if (!EnsureWalletIsAvailable(fHelp))
      return NullUniValue;

  if (fHelp || params.size() > 0) {
      throw runtime_error(
        "z_getinfo\n"
        "\nReturns various information about shielded operations, such as sapling consolidation details.\n"
            "\nExamples:\n"
            + HelpExampleCli("z_getinfo", "")
            + HelpExampleRpc("z_getinfo", "")
        );
  }

  LOCK2(cs_main, pwalletMain->cs_wallet);

  UniValue result(UniValue::VOBJ);
  result.push_back(Pair("zindex",(bool)fZindex));
  result.push_back(Pair("consolidation",(bool)pwalletMain->fSaplingConsolidationEnabled ));
  result.push_back(Pair("consolidationtxfee",(int)fConsolidationTxFee));
  result.push_back(Pair("deletetx",(bool)fTxDeleteEnabled));
  result.push_back(Pair("delete_interval",(int)fDeleteInterval));
  result.push_back(Pair("keeptxnum",(int)fKeepLastNTransactions));
  result.push_back(Pair("keeptxfornblocks",(int)fDeleteTransactionsAfterNBlocks));

  std::set<libzcash::SaplingPaymentAddress> saplingzaddrs = {};
  pwalletMain->GetSaplingPaymentAddresses(saplingzaddrs);
  result.push_back(Pair("num_sapling_zaddrs",(int)saplingzaddrs.size()));

  std::shared_ptr<AsyncRPCQueue> q = getAsyncRPCQueue();
  std::vector<AsyncRPCOperationId> ids = q->getAllOperationIds();
  result.push_back(Pair("num_op_ids",(int)ids.size()));

  return result;
}

UniValue z_listsentbyaddress(const UniValue& params, bool fHelp,const CPubKey&)
{
  if (!EnsureWalletIsAvailable(fHelp))
      return NullUniValue;

  if (fHelp || params.size() > 5 || params.size() == 3)
      throw runtime_error(
        "z_listsentbyaddress\n"
        "\nReturns decrypted Hush outputs sent to a single address.\n"
        "\n"
        "This function only returns information on addresses sent from wallet addresses with full spending keys."
        "\n"
        "\nArguments:\n"
        "1. \"hushaddress:\"            (string, required) \n"
        "\n"
        "2. \"Minimum Confimations:\"   (numeric, optional, default=0) \n"
        "\n"
        "3. \"Filter Type:\"            (numeric, optional, default=0) \n"
        "                               Value of 0: Returns all transactions in the wallet\n"
        "                               Value of 1: Returns the last x days of transactions\n"
        "                               Value of 2: Returns transactions with confimations less than x\n"
        "\n"
        "4. \"Filter:\"                 (numeric, optional, default=999999) \n"
        "                               Filter Type equal 0: paramater ignored\n"
        "                               Filter Type equal 1: number represents the number of days returned\n"
        "                               Filter Type equal 2: number represents the max confirmations for transaction to be returned\n"
        "\n"
        "5. \"Count:\"                 (numeric, optional, default=9999999) \n"
        "                               Last n number of transactions returned\n"
        "\n"
        "Default Parameters:\n"
        "2. 0 - O confimations required\n"
        "3. 0 - Returns all transactions\n"
        "4. 9999999 - Ignored\n"
        "5. 9999999 - Return the last 9,999,999 transactions.\n"
        "\n"
        "\nResult:\n"
        "   \"txid\":  \"transactionid\",           (string) The transaction id.\n"
        "   \"coinbase\": \"coinbase\",             (string) Coinbase transaction, true or false\n"
        "   \"category\": \"category\",             (string) orphan (coinbase), immature (coinbase), generate (coinbase), regular\n"
        "   \"blockhash\": \"hashvalue\",           (string) The block hash containing the transaction\n"
        "   \"blockindex\": n,                    (numeric) The block index containing the transaction\n"
        "   \"blocktime\": n,                     (numeric) The block time in seconds of the block containing the transaction, 0 for unconfirmed transactions\n"
        "   \"expiryheight\": n,                  (numeric) The expiry height of the transaction\n"
        "   \"confirmations\": n,                 (numeric) The number of confirmations for the transaction\n"
        "   \"time\": xxx,                        (numeric) The transaction time in seconds of the transaction\n"
        "   \"size\": xxx,                        (numeric) The transaction size\n"
        "   \"walletconflicts\": [conflicts],     An array of wallet conflicts\n"
        "   \"sends\": {                          A list of outputs of where funds were sent to in the transaction,\n"
        "                                         only available if the transaction has valid sends (inputs) belonging to the wallet\n"
        "       \"transparentSends\": [{              An Array of spends (outputs) for transparent addresses of the receipient\n"
        "           \"address\": \"hushaddress\",         (string) Hush transparent address (t-address)\n"
        "           \"scriptPubKey\": \"script\",         (string) Script for the Hush transparent address (t-address)\n"
        "           \"amount\": x.xxxx,                 (numeric) Value of output being sent " + CURRENCY_UNIT + ", negative for sends\n"
        "           \"vout\": : n,                      (numeric) the vout value\n"
        "       }],\n"
        "       \"saplingSends\": [{                 An Array of spends (outputs) for sapling addresses\n"
        "           \"address\": \"hushaddress\",         (string) Hush sapling address (z-address) of the receipient\n"
        "           \"amount\": x.xxxx,                 (numeric) Value of output being sent" + CURRENCY_UNIT + ", negative for sends\n"
        "           \"memo\": xxxxx,            (string) hexademical string representation of memo field\n"
        "           \"memoStr\" : \"memo\",             (string) Only returned if memo contains valid UTF-8 text.\n"
        "           \"shieldedOutputIndex\": n,         (numeric) The index of the ShieledOutput\n"
        "           \"change\": true/false              (string) The note is change. This can result from sending funds\n"
        "                                                        to the same address they came from, or incomplete useage\n"
        "                                                        resulting in the remainder of the note used being sent back to the\n"
        "                                                        same z-address.\n"
        "       }],\n"
        "       \"missingSaplingOVK\": true/false    (string) True if the sapling outputs are not decryptable\n"
        "   }\n"
        "\nExamples:\n"
        + HelpExampleCli("z_listsentbyaddress", "t1KzZ5n2TPEGYXTZ3WYGL1AYEumEQaRoHaL")
        + HelpExampleRpc("z_listsentbyaddress", "t1KzZ5n2TPEGYXTZ3WYGL1AYEumEQaRoHaL")
    );

    LOCK2(cs_main, pwalletMain->cs_wallet);

    UniValue ret(UniValue::VARR);

    //param values`
    int64_t nMinConfirms = 0;
    int64_t nFilterType = 0;
    int64_t nFilter = 9999999;
    int64_t nCount = 9999999;

    if (params.size() >= 2)
      nMinConfirms = params[1].get_int64();

    if (params.size() >= 4) {
      nFilterType = params[2].get_int64();
      nFilter = params[3].get_int64();
    }

    if (params.size() == 5) {
      nCount = params[4].get_int64();
    }

    if (nMinConfirms < 0)
      throw runtime_error("Minimum confimations must be greater that 0");

    if (nFilterType < 0 || nFilterType > 2)
        throw runtime_error("Filter type must be 0, 1 or 2.");

    if (nFilter < 0)
        throw runtime_error("Filter must be greater that 0.");

    //Created Ordered Transaction Map
    map<int64_t,CWalletTx> orderedTxs;
    for (map<uint256, CWalletTx>::iterator it = pwalletMain->mapWallet.begin(); it != pwalletMain->mapWallet.end(); ++it) {
      const CWalletTx& wtx = (*it).second;
      orderedTxs.insert(std::pair<int64_t,CWalletTx>(wtx.nOrderPos, wtx));
    }


    uint64_t t = GetTime();
    //Reverse Iterate thru transactions
    for (map<int64_t,CWalletTx>::reverse_iterator it = orderedTxs.rbegin(); it != orderedTxs.rend(); ++it) {
      const CWalletTx& wtx = (*it).second;

      if (!CheckFinalTx(wtx))
          continue;

      if (wtx.GetDepthInMainChain() < 0)
          continue;

      if (wtx.mapSaplingNoteData.size() == 0 && !wtx.IsTrusted())
          continue;

      //Excude transactions with less confirmations than required
      if (wtx.GetDepthInMainChain() < nMinConfirms)
          continue;

      //Exclude Transactions older that max days old
      if (wtx.GetDepthInMainChain() > 0 && nFilterType == 1 && mapBlockIndex[wtx.hashBlock]->GetBlockTime() < (t - (nFilter * 60 * 60 * 24)))
          continue;

      //Exclude transactions with greater than max confirmations
      if (nFilterType == 2 && wtx.GetDepthInMainChain() > nFilter)
          continue;

      zsWalletTxJSON(wtx, ret, "*", false, 0);


      if (ret.size() >= nCount) break;
    }

    vector<UniValue> arrTmp = ret.getValues();

    std::reverse(arrTmp.begin(), arrTmp.end()); // Return oldest to newest

    ret.clear();
    ret.setArray();
    ret.push_backV(arrTmp);

    return ret;
}

UniValue z_listunspent(const UniValue& params, bool fHelp, const CPubKey& mypk)
{
    if (!EnsureWalletIsAvailable(fHelp))
        return NullUniValue;

    if (fHelp || params.size() > 4)
        throw runtime_error(
            "z_listunspent ( minconf maxconf includeWatchonly [\"zaddr\",...] )\n"
            "\nReturns array of unspent shielded notes with between minconf and maxconf (inclusive) confirmations.\n"
            "Optionally filter to only include notes sent to specified addresses.\n"
            "When minconf is 0, unspent notes with zero confirmations are returned, even though they are not immediately spendable.\n"
            "Results are an array of Objects, each of which has:\n"
            "{txid, outindex, confirmations, address, amount, memo}\n"
            "\nArguments:\n"
            "1. minconf          (numeric, optional, default=1) The minimum confirmations to filter\n"
            "2. maxconf          (numeric, optional, default=9999999) The maximum confirmations to filter\n"
            "3. includeWatchonly (bool, optional, default=false) Also include watchonly addresses (see 'z_importviewingkey')\n"
            "4. \"addresses\"      (string) A json array of zaddrs to filter on.  Duplicate addresses not allowed.\n"
            "    [\n"
            "      \"address\"     (string) zaddr\n"
            "      ,...\n"
            "    ]\n"
            "\nResult\n"
            "[                             (array of json object)\n"
            "  {\n"
            "    \"txid\" : \"txid\",          (string) the transaction id \n"
            "    \"jsindex\" : n             (numeric) the joinsplit index\n"
            "    \"outindex\" (sapling) : n          (numeric) the output index\n"
            "    \"confirmations\" : n       (numeric) the number of confirmations\n"
            "    \"spendable\" : true|false  (boolean) true if note can be spent by wallet, false if note has zero confirmations, false if address is watchonly\n"
            "    \"address\" : \"address\",    (string) the shielded address\n"
            "    \"amount\": xxxxx,          (numeric) the amount of value in the note\n"
            "    \"memo\": xxxxx,            (string) hexademical string representation of memo field\n"
            "    \"change\": true|false,     (boolean) true if the address that received the note is also one of the sending addresses\n"
            "  }\n"
            "  ,...\n"
            "]\n"

            "\nExamples\n"
            + HelpExampleCli("z_listunspent", "")
            + HelpExampleCli("z_listunspent", "6 9999999 false \"[\\\"zs14d8tc0hl9q0vg5l28uec5vk6sk34fkj2n8s7jalvw5fxpy6v39yn4s2ga082lymrkjk0x2nqg37\\\",\\\"zs14d8tc0hl9q0vg5l28uec5vk6sk34fkj2n8s7jalvw5fxpy6v39yn4s2ga082lymrkjk0x2nqg37\\\"]\"")
            + HelpExampleRpc("z_listunspent", "6,9999999,false,[\"zs14d8tc0hl9q0vg5l28uec5vk6sk34fkj2n8s7jalvw5fxpy6v39yn4s2ga082lymrkjk0x2nqg37\",\"zs14d8tc0hl9q0vg5l28uec5vk6sk34fkj2n8s7jalvw5fxpy6v39yn4s2ga082lymrkjk0x2nqg37\"]")
        );

    RPCTypeCheck(params, boost::assign::list_of(UniValue::VNUM)(UniValue::VNUM)(UniValue::VBOOL)(UniValue::VARR));

    int nMinDepth = 1;
    if (params.size() > 0) {
        nMinDepth = params[0].get_int();
    }
    if (nMinDepth < 0) {
        throw JSONRPCError(RPC_INVALID_PARAMETER, "Minimum number of confirmations cannot be less than 0");
    }

    int nMaxDepth = 9999999;
    if (params.size() > 1) {
        nMaxDepth = params[1].get_int();
    }
    if (nMaxDepth < nMinDepth) {
        throw JSONRPCError(RPC_INVALID_PARAMETER, "Maximum number of confirmations must be greater or equal to the minimum number of confirmations");
    }

    std::set<libzcash::PaymentAddress> zaddrs = {};

    bool fIncludeWatchonly = false;
    if (params.size() > 2) {
        fIncludeWatchonly = params[2].get_bool();
    }

    LOCK2(cs_main, pwalletMain->cs_wallet);

    // User has supplied zaddrs to filter on
    if (params.size() > 3) {
        UniValue addresses = params[3].get_array();
        if (addresses.size()==0)
            throw JSONRPCError(RPC_INVALID_PARAMETER, "Invalid parameter, addresses array is empty.");

        // Keep track of addresses to spot duplicates
        set<std::string> setAddress;

        // Sources
        for (const UniValue& o : addresses.getValues()) {
            if (!o.isStr()) {
                throw JSONRPCError(RPC_INVALID_PARAMETER, "Invalid parameter, expected string");
            }
            string address = o.get_str();
            auto zaddr = DecodePaymentAddress(address);
            if (!IsValidPaymentAddress(zaddr)) {
                throw JSONRPCError(RPC_INVALID_PARAMETER, string("Invalid parameter, address is not a valid Hush zaddr: ") + address);
            }
            auto hasSpendingKey = boost::apply_visitor(HaveSpendingKeyForPaymentAddress(pwalletMain), zaddr);
            if (!fIncludeWatchonly && !hasSpendingKey) {
                throw JSONRPCError(RPC_INVALID_PARAMETER, string("Invalid parameter, spending key for address does not belong to wallet: ") + address);
            }
            zaddrs.insert(zaddr);

            if (setAddress.count(address)) {
                throw JSONRPCError(RPC_INVALID_PARAMETER, string("Invalid parameter, duplicated address: ") + address);
            }
            setAddress.insert(address);
        }
    }
    else {
        // User did not provide zaddrs, so use default i.e. all addresses
        std::set<libzcash::SaplingPaymentAddress> saplingzaddrs = {};
        pwalletMain->GetSaplingPaymentAddresses(saplingzaddrs);

        zaddrs.insert(saplingzaddrs.begin(), saplingzaddrs.end());
    }

    UniValue results(UniValue::VARR);

    if (zaddrs.size() > 0) {
        std::vector<SaplingNoteEntry> saplingEntries;
        pwalletMain->GetFilteredNotes(saplingEntries, zaddrs, nMinDepth, nMaxDepth, true, !fIncludeWatchonly, false);
        std::set<std::pair<PaymentAddress, uint256>> nullifierSet = pwalletMain->GetNullifiersForAddresses(zaddrs);

        for (auto & entry : saplingEntries) {
            UniValue obj(UniValue::VOBJ);

            int nHeight   = tx_height(entry.op.hash);
            int dpowconfs = komodo_dpowconfs(nHeight, entry.confirmations);

            // Only return notarized results when minconf>1
            if (nMinDepth > 1 && dpowconfs == 1)
                continue;

            obj.push_back(Pair("txid", entry.op.hash.ToString()));
            obj.push_back(Pair("outindex", (int)entry.op.n));
            obj.push_back(Pair("confirmations", dpowconfs));
            obj.push_back(Pair("rawconfirmations", entry.confirmations));
            libzcash::SaplingIncomingViewingKey ivk;
            libzcash::SaplingFullViewingKey fvk;
            pwalletMain->GetSaplingIncomingViewingKey(boost::get<libzcash::SaplingPaymentAddress>(entry.address), ivk);
            pwalletMain->GetSaplingFullViewingKey(ivk, fvk);
            bool hasSaplingSpendingKey = pwalletMain->HaveSaplingSpendingKey(fvk);
            obj.push_back(Pair("spendable", hasSaplingSpendingKey));
            obj.push_back(Pair("address", EncodePaymentAddress(entry.address)));
            obj.push_back(Pair("amount", ValueFromAmount(CAmount(entry.note.value())))); // note.value() is equivalent to plaintext.value()
            obj.push_back(Pair("memo", HexStr(entry.memo)));
            if (hasSaplingSpendingKey) {
                obj.push_back(Pair("change", pwalletMain->IsNoteSaplingChange(nullifierSet, entry.address, entry.op)));
            }
            results.push_back(obj);
        }
    }

    return results;
}

UniValue fundrawtransaction(const UniValue& params, bool fHelp, const CPubKey& mypk)
{
    if (!EnsureWalletIsAvailable(fHelp))
        return NullUniValue;

    if (fHelp || params.size() != 1)
        throw runtime_error(
                            "fundrawtransaction \"hexstring\"\n"
                            "\nAdd inputs to a transaction until it has enough in value to meet its out value.\n"
                            "This will not modify existing inputs, and will add one change output to the outputs.\n"
                            "Note that inputs which were signed may need to be resigned after completion since in/outputs have been added.\n"
                            "The inputs added will not be signed, use signrawtransaction for that.\n"
                            "\nArguments:\n"
                            "1. \"hexstring\"    (string, required) The hex string of the raw transaction\n"
                            "\nResult:\n"
                            "{\n"
                            "  \"hex\":       \"value\", (string)  The resulting raw transaction (hex-encoded string)\n"
                            "  \"fee\":       n,         (numeric) The fee added to the transaction\n"
                            "  \"changepos\": n          (numeric) The position of the added change output, or -1\n"
                            "}\n"
                            "\"hex\"             \n"
                            "\nExamples:\n"
                            "\nCreate a transaction with no inputs\n"
                            + HelpExampleCli("createrawtransaction", "\"[]\" \"{\\\"myaddress\\\":0.01}\"") +
                            "\nAdd sufficient unsigned inputs to meet the output value\n"
                            + HelpExampleCli("fundrawtransaction", "\"rawtransactionhex\"") +
                            "\nSign the transaction\n"
                            + HelpExampleCli("signrawtransaction", "\"fundedtransactionhex\"") +
                            "\nSend the transaction\n"
                            + HelpExampleCli("sendrawtransaction", "\"signedtransactionhex\"")
                            );

    RPCTypeCheck(params, boost::assign::list_of(UniValue::VSTR));

    // parse hex string from parameter
    CTransaction origTx;
    if (!DecodeHexTx(origTx, params[0].get_str()))
        throw JSONRPCError(RPC_DESERIALIZATION_ERROR, "TX decode failed");

    CMutableTransaction tx(origTx);
    CAmount nFee;
    string strFailReason;
    int nChangePos = -1;
    if(!pwalletMain->FundTransaction(tx, nFee, nChangePos, strFailReason))
        throw JSONRPCError(RPC_INTERNAL_ERROR, strFailReason);

    UniValue result(UniValue::VOBJ);
    result.push_back(Pair("hex", EncodeHexTx(tx)));
    result.push_back(Pair("changepos", nChangePos));
    result.push_back(Pair("fee", ValueFromAmount(nFee)));

    return result;
}

UniValue z_getnewaddress(const UniValue& params, bool fHelp, const CPubKey& mypk)
{
    if (!EnsureWalletIsAvailable(fHelp))
        return NullUniValue;

    std::string defaultType = ADDR_TYPE_SAPLING;

    if (fHelp || params.size() > 1)
        throw runtime_error(
            "z_getnewaddress ( type )\n"
            "\nReturns a new shielded address for receiving payments.\n"
            "\nWith no arguments, returns a Sapling address.\n"
<<<<<<< HEAD
            "\nBe very careful with 'donotremember' address type, the extended spending key (xsk) of that address is not stored in wallet.dat!\n"
=======
>>>>>>> 4401d484
            "\nArguments:\n"
            "1. \"type\"         (string, optional, default=\"" + defaultType + "\") The type of address. Either "+ ADDR_TYPE_SAPLING + " or " + ADDR_TYPE_DONOTREMEMBER + " .\n"
            "\nResult:\n"
            "\"" + strprintf("%s",komodo_chainname()) + "_address\"    (string) The new shielded address.\n"
            "\nExamples:\n"
            + HelpExampleCli("z_getnewaddress", "")
            + HelpExampleCli("z_getnewaddress", ADDR_TYPE_SAPLING)
            + HelpExampleCli("z_getnewaddress", ADDR_TYPE_DONOTREMEMBER)
        );

    LOCK2(cs_main, pwalletMain->cs_wallet);

    EnsureWalletIsUnlocked();

    auto addrType = defaultType;
    if (params.size() > 0) {
        addrType = params[0].get_str();
    }
    if (addrType == ADDR_TYPE_SAPLING) {
        return EncodePaymentAddress(pwalletMain->GenerateNewSaplingZKey());
    } else if (addrType == ADDR_TYPE_DONOTREMEMBER) {
        bool addToWallet = false;
        auto zaddr = EncodePaymentAddress(pwalletMain->GenerateNewSaplingZKey(addToWallet));
        if(fZdebug) {
            fprintf(stderr,"%s: Sietch zaddr=%s created, xsk not stored in wallet.dat!\n", __FUNCTION__, zaddr.c_str() );
        }
        return zaddr;
    } else {
        throw JSONRPCError(RPC_INVALID_PARAMETER, "Invalid address type! Try " + ADDR_TYPE_SAPLING + " or " + ADDR_TYPE_DONOTREMEMBER);
    }
}

UniValue z_listnullifiers(const UniValue& params, bool fHelp, const CPubKey& mypk)
{
    if (!EnsureWalletIsAvailable(fHelp))
        return NullUniValue;

    if (fHelp || params.size() > 0)
        throw runtime_error(
            "z_listnullifiers\n"
            "\nReturns the list of Sapling nullifiers.\n"
            "\nResult:\n"
            "[                     (json array of string)\n"
            "  \"nullifier\"       (string) a Sapling nullifer\n"
            "  ,...\n"
            "]\n"
            "\nExamples:\n"
            + HelpExampleCli("z_listnullifiers", "")
            + HelpExampleRpc("z_listnullifiers", "")
        );

    LOCK2(cs_main, pwalletMain->cs_wallet);
    UniValue ret(UniValue::VARR);
    //global set is very large!
    CNullifiersMap nullifiers = pcoinsTip->getNullifiers();
    for (auto nullifier : nullifiers) {
        ret.push_back(nullifier.first.GetHex());
    }
    return ret;
}

UniValue z_listaddresses(const UniValue& params, bool fHelp, const CPubKey& mypk)
{
    if (!EnsureWalletIsAvailable(fHelp))
        return NullUniValue;

    if (fHelp || params.size() > 1)
        throw runtime_error(
            "z_listaddresses ( includeWatchonly )\n"
            "\nReturns the list of Sapling shielded addresses belonging to the wallet.\n"
            "\nArguments:\n"
            "1. includeWatchonly (bool, optional, default=false) Also include watchonly addresses (see 'z_importviewingkey')\n"
            "\nResult:\n"
            "[                     (json array of string)\n"
            "  \"zaddr\"           (string) a zaddr belonging to the wallet\n"
            "  ,...\n"
            "]\n"
            "\nExamples:\n"
            + HelpExampleCli("z_listaddresses", "")
            + HelpExampleRpc("z_listaddresses", "")
        );

    LOCK2(cs_main, pwalletMain->cs_wallet);

    bool fIncludeWatchonly = false;
    if (params.size() > 0) {
        fIncludeWatchonly = params[0].get_bool();
    }

    UniValue ret(UniValue::VARR);
    {
        std::set<libzcash::SaplingPaymentAddress> addresses;
        pwalletMain->GetSaplingPaymentAddresses(addresses);
        libzcash::SaplingIncomingViewingKey ivk;
        libzcash::SaplingFullViewingKey fvk;
        for (auto addr : addresses) {
            if (fIncludeWatchonly || (
                pwalletMain->GetSaplingIncomingViewingKey(addr, ivk) &&
                pwalletMain->GetSaplingFullViewingKey(ivk, fvk) &&
                pwalletMain->HaveSaplingSpendingKey(fvk)
            )) {
                ret.push_back(EncodePaymentAddress(addr));
            }
        }
    }
    return ret;
}

CAmount getBalanceTaddr(std::string transparentAddress, int minDepth=1, bool ignoreUnspendable=true) {
    std::set<CTxDestination> destinations;
    vector<COutput> vecOutputs;
    CAmount balance = 0;

    if (transparentAddress.length() > 0) {
        CTxDestination taddr = DecodeDestination(transparentAddress);
        if (!IsValidDestination(taddr)) {
            throw std::runtime_error("invalid transparent address");
        }
        destinations.insert(taddr);
    }

    LOCK2(cs_main, pwalletMain->cs_wallet);

    pwalletMain->AvailableCoins(vecOutputs, false, NULL, true);

    BOOST_FOREACH(const COutput& out, vecOutputs) {
        int nDepth    = out.tx->GetDepthInMainChain();
        if( minDepth > 1 ) {
            int nHeight    = tx_height(out.tx->GetHash());
            int dpowconfs  = komodo_dpowconfs(nHeight, nDepth);
            if (dpowconfs < minDepth) {
                continue;
            }
        } else {
            if (out.nDepth < minDepth) {
                continue;
            }
        }

        if (ignoreUnspendable && !out.fSpendable) {
            continue;
        }

        if (destinations.size()) {
            CTxDestination address;
            if (!ExtractDestination(out.tx->vout[out.i].scriptPubKey, address)) {
                continue;
            }

            if (!destinations.count(address)) {
                continue;
            }
        }

        CAmount nValue = out.tx->vout[out.i].nValue; // komodo_interest
        balance += nValue;
    }
    return balance;
}

CAmount getBalanceZaddr(std::string address, int minDepth = 1, bool ignoreUnspendable=true) {
    CAmount balance = 0;
    std::vector<SaplingNoteEntry> saplingEntries;
    LOCK2(cs_main, pwalletMain->cs_wallet);
    pwalletMain->GetFilteredNotes(saplingEntries, address, minDepth, true, ignoreUnspendable);
    for (auto & entry : saplingEntries) {
        balance += CAmount(entry.note.value());
    }
    return balance;
}


UniValue z_listreceivedbyaddress(const UniValue& params, bool fHelp, const CPubKey& mypk)
{
    if (!EnsureWalletIsAvailable(fHelp))
        return NullUniValue;

    if (fHelp || params.size()==0 || params.size() >2)
        throw runtime_error(
            "z_listreceivedbyaddress \"address\" ( minconf )\n"
            "\nReturn a list of amounts received by a zaddr belonging to the node’s wallet.\n"
            "\nArguments:\n"
            "1. \"address\"      (string) The private address.\n"
            "2. minconf          (numeric, optional, default=1) Only include transactions confirmed at least this many times.\n"
            "\nResult:\n"
            "{\n"
            "  \"txid\": xxxxx,           (string) the transaction id\n"
            "  \"amount\": xxxxx,         (numeric) the amount of value in the note\n"
            "  \"memo\": xxxxx,           (string) hexadecimal string representation of memo field\n"
            "  \"confirmations\" : n,     (numeric) the number of confirmations\n"
            "  \"outindex\" (sapling) : n,     (numeric) the output index\n"
            "  \"change\": true|false,    (boolean) true if the address that received the note is also one of the sending addresses\n"
            "}\n"
            "\nExamples:\n"
            + HelpExampleCli("z_listreceivedbyaddress", "\"zs14d8tc0hl9q0vg5l28uec5vk6sk34fkj2n8s7jalvw5fxpy6v39yn4s2ga082lymrkjk0x2nqg37\"")
            + HelpExampleRpc("z_listreceivedbyaddress", "\"zs14d8tc0hl9q0vg5l28uec5vk6sk34fkj2n8s7jalvw5fxpy6v39yn4s2ga082lymrkjk0x2nqg37\"")
        );

    LOCK2(cs_main, pwalletMain->cs_wallet);

    int nMinDepth = 1;
    if (params.size() > 1) {
        nMinDepth = params[1].get_int();
    }
    if (nMinDepth < 0) {
        throw JSONRPCError(RPC_INVALID_PARAMETER, "Minimum number of confirmations cannot be less than 0");
    }

    // Check that the from address is valid.
    auto fromaddress = params[0].get_str();

    auto zaddr = DecodePaymentAddress(fromaddress);
    if (!IsValidPaymentAddress(zaddr)) {
        throw JSONRPCError(RPC_INVALID_ADDRESS_OR_KEY, "Invalid zaddr.");
    }

    if (!boost::apply_visitor(PaymentAddressBelongsToWallet(pwalletMain), zaddr) &&
        !boost::apply_visitor(IncomingViewingKeyBelongsToWallet(pwalletMain), zaddr)) {
        throw JSONRPCError(RPC_INVALID_ADDRESS_OR_KEY, "From address does not belong to this node, zaddr spending key or viewing key not found.");
    }

    UniValue result(UniValue::VARR);
    std::vector<SaplingNoteEntry> saplingEntries;
    pwalletMain->GetFilteredNotes(saplingEntries, fromaddress, nMinDepth, false, false);

    std::set<std::pair<PaymentAddress, uint256>> nullifierSet;
    auto hasSpendingKey = boost::apply_visitor(HaveSpendingKeyForPaymentAddress(pwalletMain), zaddr);
    if (hasSpendingKey) {
        nullifierSet = pwalletMain->GetNullifiersForAddresses({zaddr});
    }

    if (boost::get<libzcash::SaplingPaymentAddress>(&zaddr) != nullptr) {
        for (SaplingNoteEntry & entry : saplingEntries) {
            UniValue obj(UniValue::VOBJ);

            int nHeight   = tx_height(entry.op.hash);
            int dpowconfs = komodo_dpowconfs(nHeight, entry.confirmations);
            // Only return notarized results when minconf>1
            if (nMinDepth > 1 && dpowconfs == 1)
                continue;

            obj.push_back(Pair("txid", entry.op.hash.ToString()));
            obj.push_back(Pair("amount", ValueFromAmount(CAmount(entry.note.value()))));
            obj.push_back(Pair("memo", HexStr(entry.memo)));
            // give a string representation if valid utf8
            auto memo = entry.memo;
            if (memo[0] <= 0xf4) {
                auto end = std::find_if(memo.rbegin(), memo.rend(), [](unsigned char v) { return v != 0; });
                std::string memoStr(memo.begin(), end.base());
                if (utf8::is_valid(memoStr)) {
                    obj.push_back(Pair("memoStr", memoStr));
                }
            }
            obj.push_back(Pair("outindex", (int)entry.op.n));
            obj.push_back(Pair("rawconfirmations", entry.confirmations));
            obj.push_back(Pair("confirmations", dpowconfs));
            if (hasSpendingKey) {
              obj.push_back(Pair("change", pwalletMain->IsNoteSaplingChange(nullifierSet, entry.address, entry.op)));
            }
            result.push_back(obj);
        }
    }
    return result;
}

UniValue z_getbalance(const UniValue& params, bool fHelp, const CPubKey& mypk)
{
    if (!EnsureWalletIsAvailable(fHelp))
        return NullUniValue;

    if (fHelp || params.size()==0 || params.size() >2)
        throw runtime_error(
            "z_getbalance \"address\" ( minconf )\n"
            "\nReturns the balance of a taddr or zaddr belonging to the node’s wallet.\n"
            "\nCAUTION: If the wallet has only an incoming viewing key for this address, then spends cannot be"
            "\ndetected, and so the returned balance may be larger than the actual balance.\n"
            "\nArguments:\n"
            "1. \"address\"      (string) The selected address. It may be a transparent or private address.\n"
            "2. minconf          (numeric, optional, default=1) Only include transactions confirmed at least this many times.\n"
            "\nResult:\n"
            "amount              (numeric) The total amount in KMD received for this address.\n"
            "\nExamples:\n"
            "\nThe total amount received by address \"myaddress\"\n"
            + HelpExampleCli("z_getbalance", "\"myaddress\"") +
            "\nThe total amount received by address \"myaddress\" at least 5 blocks confirmed\n"
            + HelpExampleCli("z_getbalance", "\"myaddress\" 5") +
            "\nAs a json rpc call\n"
            + HelpExampleRpc("z_getbalance", "\"myaddress\", 5")
        );

    LOCK2(cs_main, pwalletMain->cs_wallet);

    int nMinDepth = 1;
    if (params.size() > 1) {
        nMinDepth = params[1].get_int();
    }
    if (nMinDepth < 0) {
        throw JSONRPCError(RPC_INVALID_PARAMETER, "Minimum number of confirmations cannot be less than 0");
    }

    // Check that the from address is valid.
    auto fromaddress = params[0].get_str();
    bool fromTaddr = false;
    CTxDestination taddr = DecodeDestination(fromaddress);
    fromTaddr = IsValidDestination(taddr);
    if (!fromTaddr) {
        auto res = DecodePaymentAddress(fromaddress);
        if (!IsValidPaymentAddress(res)) {
            throw JSONRPCError(RPC_INVALID_ADDRESS_OR_KEY, "Invalid from address, should be a taddr or zaddr.");
        }
        if (!boost::apply_visitor(PaymentAddressBelongsToWallet(pwalletMain), res)) {
             throw JSONRPCError(RPC_INVALID_ADDRESS_OR_KEY, "From address does not belong to this node, spending key or viewing key not found.");
        }
    }

    CAmount nBalance = 0;
    if (fromTaddr) {
        nBalance = getBalanceTaddr(fromaddress, nMinDepth, false);
    } else {
        nBalance = getBalanceZaddr(fromaddress, nMinDepth, false);
    }

    return ValueFromAmount(nBalance);
}

UniValue z_getnotescount(const UniValue& params, bool fHelp,const CPubKey& mypk)
{
    if (!EnsureWalletIsAvailable(fHelp))
        return NullUniValue;

    if (fHelp || params.size() > 1)
        throw runtime_error(
            "z_getnotescount\n"
            "\nArguments:\n"
            "1. minconf      (numeric, optional, default=1) Only include notes in transactions confirmed at least this many times.\n"
            "\nReturns the number of sapling notes available in the wallet.\n"
            "\nResult:\n"
            "{\n"
            "  \"sapling\"     (numeric) the number of sapling notes in the wallet\n"
            "}\n"
            "\nExamples:\n"
            + HelpExampleCli("z_getnotescount", "0")
        );

    LOCK2(cs_main, pwalletMain->cs_wallet);

    int nMinDepth = 1;
    if (params.size() > 0)
        nMinDepth = params[0].get_int();

    int sapling = 0;
    for (auto& wtx : pwalletMain->mapWallet) {
        if (wtx.second.GetDepthInMainChain() >= nMinDepth) {
            sapling += wtx.second.mapSaplingNoteData.size();
        }
    }
    UniValue ret(UniValue::VOBJ);
    ret.push_back(Pair("sapling", sapling));

    return ret;
}

UniValue z_gettotalbalance(const UniValue& params, bool fHelp, const CPubKey& mypk)
{
    if (!EnsureWalletIsAvailable(fHelp))
        return NullUniValue;

    if (fHelp || params.size() > 2)
        throw runtime_error(
            "z_gettotalbalance ( minconf includeWatchonly )\n"
            "\nReturn the total value of funds stored in the node’s wallet.\n"
            "\nCAUTION: If the wallet contains any addresses for which it only has incoming viewing keys,"
            "\nthe returned private balance may be larger than the actual balance, because spends cannot"
            "\nbe detected with incoming viewing keys.\n"
            "\nArguments:\n"
            "1. minconf          (numeric, optional, default=1) Only include private and transparent transactions confirmed at least this many times.\n"
            "2. includeWatchonly (bool, optional, default=false) Also include balance in watchonly addresses (see 'importaddress' and 'z_importviewingkey')\n"
            "\nResult:\n"
            "{\n"
            "  \"transparent\": xxxxx,     (numeric) the total balance of transparent funds\n"
<<<<<<< HEAD
            "  \"private\": xxxxx,         (numeric) the total balance of shielded funds\n"
=======
            "  \"private\": xxxxx,         (numeric) the total balance of private funds\n"
>>>>>>> 4401d484
            "  \"total\": xxxxx,           (numeric) the total balance of both transparent and private funds\n"
            "}\n"
            "\nExamples:\n"
            "\nThe total amount in the wallet\n"
            + HelpExampleCli("z_gettotalbalance", "") +
            "\nThe total amount in the wallet at least 5 blocks confirmed\n"
            + HelpExampleCli("z_gettotalbalance", "5") +
            "\nAs a json rpc call\n"
            + HelpExampleRpc("z_gettotalbalance", "5")
        );

    LOCK2(cs_main, pwalletMain->cs_wallet);

    int nMinDepth = 1;
    if (params.size() > 0) {
        nMinDepth = params[0].get_int();
    }
    if (nMinDepth < 0) {
        throw JSONRPCError(RPC_INVALID_PARAMETER, "Minimum number of confirmations cannot be less than 0");
    }

    bool fIncludeWatchonly = false;
    if (params.size() > 1) {
        fIncludeWatchonly = params[1].get_bool();
    }

    // getbalance and "getbalance * 1 true" should return the same number
    // but they don't because wtx.GetAmounts() does not handle tx where there are no outputs
    // pwalletMain->GetBalance() does not accept min depth parameter
    // so we use our own method to get balance of utxos.
    CAmount nBalance = getBalanceTaddr("", nMinDepth, !fIncludeWatchonly);
    CAmount nPrivateBalance = getBalanceZaddr("", nMinDepth, !fIncludeWatchonly);
    uint64_t interest = komodo_interestsum();
    CAmount nTotalBalance = nBalance + nPrivateBalance;
    UniValue result(UniValue::VOBJ);
    result.push_back(Pair("transparent", FormatMoney(nBalance)));
    result.push_back(Pair("interest", FormatMoney(interest)));
    result.push_back(Pair("private", FormatMoney(nPrivateBalance)));
    result.push_back(Pair("total", FormatMoney(nTotalBalance)));
    return result;
}

UniValue z_viewtransaction(const UniValue& params, bool fHelp, const CPubKey& mypk)
{
    if (!EnsureWalletIsAvailable(fHelp))
        return NullUniValue;

    if (fHelp || params.size() != 1)
        throw runtime_error(
            "z_viewtransaction \"txid\"\n"
            "\nGet detailed shielded information about in-wallet transaction <txid>\n"
            "\nArguments:\n"
            "1. \"txid\"    (string, required) The transaction id\n"
            "\nResult:\n"
            "{\n"
            "  \"txid\" : \"transactionid\",   (string) The transaction id\n"
            "  \"spends\" : [\n"
            "    {\n"
            "      \"type\" : \"sapling\",      (string) The type of address\n"
            "      \"spend\" : n,                    (numeric) the index of the spend within vShieldedSpend\n"
            "      \"txidPrev\" : \"transactionid\",   (string) The id for the transaction this note was created in\n"
            "      \"nullifier\" : \"nullifier\",   (string) The nullifier\n"
            "      \"anchor\" : \"anchor\",   (string) The anchor\n"
            "      \"commitment\" : \"commitment\",   (string) The commitment\n"
            "      \"rk\" : \"rk\",   (string) The rk\n"
            "      \"zkproof\" : \"zkproof\",   (string) Hexadecimal string representation of raw zksnark proof\n"
            "      \"outputPrev\" : n,               (numeric) the index of the output within the vShieldedOutput\n"
            "      \"address\" : \"zcashaddress\",     (string) The Hush shielded address involved in the transaction\n"
            "      \"value\" : x.xxx                 (numeric) The amount in " + CURRENCY_UNIT + "\n"
            "      \"valueZat\" : xxxx               (numeric) The amount in zatoshis\n"
            "    }\n"
            "    ,...\n"
            "  ],\n"
            "  \"outputs\" : [\n"
            "    {\n"
            "      \"type\" : \"sapling\",      (string) The type of address\n"
            "      \"output\" : n,                   (numeric) the index of the output within the vShieldedOutput\n"
            "      \"address\" : \"hushaddress\",     (string) The Hush address involved in the transaction\n"
            "      \"outgoing\" : true|false        (boolean) True if the output is not for an address in the wallet\n"
            "      \"value\" : x.xxx                 (numeric) The amount in " + CURRENCY_UNIT + "\n"
            "      \"valueZat\" : xxxx               (numeric) The amount in zatoshis\n"
            "      \"memo\" : \"hexmemo\",             (string) Hexademical string representation of the memo field\n"
            "      \"memoStr\" : \"memo\",             (string) Only returned if memo contains valid UTF-8 text.\n"
            "    }\n"
            "    ,...\n"
            "  ],\n"
            "}\n"

            "\nExamples:\n"
            + HelpExampleCli("z_viewtransaction", "\"1075db55d416d3ca199f55b6084e2115b9345e16c5cf302fc80e9d5fbf5d48d\"")
            + HelpExampleCli("z_viewtransaction", "\"1075db55d416d3ca199f55b6084e2115b9345e16c5cf302fc80e9d5fbf5d48d\" true")
            + HelpExampleRpc("z_viewtransaction", "\"1075db55d416d3ca199f55b6084e2115b9345e16c5cf302fc80e9d5fbf5d48d\"")
        );

    LOCK2(cs_main, pwalletMain->cs_wallet);

    uint256 hash;
    hash.SetHex(params[0].get_str());

    UniValue entry(UniValue::VOBJ);

    if (!pwalletMain->mapWallet.count(hash))
        throw JSONRPCError(RPC_INVALID_ADDRESS_OR_KEY, "Invalid or non-wallet Hush transaction id!");
    const CWalletTx& wtx = pwalletMain->mapWallet[hash];

    entry.push_back(Pair("txid", hash.GetHex()));

    UniValue spends(UniValue::VARR);
    UniValue outputs(UniValue::VARR);
	char str[64];

    // Sapling spends
    std::set<uint256> ovks;
    for (size_t i = 0; i < wtx.vShieldedSpend.size(); ++i) {
        auto spend = wtx.vShieldedSpend[i];

        // Fetch the note that is being spent
        auto res = pwalletMain->mapSaplingNullifiersToNotes.find(spend.nullifier);
        if (res == pwalletMain->mapSaplingNullifiersToNotes.end()) {
            if(fZdebug) {
			    fprintf(stderr,"Could not find spending note %s\n", uint256_str(str, spend.nullifier));
            }
            continue;
        }
        auto op        = res->second;
        auto wtxPrev   = pwalletMain->mapWallet.at(op.hash);
        auto decrypted = wtxPrev.DecryptSaplingNote(op).get();
        auto notePt    = decrypted.first;
        auto pa        = decrypted.second;

        // Store the OutgoingViewingKey for recovering outputs
        libzcash::SaplingFullViewingKey fvk;
        assert(pwalletMain->GetSaplingFullViewingKey(wtxPrev.mapSaplingNoteData.at(op).ivk, fvk));
        ovks.insert(fvk.ovk);

        UniValue entry(UniValue::VOBJ);
        entry.push_back(Pair("type", ADDR_TYPE_SAPLING));
        entry.push_back(Pair("spend", (int)i));
        entry.push_back(Pair("nullifier", uint256_str(str,spend.nullifier)));
        entry.push_back(Pair("anchor", uint256_str(str,spend.anchor)));
        entry.push_back(Pair("commitment", uint256_str(str,spend.cv)));
        entry.push_back(Pair("rk", uint256_str(str,spend.rk)));
		//TODO: how to get list of wtinesses and height?
        //entry.push_back(Pair("witnessHeight", op.witnessHeight));
        entry.push_back(Pair("spendAuthSig", HexStr(spend.spendAuthSig.begin(), spend.spendAuthSig.end())));
        entry.push_back(Pair("zkproof", HexStr(spend.zkproof.begin(), spend.zkproof.end())));
        entry.push_back(Pair("txidPrev", op.hash.GetHex()));
        entry.push_back(Pair("outputPrev", (int)op.n));
        entry.push_back(Pair("address", EncodePaymentAddress(pa)));
        entry.push_back(Pair("value", ValueFromAmount(notePt.value())));
        entry.push_back(Pair("valueZat", notePt.value()));
        spends.push_back(entry);
    }

    // Sapling outputs
    for (uint32_t i = 0; i < wtx.vShieldedOutput.size(); ++i) {
        auto op = SaplingOutPoint(hash, i);

        SaplingNotePlaintext notePt;
        SaplingPaymentAddress pa;
        bool isOutgoing;

        auto decrypted = wtx.DecryptSaplingNote(op);
        if (decrypted) {
            notePt = decrypted->first;
            pa = decrypted->second;
            isOutgoing = false;
        } else {
            // Try recovering the output
            auto recovered = wtx.RecoverSaplingNote(op, ovks);
            if (recovered) {
                notePt = recovered->first;
                pa = recovered->second;
                isOutgoing = true;
            } else {
                // Unreadable or unconfirmed?
                if(fZdebug) {
			        fprintf(stderr,"Could not recover Sapling note!\n");
                }
                continue;
            }
        }
        auto memo = notePt.memo();

        UniValue entry(UniValue::VOBJ);
        entry.push_back(Pair("type", ADDR_TYPE_SAPLING));
        entry.push_back(Pair("output", (int)op.n));
        entry.push_back(Pair("outgoing", isOutgoing));
        entry.push_back(Pair("address", EncodePaymentAddress(pa)));
        entry.push_back(Pair("value", ValueFromAmount(notePt.value())));
        entry.push_back(Pair("valueZat", notePt.value()));
        entry.push_back(Pair("memo", HexStr(memo)));
        if (memo[0] <= 0xf4) {
            auto end = std::find_if(memo.rbegin(), memo.rend(), [](unsigned char v) { return v != 0; });
            std::string memoStr(memo.begin(), end.base());
            if (utf8::is_valid(memoStr)) {
                entry.push_back(Pair("memoStr", memoStr));
            }
        }
        outputs.push_back(entry);
    }

    entry.push_back(Pair("spends", spends));
    entry.push_back(Pair("outputs", outputs));

    return entry;
}


UniValue z_getoperationresult(const UniValue& params, bool fHelp, const CPubKey& mypk)
{
    if (!EnsureWalletIsAvailable(fHelp))
        return NullUniValue;

    if (fHelp || params.size() > 1)
        throw runtime_error(
            "z_getoperationresult ([\"operationid\", ... ]) \n"
            "\nRetrieve the result and status of an operation which has finished, and then remove the operation from memory."
            + HelpRequiringPassphrase() + "\n"
            "\nArguments:\n"
            "1. \"operationid\"         (array, optional) A list of operation ids we are interested in.  If not provided, examine all operations known to the node.\n"
            "\nResult:\n"
            "\"    [object, ...]\"      (array) A list of JSON objects\n"
            "\nExamples:\n"
            + HelpExampleCli("z_getoperationresult", "'[\"operationid\", ... ]'")
            + HelpExampleRpc("z_getoperationresult", "'[\"operationid\", ... ]'")
        );

    // This call will remove finished operations
    return z_getoperationstatus_IMPL(params, true);
}

UniValue z_getoperationstatus(const UniValue& params, bool fHelp, const CPubKey& mypk)
{
   if (!EnsureWalletIsAvailable(fHelp))
        return NullUniValue;

    if (fHelp || params.size() > 1)
        throw runtime_error(
            "z_getoperationstatus ([\"operationid\", ... ]) \n"
            "\nGet operation status and any associated result or error data.  The operation will remain in memory."
            + HelpRequiringPassphrase() + "\n"
            "\nArguments:\n"
            "1. \"operationid\"         (array, optional) A list of operation ids we are interested in.  If not provided, examine all operations known to the node.\n"
            "\nResult:\n"
            "\"    [object, ...]\"      (array) A list of JSON objects\n"
            "\nExamples:\n"
            + HelpExampleCli("z_getoperationstatus", "'[\"operationid\", ... ]'")
            + HelpExampleRpc("z_getoperationstatus", "'[\"operationid\", ... ]'")
        );

   // This call is idempotent so we don't want to remove finished operations
   return z_getoperationstatus_IMPL(params, false);
}

UniValue z_getoperationstatus_IMPL(const UniValue& params, bool fRemoveFinishedOperations=false)
{
    LOCK2(cs_main, pwalletMain->cs_wallet);

    std::set<AsyncRPCOperationId> filter;
    if (params.size()==1) {
        UniValue ids = params[0].get_array();
        for (const UniValue & v : ids.getValues()) {
            filter.insert(v.get_str());
        }
    }
    bool useFilter = (filter.size()>0);

    UniValue ret(UniValue::VARR);
    std::shared_ptr<AsyncRPCQueue> q = getAsyncRPCQueue();
    std::vector<AsyncRPCOperationId> ids = q->getAllOperationIds();

    for (auto id : ids) {
        if (useFilter && !filter.count(id))
            continue;

        std::shared_ptr<AsyncRPCOperation> operation = q->getOperationForId(id);
        if (!operation) {
            continue;
            // It's possible that the operation was removed from the internal queue and map during this loop
            // throw JSONRPCError(RPC_INVALID_PARAMETER, "No operation exists for that id.");
        }

        UniValue obj = operation->getStatus();
        std::string s = obj["status"].get_str();
        if (fRemoveFinishedOperations) {
            // Caller is only interested in retrieving finished results
            if ("success"==s || "failed"==s || "cancelled"==s) {
                ret.push_back(obj);
                q->popOperationForId(id);
            }
        } else {
            ret.push_back(obj);
        }
    }

    std::vector<UniValue> arrTmp = ret.getValues();

    // sort results chronologically by creation_time
    std::sort(arrTmp.begin(), arrTmp.end(), [](UniValue a, UniValue b) -> bool {
        const int64_t t1 = find_value(a.get_obj(), "creation_time").get_int64();
        const int64_t t2 = find_value(b.get_obj(), "creation_time").get_int64();
        return t1 < t2;
    });

    ret.clear();
    ret.setArray();
    ret.push_backV(arrTmp);

    return ret;
}


// JSDescription size depends on the transaction version
#define V3_JS_DESCRIPTION_SIZE    (GetSerializeSize(JSDescription(), SER_NETWORK, (OVERWINTER_TX_VERSION | (1 << 31))))
// Here we define the maximum number of zaddr outputs that can be included in a transaction.
// If input notes are small, we might actually require more than one joinsplit per zaddr output.
// For now though, we assume we use one joinsplit per zaddr output (and the second output note is change).
// We reduce the result by 1 to ensure there is room for non-joinsplit CTransaction data.
#define Z_SENDMANY_MAX_ZADDR_OUTPUTS_BEFORE_SAPLING    ((MAX_TX_SIZE_BEFORE_SAPLING / V3_JS_DESCRIPTION_SIZE) - 1)

// transaction.h comment: spending taddr output requires CTxIn >= 148 bytes and typical taddr txout is 34 bytes
#define CTXIN_SPEND_DUST_SIZE   148
#define CTXOUT_REGULAR_SIZE     34

UniValue z_sendmany(const UniValue& params, bool fHelp, const CPubKey& mypk)
{
    if (!EnsureWalletIsAvailable(fHelp))
        return NullUniValue;

    if (fHelp || params.size() < 2 || params.size() > 4)
        throw runtime_error(
            "z_sendmany \"fromaddress\" [{\"address\":... ,\"amount\":...},...] ( minconf ) ( fee )\n"
            "\nSend multiple times. Amounts are decimal numbers with at most 8 digits of precision."
            "\nChange generated from a taddr flows to a new taddr address, while change generated from a zaddr returns to itself."
            "\nWhen sending coinbase UTXOs to a zaddr, change is not allowed. The entire value of the UTXO(s) must be consumed."
            + strprintf("\nBefore Sapling activates, the maximum number of zaddr outputs is %d due to transaction size limits.\n", Z_SENDMANY_MAX_ZADDR_OUTPUTS_BEFORE_SAPLING)
            + HelpRequiringPassphrase() + "\n"
            "\nArguments:\n"
            "1. \"fromaddress\"         (string, required) The taddr or zaddr to send the funds from.\n"
            "2. \"amounts\"             (array, required) An array of json objects representing the amounts to send.\n"
            "    [{\n"
            "      \"address\":address  (string, required) The address is a taddr or zaddr\n"
            "      \"amount\":amount    (numeric, required) The numeric amount in KMD is the value\n"
            "      \"memo\":memo        (string, optional) If the address is a zaddr, raw data represented in hexadecimal string format\n"
            "    }, ... ]\n"
            "3. minconf               (numeric, optional, default=1) Only use funds confirmed at least this many times.\n"
            "4. fee                   (numeric, optional, default="
            + strprintf("%s", FormatMoney(ASYNC_RPC_OPERATION_DEFAULT_MINERS_FEE)) + ") The fee amount to attach to this transaction.\n"
            "\nResult:\n"
            "\"operationid\"          (string) An operationid to pass to z_getoperationstatus to get the result of the operation.\n"
            "\nExamples:\n"
            + HelpExampleCli("z_sendmany", "\"RD6GgnrMpPaTSMn8vai6yiGA7mN4QGPV\" '[{\"address\": \"zs14d8tc0hl9q0vg5l28uec5vk6sk34fkj2n8s7jalvw5fxpy6v39yn4s2ga082lymrkjk0x2nqg37\" ,\"amount\": 5.0}]'")
            + HelpExampleRpc("z_sendmany", "\"RD6GgnrMpPaTSMn8vai6yiGA7mN4QGPV\", [{\"address\": \"zs14d8tc0hl9q0vg5l28uec5vk6sk34fkj2n8s7jalvw5fxpy6v39yn4s2ga082lymrkjk0x2nqg37\" ,\"amount\": 5.0}]")
        );

    LOCK2(cs_main, pwalletMain->cs_wallet);

    THROW_IF_SYNCING(KOMODO_INSYNC);

    // Check that the from address is valid.
    auto fromaddress = params[0].get_str();
    bool fromTaddr = false;
    bool fromSapling = false;

    uint32_t branchId = CurrentEpochBranchId(chainActive.Height(), Params().GetConsensus());

    CTxDestination taddr = DecodeDestination(fromaddress);
    fromTaddr = IsValidDestination(taddr);
    if (!fromTaddr) {
        auto res = DecodePaymentAddress(fromaddress);
        if (!IsValidPaymentAddress(res, branchId)) {
            // invalid
            throw JSONRPCError(RPC_INVALID_ADDRESS_OR_KEY, "Invalid from address, should be a taddr or zaddr.");
        }

        // Check that we have the spending key
        if (!boost::apply_visitor(HaveSpendingKeyForPaymentAddress(pwalletMain), res)) {
             throw JSONRPCError(RPC_INVALID_ADDRESS_OR_KEY, "From address does not belong to this node, zaddr spending key not found.");
        }

        // Remember whether this is a Sapling address
        fromSapling = boost::get<libzcash::SaplingPaymentAddress>(&res) != nullptr;
    }

    UniValue outputs = params[1].get_array();

    if (outputs.size()==0)
        throw JSONRPCError(RPC_INVALID_PARAMETER, "Invalid parameter, amounts array is empty.");

    // Keep track of addresses to spot duplicates
    set<std::string> setAddress;

    // Recipients
    std::vector<SendManyRecipient> taddrRecipients;
    std::vector<SendManyRecipient> zaddrRecipients;
    CAmount nTotalOut = 0;

    bool containsSaplingOutput = false;

    for (const UniValue& o : outputs.getValues()) {
        if (!o.isObject())
            throw JSONRPCError(RPC_INVALID_PARAMETER, "Invalid parameter, expected object");

        // sanity check, report error if unknown key-value pairs
        for (const string& name_ : o.getKeys()) {
            std::string s = name_;
            if (s != "address" && s != "amount" && s!="memo")
                throw JSONRPCError(RPC_INVALID_PARAMETER, string("Invalid parameter, unknown key: ")+s);
        }

        string address = find_value(o, "address").get_str();
        bool isZaddr = false;
        CTxDestination taddr = DecodeDestination(address);
        if (!IsValidDestination(taddr)) {
            auto res = DecodePaymentAddress(address);
            if (IsValidPaymentAddress(res, branchId)) {
                isZaddr = true;
            } else {
                throw JSONRPCError(RPC_INVALID_PARAMETER, string("Invalid parameter, unknown address format: ")+address );
            }
        }
        //else if ( ASSETCHAINS_PRIVATE != 0 && komodo_isnotaryvout((char *)address.c_str()) == 0 )
        //    throw JSONRPCError(RPC_INVALID_ADDRESS_OR_KEY, "cant use transparent addresses in private chain");

        // Allowing duplicate receivers helps various HushList protocol operations
        //if (setAddress.count(address))
        //    throw JSONRPCError(RPC_INVALID_PARAMETER, string("Invalid parameter, duplicated address: ")+address);
        setAddress.insert(address);

        UniValue memoValue = find_value(o, "memo");
        string memo;
        if (!memoValue.isNull()) {
            memo = memoValue.get_str();
            if (!isZaddr) {
                throw JSONRPCError(RPC_INVALID_PARAMETER, "Memo cannot be used with a taddr.  It can only be used with a zaddr.");
            } else if (!IsHex(memo)) {
                throw JSONRPCError(RPC_INVALID_PARAMETER, "Invalid parameter, expected memo data in hexadecimal format.");
            }
            if (memo.length() > ZC_MEMO_SIZE*2) {
                throw JSONRPCError(RPC_INVALID_PARAMETER,  strprintf("Invalid parameter, size of memo is larger than maximum allowed %d", ZC_MEMO_SIZE ));
            }
        }

        UniValue av = find_value(o, "amount");
        CAmount nAmount = AmountFromValue( av );
        if (nAmount < 0)
            throw JSONRPCError(RPC_INVALID_PARAMETER, "Invalid parameter, amount must be positive");

        if (isZaddr) {
            zaddrRecipients.push_back( SendManyRecipient(address, nAmount, memo) );
        } else {
            taddrRecipients.push_back( SendManyRecipient(address, nAmount, memo) );
        }

        nTotalOut += nAmount;
    }
   // SIETCH: Sprinkle our cave with some magic privacy zdust
   // End goal is to have this be as large as possible without slowing xtns down too much
   // A value of 7 will provide much stronger linkability privacy versus pre-Sietch operations

	unsigned int DEFAULT_MIN_ZOUTS=7;
	unsigned int MAX_ZOUTS=25;
	unsigned int MIN_ZOUTS=GetArg("--sietch-min-zouts", DEFAULT_MIN_ZOUTS);

    if((MIN_ZOUTS<2) || (MIN_ZOUTS>MAX_ZOUTS)) {
        fprintf(stderr,"%s: Sietch min zouts must be >=2 and <= 25, setting to default value of %d\n", __FUNCTION__, DEFAULT_MIN_ZOUTS );
        MIN_ZOUTS=DEFAULT_MIN_ZOUTS;
    }

	while (zaddrRecipients.size() < MIN_ZOUTS) {
        // OK, we identify this xtn as needing privacy zdust, we must decide how much, non-deterministically
		int nAmount = 0;
        int decider = 1 + GetRandInt(100); // random int between 1 and 100

        string zdust1, zdust2;

        // Which zaddr we send to is dynamically generated
        zdust1 = newSietchZaddr();

        // And their ordering when given to internals is also non-deterministic, which
        // helps breaks assumptions blockchain analysts may use from z_sendmany internals
        if (decider % 2) {
	        zaddrRecipients.insert(std::begin(zaddrRecipients), newSietchRecipient(zdust1) );
        } else {
	        zaddrRecipients.push_back( newSietchRecipient(zdust1) );
        }
        if(fZdebug)
            fprintf(stderr,"%s: adding %s as zdust receiver\n", __FUNCTION__, zdust1.c_str());

        //50% chance of adding another zout
        if (decider % 2) {
            zdust2 = newSietchZaddr();
            if(decider % 4 == 3) {
                zaddrRecipients.push_back( newSietchRecipient(zdust2) );
            } else {
                zaddrRecipients.insert(std::begin(zaddrRecipients), newSietchRecipient(zdust2) );
            }
            if(fZdebug)
                fprintf(stderr,"%s: adding %s as zdust receiver\n", __FUNCTION__, zdust2.c_str());
        }

	}

    int nextBlockHeight = chainActive.Height() + 1;
    CMutableTransaction mtx;
    mtx.fOverwintered = true;
    mtx.nVersionGroupId = SAPLING_VERSION_GROUP_ID;
    mtx.nVersion = SAPLING_TX_VERSION;
    unsigned int max_tx_size = MAX_TX_SIZE_AFTER_SAPLING;
    if (!NetworkUpgradeActive(nextBlockHeight, Params().GetConsensus(), Consensus::UPGRADE_SAPLING)) {
        if (NetworkUpgradeActive(nextBlockHeight, Params().GetConsensus(), Consensus::UPGRADE_OVERWINTER)) {
            mtx.nVersionGroupId = OVERWINTER_VERSION_GROUP_ID;
            mtx.nVersion = OVERWINTER_TX_VERSION;
        } else {
            mtx.fOverwintered = false;
            mtx.nVersion = 2;
        }

        max_tx_size = MAX_TX_SIZE_BEFORE_SAPLING;

        // Check the number of zaddr outputs does not exceed the limit.
        if (zaddrRecipients.size() > Z_SENDMANY_MAX_ZADDR_OUTPUTS_BEFORE_SAPLING)  {
            throw JSONRPCError(RPC_INVALID_PARAMETER, "Invalid parameter, too many zaddr outputs");
        }
    }

    // If Sapling is not active, do not allow sending from or sending to Sapling addresses.
    if (!NetworkUpgradeActive(nextBlockHeight, Params().GetConsensus(), Consensus::UPGRADE_SAPLING)) {
        if (fromSapling || containsSaplingOutput) {
            throw JSONRPCError(RPC_INVALID_PARAMETER, "Invalid parameter, Sapling has not activated");
        }
    }

    // As a sanity check, estimate and verify that the size of the transaction will be valid.
    // Depending on the input notes, the actual tx size may turn out to be larger and perhaps invalid.
    if(fZdebug)
        LogPrintf("%s: Verifying xtn size is valid\n", __FUNCTION__);
    size_t txsize = 0;
    for (int i = 0; i < zaddrRecipients.size(); i++) {
        auto address = std::get<0>(zaddrRecipients[i]);
        auto res = DecodePaymentAddress(address);
        bool toSapling = boost::get<libzcash::SaplingPaymentAddress>(&res) != nullptr;
        if (toSapling) {
            mtx.vShieldedOutput.push_back(OutputDescription());
        } else {
            throw JSONRPCError(RPC_INVALID_PARAMETER, "Invalid parameter, sprout zaddr not valid");
        }
    }
    CTransaction tx(mtx);
    txsize += GetSerializeSize(tx, SER_NETWORK, tx.nVersion);
    if (fromTaddr) {
        txsize += CTXIN_SPEND_DUST_SIZE;
        txsize += CTXOUT_REGULAR_SIZE;      // There will probably be taddr change
    }
    txsize += CTXOUT_REGULAR_SIZE * taddrRecipients.size();
    if (txsize > max_tx_size) {
        throw JSONRPCError(RPC_INVALID_PARAMETER, strprintf("Too many outputs, size of raw transaction would be larger than limit of %d bytes", max_tx_size ));
    }

    // Minimum confirmations
    int nMinDepth = 1;
    if (params.size() > 2) {
        nMinDepth = params[2].get_int();
    }
    if (nMinDepth < 0) {
        throw JSONRPCError(RPC_INVALID_PARAMETER, "Minimum number of confirmations cannot be less than 0");
    }

    // Fee in Puposhis, not currency format
    CAmount nFee        = ASYNC_RPC_OPERATION_DEFAULT_MINERS_FEE;
    CAmount nDefaultFee = nFee;

    if (params.size() > 3) {
        if (params[3].get_real() == 0.0) {
            nFee = 0;
        } else {
            nFee = AmountFromValue( params[3] );
        }

        // Check that the user specified fee is not absurd.
        // This allows amount=0 (and all amount < nDefaultFee) transactions to use the default network fee
        // or anything less than nDefaultFee instead of being forced to use a custom fee and leak metadata
        if (nTotalOut < nDefaultFee) {
            if (nFee > nDefaultFee) {
                throw JSONRPCError(RPC_INVALID_PARAMETER, strprintf("Small transaction amount %s has fee %s that is greater than the default fee %s", FormatMoney(nTotalOut), FormatMoney(nFee), FormatMoney(nDefaultFee)));
            }
        } else {
            // Check that the user specified fee is not absurd.
            if (nFee > nTotalOut) {
                throw JSONRPCError(RPC_INVALID_PARAMETER, strprintf("Fee %s is greater than the sum of outputs %s and also greater than the default fee", FormatMoney(nFee), FormatMoney(nTotalOut)));
            }
	}
    }

    // Use input parameters as the optional context info to be returned by z_getoperationstatus and z_getoperationresult.
    UniValue o(UniValue::VOBJ);
    o.push_back(Pair("fromaddress", params[0]));
    o.push_back(Pair("amounts", params[1]));
    o.push_back(Pair("minconf", nMinDepth));
    o.push_back(Pair("fee", std::stod(FormatMoney(nFee))));
    UniValue contextInfo = o;
    if(fZdebug)
        LogPrintf("%s: Building the raw ztransaction\n", __FUNCTION__);

    // Builder (used if Sapling addresses are involved)
    boost::optional<TransactionBuilder> builder;
    builder = TransactionBuilder(Params().GetConsensus(), nextBlockHeight, pwalletMain);

    // Contextual transaction we will build on
    // (used if no Sapling addresses are involved)
    CMutableTransaction contextualTx = CreateNewContextualCMutableTransaction(Params().GetConsensus(), nextBlockHeight);
    bool isShielded = !fromTaddr || zaddrRecipients.size() > 0;
    if (contextualTx.nVersion == 1 && isShielded) {
        contextualTx.nVersion = 2; // Tx format should support vjoinsplits
    }

    // Create operation and add to global queue
    std::shared_ptr<AsyncRPCQueue> q = getAsyncRPCQueue();
    std::shared_ptr<AsyncRPCOperation> operation( new AsyncRPCOperation_sendmany(builder, contextualTx, fromaddress, taddrRecipients, zaddrRecipients, nMinDepth, nFee, contextInfo) );
    q->addOperation(operation);
    if(fZdebug)
        LogPrintf("%s: Submitted to async queue\n", __FUNCTION__);
    AsyncRPCOperationId operationId = operation->getId();
    return operationId;
}


/**
When estimating the number of coinbase utxos we can shield in a single transaction:
1. Joinsplit description is 1802 bytes.
2. Transaction overhead ~ 100 bytes
3. Spending a typical P2PKH is >=148 bytes, as defined in CTXIN_SPEND_DUST_SIZE.
4. Spending a multi-sig P2SH address can vary greatly:
   https://github.com/bitcoin/bitcoin/blob/c3ad56f4e0b587d8d763af03d743fdfc2d180c9b/src/main.cpp#L517
   In real-world coinbase utxos, we consider a 3-of-3 multisig, where the size is roughly:
    (3*(33+1))+3 = 105 byte redeem script
    105 + 1 + 3*(73+1) = 328 bytes of scriptSig, rounded up to 400 based on testnet experiments.
*/
#define CTXIN_SPEND_P2SH_SIZE 400

#define SHIELD_COINBASE_DEFAULT_LIMIT 50

UniValue z_shieldcoinbase(const UniValue& params, bool fHelp, const CPubKey& mypk)
{
    if (!EnsureWalletIsAvailable(fHelp))
        return NullUniValue;

    if (fHelp || params.size() < 2 || params.size() > 4)
        throw runtime_error(
            "z_shieldcoinbase \"fromaddress\" \"tozaddress\" ( fee ) ( limit )\n"
            "\nShield transparent coinbase funds by sending to a shielded zaddr.  This is an asynchronous operation and utxos"
            "\nselected for shielding will be locked.  If there is an error, they are unlocked.  The RPC call `listlockunspent`"
            "\ncan be used to return a list of locked utxos.  The number of coinbase utxos selected for shielding can be limited"
            "\nby the caller.  If the limit parameter is set to zero, and Overwinter is not yet active, the -mempooltxinputlimit"
            "\noption will determine the number of uxtos.  Any limit is constrained by the consensus rule defining a maximum"
            "\ntransaction size of "
            + strprintf("%d bytes before Sapling, and %d bytes once Sapling activates.", MAX_TX_SIZE_BEFORE_SAPLING, MAX_TX_SIZE_AFTER_SAPLING)
            + HelpRequiringPassphrase() + "\n"
            "\nArguments:\n"
            "1. \"fromaddress\"         (string, required) The address is a taddr or \"*\" for all taddrs belonging to the wallet.\n"
            "2. \"toaddress\"           (string, required) The address is a zaddr.\n"
            "3. fee                   (numeric, optional, default="
            + strprintf("%s", FormatMoney(SHIELD_COINBASE_DEFAULT_MINERS_FEE)) + ") The fee amount to attach to this transaction.\n"
            "4. limit                 (numeric, optional, default="
            + strprintf("%d", SHIELD_COINBASE_DEFAULT_LIMIT) + ") Limit on the maximum number of utxos to shield.  Set to 0 to use node option -mempooltxinputlimit (before Overwinter), or as many as will fit in the transaction (after Overwinter).\n"
            "\nResult:\n"
            "{\n"
            "  \"remainingUTXOs\": xxx       (numeric) Number of coinbase utxos still available for shielding.\n"
            "  \"remainingValue\": xxx       (numeric) Value of coinbase utxos still available for shielding.\n"
            "  \"shieldingUTXOs\": xxx        (numeric) Number of coinbase utxos being shielded.\n"
            "  \"shieldingValue\": xxx        (numeric) Value of coinbase utxos being shielded.\n"
            "  \"opid\": xxx          (string) An operationid to pass to z_getoperationstatus to get the result of the operation.\n"
            "}\n"
            "\nExamples:\n"
            + HelpExampleCli("z_shieldcoinbase", "\"RD6GgnrMpPaTSMn8vai6yiGA7mN4QGPV\" \"zs14d8tc0hl9q0vg5l28uec5vk6sk34fkj2n8s7jalvw5fxpy6v39yn4s2ga082lymrkjk0x2nqg37\"")
            + HelpExampleRpc("z_shieldcoinbase", "\"RD6GgnrMpPaTSMn8vai6yiGA7mN4QGPV\", \"zs14d8tc0hl9q0vg5l28uec5vk6sk34fkj2n8s7jalvw5fxpy6v39yn4s2ga082lymrkjk0x2nqg37\"")
        );

    LOCK2(cs_main, pwalletMain->cs_wallet);

    THROW_IF_SYNCING(KOMODO_INSYNC);

    // Validate the from address
    auto fromaddress = params[0].get_str();
    bool isFromWildcard = fromaddress == "*";
    CTxDestination taddr;
    if (!isFromWildcard) {
        taddr = DecodeDestination(fromaddress);
        if (!IsValidDestination(taddr)) {
            throw JSONRPCError(RPC_INVALID_ADDRESS_OR_KEY, "Invalid from address, should be a taddr or \"*\".");
        }
    }

    // Validate the destination address
    auto destaddress = params[1].get_str();
    if (!IsValidPaymentAddressString(destaddress, CurrentEpochBranchId(chainActive.Height(), Params().GetConsensus()))) {
        throw JSONRPCError(RPC_INVALID_PARAMETER, string("Invalid parameter, unknown address format: ") + destaddress );
    }

    // Convert fee from currency format to zatoshis
    CAmount nFee = SHIELD_COINBASE_DEFAULT_MINERS_FEE;
    if (params.size() > 2) {
        if (params[2].get_real() == 0.0) {
            nFee = 0;
        } else {
            nFee = AmountFromValue( params[2] );
        }
    }

    int nLimit = SHIELD_COINBASE_DEFAULT_LIMIT;
    if (params.size() > 3) {
        nLimit = params[3].get_int();
        if (nLimit < 0) {
            throw JSONRPCError(RPC_INVALID_PARAMETER, "Limit on maximum number of utxos cannot be negative");
        }
    }

    int nextBlockHeight = chainActive.Height() + 1;
    bool overwinterActive = NetworkUpgradeActive(nextBlockHeight, Params().GetConsensus(), Consensus::UPGRADE_OVERWINTER);
    unsigned int max_tx_size = MAX_TX_SIZE_AFTER_SAPLING;
    if (!NetworkUpgradeActive(nextBlockHeight, Params().GetConsensus(), Consensus::UPGRADE_SAPLING)) {
        max_tx_size = MAX_TX_SIZE_BEFORE_SAPLING;
    }

    // If Sapling is not active, do not allow sending to a Sapling address.
    if (!NetworkUpgradeActive(nextBlockHeight, Params().GetConsensus(), Consensus::UPGRADE_SAPLING)) {
        auto res = DecodePaymentAddress(destaddress);
        if (IsValidPaymentAddress(res)) {
            bool toSapling = boost::get<libzcash::SaplingPaymentAddress>(&res) != nullptr;
            if (toSapling) {
                throw JSONRPCError(RPC_INVALID_PARAMETER, "Invalid parameter, Sapling has not activated");
            }
        } else {
            throw JSONRPCError(RPC_INVALID_PARAMETER, string("Invalid parameter, unknown address format: ") + destaddress );
        }
    }

    // Prepare to get coinbase utxos
    std::vector<ShieldCoinbaseUTXO> inputs;
    CAmount shieldedValue = 0;
    CAmount remainingValue = 0;
    size_t estimatedTxSize = 2000;  // 1802 joinsplit description + tx overhead + wiggle room

    #ifdef __LP64__
    uint64_t utxoCounter = 0;
    #else
    size_t utxoCounter = 0;
    #endif

    bool maxedOutFlag = false;
    size_t mempoolLimit = (nLimit != 0) ? nLimit : (overwinterActive ? 0 : (size_t)GetArg("-mempooltxinputlimit", 0));

    // Set of addresses to filter utxos by
    std::set<CTxDestination> destinations = {};
    if (!isFromWildcard) {
        destinations.insert(taddr);
    }

    // Get available utxos
    vector<COutput> vecOutputs;
    pwalletMain->AvailableCoins(vecOutputs, true, NULL, false, true);

    // Find unspent coinbase utxos and update estimated size
    BOOST_FOREACH(const COutput& out, vecOutputs) {
        if (!out.fSpendable) {
            continue;
        }

        CTxDestination address;
        if (!ExtractDestination(out.tx->vout[out.i].scriptPubKey, address)) {
            continue;
        }

        // If taddr is not wildcard "*", filter utxos
        if (destinations.size() > 0 && !destinations.count(address)) {
            continue;
        }

        if (!out.tx->IsCoinBase()) {
            continue;
        }

        utxoCounter++;
        auto scriptPubKey = out.tx->vout[out.i].scriptPubKey;
        CAmount nValue = out.tx->vout[out.i].nValue;

        if (!maxedOutFlag) {
            size_t increase = (boost::get<CScriptID>(&address) != nullptr) ? CTXIN_SPEND_P2SH_SIZE : CTXIN_SPEND_DUST_SIZE;
            if (estimatedTxSize + increase >= max_tx_size ||
                (mempoolLimit > 0 && utxoCounter > mempoolLimit))
            {
                maxedOutFlag = true;
            } else {
                estimatedTxSize += increase;
                ShieldCoinbaseUTXO utxo = {out.tx->GetHash(), out.i, scriptPubKey, nValue};
                inputs.push_back(utxo);
                shieldedValue += nValue;
            }
        }

        if (maxedOutFlag) {
            remainingValue += nValue;
        }
    }

    #ifdef __LP64__
    uint64_t numUtxos = inputs.size();
    #else
    size_t numUtxos = inputs.size();
    #endif

    if (numUtxos == 0) {
        throw JSONRPCError(RPC_WALLET_INSUFFICIENT_FUNDS, "Could not find any coinbase funds to shield.");
    }

    if (shieldedValue < nFee) {
        throw JSONRPCError(RPC_WALLET_INSUFFICIENT_FUNDS,
            strprintf("Insufficient coinbase funds, have %s, which is less than miners fee %s",
            FormatMoney(shieldedValue), FormatMoney(nFee)));
    }

    // Check that the user specified fee is sane (if too high, it can result in error -25 absurd fee)
    CAmount netAmount = shieldedValue - nFee;
    if (nFee > netAmount) {
        throw JSONRPCError(RPC_INVALID_PARAMETER, strprintf("Fee %s is greater than the net amount to be shielded %s", FormatMoney(nFee), FormatMoney(netAmount)));
    }

    // Keep record of parameters in context object
    UniValue contextInfo(UniValue::VOBJ);
    contextInfo.push_back(Pair("fromaddress", params[0]));
    contextInfo.push_back(Pair("toaddress", params[1]));
    contextInfo.push_back(Pair("fee", ValueFromAmount(nFee)));

    // Builder (used if Sapling addresses are involved)
    TransactionBuilder builder = TransactionBuilder(
        Params().GetConsensus(), nextBlockHeight, pwalletMain);

    // Contextual transaction we will build on
    int blockHeight = chainActive.LastTip()->GetHeight();
    nextBlockHeight = blockHeight + 1;
    // (used if no Sapling addresses are involved)
    CMutableTransaction contextualTx = CreateNewContextualCMutableTransaction(
        Params().GetConsensus(), nextBlockHeight);
    contextualTx.nLockTime = chainActive.LastTip()->GetHeight();

    if (contextualTx.nVersion == 1) {
        contextualTx.nVersion = 2; // Tx format should support vjoinsplits
    }

    // Create operation and add to global queue
    std::shared_ptr<AsyncRPCQueue> q = getAsyncRPCQueue();
    std::shared_ptr<AsyncRPCOperation> operation( new AsyncRPCOperation_shieldcoinbase(builder, contextualTx, inputs, destaddress, nFee, contextInfo) );
    q->addOperation(operation);
    AsyncRPCOperationId operationId = operation->getId();

    // Return continuation information
    UniValue o(UniValue::VOBJ);
    o.push_back(Pair("remainingUTXOs", static_cast<uint64_t>(utxoCounter - numUtxos)));
    o.push_back(Pair("remainingValue", ValueFromAmount(remainingValue)));
    o.push_back(Pair("shieldingUTXOs", static_cast<uint64_t>(numUtxos)));
    o.push_back(Pair("shieldingValue", ValueFromAmount(shieldedValue)));
    o.push_back(Pair("opid", operationId));
    return o;
}

#define MERGE_TO_ADDRESS_DEFAULT_TRANSPARENT_LIMIT 50
#define MERGE_TO_ADDRESS_DEFAULT_SPROUT_LIMIT 10
#define MERGE_TO_ADDRESS_DEFAULT_SAPLING_LIMIT 90

#define OUTPUTDESCRIPTION_SIZE GetSerializeSize(OutputDescription(), SER_NETWORK, PROTOCOL_VERSION)
#define SPENDDESCRIPTION_SIZE GetSerializeSize(SpendDescription(), SER_NETWORK, PROTOCOL_VERSION)

UniValue z_mergetoaddress(const UniValue& params, bool fHelp, const CPubKey& mypk)
{
    if (!EnsureWalletIsAvailable(fHelp))
        return NullUniValue;

    string enableArg = "zmergetoaddress";
    //auto fEnableMergeToAddress = fExperimentalMode && GetBoolArg("-" + enableArg, true);
    //std::string strDisabledMsg = "";
    //if (!fEnableMergeToAddress) {
    //    strDisabledMsg = experimentalDisabledHelpMsg("z_mergetoaddress", enableArg);
    //}

    if (fHelp || params.size() < 2 || params.size() > 7)
        throw runtime_error(
            "z_mergetoaddress [\"fromaddress\", ... ] \"toaddress\" ( fee ) ( transparent_limit ) ( shielded_limit ) ( memo )\n"
            "\nMerge multiple UTXOs and notes into a single UTXO or note.  Coinbase UTXOs are ignored; use `z_shieldcoinbase`"
            "\nto combine those into a single note."
            "\n\nThis is an asynchronous operation, and UTXOs selected for merging will be locked.  If there is an error, they"
            "\nare unlocked.  The RPC call `listlockunspent` can be used to return a list of locked UTXOs."
            "\n\nThe number of UTXOs and notes selected for merging can be limited by the caller.  If the transparent limit"
            "\nparameter is set to zero, and Overwinter is not yet active, the -mempooltxinputlimit option will determine the"
            "\nnumber of UTXOs.  Any limit is constrained by the consensus rule defining a maximum transaction size of"
            + strprintf("\n%d bytes before Sapling, and %d bytes once Sapling activates.", MAX_TX_SIZE_BEFORE_SAPLING, MAX_TX_SIZE_AFTER_SAPLING)
            + HelpRequiringPassphrase() + "\n"
            "\nArguments:\n"
            "1. fromaddresses         (string, required) A JSON array with addresses.\n"
            "                         The following special strings are accepted inside the array:\n"
            "                             - \"*\": Merge both UTXOs and notes from all addresses belonging to the wallet.\n"
            "                             - \"ANY_TADDR\": Merge UTXOs from all t-addrs belonging to the wallet.\n"
            "                             - \"ANY_ZADDR\": Merge notes from all z-addrs belonging to the wallet.\n"
            "                         If a special string is given, any given addresses of that type will be ignored.\n"
            "    [\n"
            "      \"address\"          (string) Can be a t-addr or a z-addr\n"
            "      ,...\n"
            "    ]\n"
            "2. \"toaddress\"           (string, required) The t-addr or z-addr to send the funds to.\n"
            "3. fee                   (numeric, optional, default="
            + strprintf("%s", FormatMoney(MERGE_TO_ADDRESS_OPERATION_DEFAULT_MINERS_FEE)) + ") The fee amount to attach to this transaction.\n"
            "4. transparent_limit     (numeric, optional, default="
            + strprintf("%d", MERGE_TO_ADDRESS_DEFAULT_TRANSPARENT_LIMIT) + ") Limit on the maximum number of UTXOs to merge.  Set to 0 to use node option -mempooltxinputlimit (before Overwinter), or as many as will fit in the transaction (after Overwinter).\n"
            "4. shielded_limit        (numeric, optional, default="
            + strprintf("%d Sapling Notes", MERGE_TO_ADDRESS_DEFAULT_SAPLING_LIMIT) + ") Limit on the maximum number of notes to merge.  Set to 0 to merge as many as will fit in the transaction.\n"
            "5. maximum_utxo_size       (numeric, optional) eg, 0.0001 anything under 10000 satoshies will be merged, ignores 10,000 sat p2pk utxo that iguana uses, and merges coinbase utxo.\n"
            "6. \"memo\"                (string, optional) Encoded as hex. When toaddress is a z-addr, this will be stored in the memo field of the new note.\n"

            "\nResult:\n"
            "{\n"
            "  \"remainingUTXOs\": xxx               (numeric) Number of UTXOs still available for merging.\n"
            "  \"remainingTransparentValue\": xxx    (numeric) Value of UTXOs still available for merging.\n"
            "  \"remainingNotes\": xxx               (numeric) Number of notes still available for merging.\n"
            "  \"remainingShieldedValue\": xxx       (numeric) Value of notes still available for merging.\n"
            "  \"mergingUTXOs\": xxx                 (numeric) Number of UTXOs being merged.\n"
            "  \"mergingTransparentValue\": xxx      (numeric) Value of UTXOs being merged.\n"
            "  \"mergingNotes\": xxx                 (numeric) Number of notes being merged.\n"
            "  \"mergingShieldedValue\": xxx         (numeric) Value of notes being merged.\n"
            "  \"opid\": xxx          (string) An operationid to pass to z_getoperationstatus to get the result of the operation.\n"
            "}\n"
            "\nExamples:\n"
            + HelpExampleCli("z_mergetoaddress", "'[\"RD6GgnrMpPaTSMn8vai6yiGA7mN4QGPV\"]' zs1aW34Gj9FrnGUEf833ywDVL62NWXBM81u6EQnM6VR45eYnXhwztecW1SjxA7JrmAXKJhxhj3vDNEpVCQoSvVoSpmbhtjf")
            + HelpExampleRpc("z_mergetoaddress", "[\"RD6GgnrMpPaTSMn8vai6yiGA7mN4QGPV\"], \"zs1aW34Gj9FrnGUEf833ywDVL62NWXBM81u6EQnM6VR45eYnXhwztecW1SjxA7JrmAXKJhxhj3vDNEpVCQoSvVoSpmbhtjf\"")
        );

    LOCK2(cs_main, pwalletMain->cs_wallet);

    THROW_IF_SYNCING(KOMODO_INSYNC);

    bool useAnyUTXO = false;
    bool useAnySapling = false;
    std::set<CTxDestination> taddrs = {};
    std::set<libzcash::PaymentAddress> zaddrs = {};

    UniValue addresses = params[0].get_array();
    if (addresses.size()==0)
        throw JSONRPCError(RPC_INVALID_PARAMETER, "Invalid parameter, fromaddresses array is empty.");

    // Keep track of addresses to spot duplicates
    std::set<std::string> setAddress;

    // Sources
    for (const UniValue& o : addresses.getValues()) {
        if (!o.isStr())
            throw JSONRPCError(RPC_INVALID_PARAMETER, "Invalid parameter, expected string");

        std::string address = o.get_str();

        if (address == "ANY_TADDR") {
            useAnyUTXO = true;
        } else if (address == "ANY_SAPLING") {
            useAnySapling = true;
        } else {
            CTxDestination taddr = DecodeDestination(address);
            if (IsValidDestination(taddr)) {
                taddrs.insert(taddr);
            } else {
                auto zaddr = DecodePaymentAddress(address);
                if (IsValidPaymentAddress(zaddr)) {
                    zaddrs.insert(zaddr);
                } else {
                    throw JSONRPCError(RPC_INVALID_PARAMETER, string("Unknown address format: ") + address);
                }
            }
        }

        if (setAddress.count(address))
            throw JSONRPCError(RPC_INVALID_PARAMETER, string("Invalid parameter, duplicated address: ") + address);
        setAddress.insert(address);
    }

    if (useAnyUTXO && taddrs.size() > 0) {
        throw JSONRPCError(RPC_INVALID_PARAMETER, "Cannot specify specific t-addrs when using \"ANY_TADDR\"");
    }
    if ((useAnySapling) && zaddrs.size() > 0) {
        throw JSONRPCError(RPC_INVALID_PARAMETER, "Cannot specify specific z-addrs when using \"ANY_SAPLING\"");
    }

    const int nextBlockHeight = chainActive.Height() + 1;
    const bool overwinterActive = NetworkUpgradeActive(nextBlockHeight, Params().GetConsensus(), Consensus::UPGRADE_OVERWINTER);
    const bool saplingActive = NetworkUpgradeActive(nextBlockHeight, Params().GetConsensus(), Consensus::UPGRADE_SAPLING);

    // Validate the destination address
    auto destaddress = params[1].get_str();
    bool isToSaplingZaddr = false;
    CTxDestination taddr = DecodeDestination(destaddress);
    if (!IsValidDestination(taddr)) {
        auto decodeAddr = DecodePaymentAddress(destaddress);
        if (IsValidPaymentAddress(decodeAddr)) {
            if (boost::get<libzcash::SaplingPaymentAddress>(&decodeAddr) != nullptr) {
                isToSaplingZaddr = true;
                // If Sapling is not active, do not allow sending to a sapling addresses.
                if (!saplingActive) {
                    throw JSONRPCError(RPC_INVALID_PARAMETER, "Invalid parameter, Sapling has not activated");
                }
            } else {
                throw JSONRPCError(RPC_INVALID_PARAMETER, "Only Sapling zaddrs allowed!");
            }
        } else {
            throw JSONRPCError(RPC_INVALID_PARAMETER, string("Invalid parameter, unknown address format: ") + destaddress );
        }
    }

    // Convert fee from currency format to zatoshis
    CAmount nFee = SHIELD_COINBASE_DEFAULT_MINERS_FEE;
    if (params.size() > 2) {
        if (params[2].get_real() == 0.0) {
            nFee = 0;
        } else {
            nFee = AmountFromValue( params[2] );
        }
    }

    int nUTXOLimit = MERGE_TO_ADDRESS_DEFAULT_TRANSPARENT_LIMIT;
    if (params.size() > 3) {
        nUTXOLimit = params[3].get_int();
        if (nUTXOLimit < 0) {
            throw JSONRPCError(RPC_INVALID_PARAMETER, "Limit on maximum number of UTXOs cannot be negative");
        }
    }

    int saplingNoteLimit = MERGE_TO_ADDRESS_DEFAULT_SAPLING_LIMIT;
    if (params.size() > 4) {
        int nNoteLimit = params[4].get_int();
        if (nNoteLimit < 0) {
            throw JSONRPCError(RPC_INVALID_PARAMETER, "Limit on maximum number of notes cannot be negative");
        }
        saplingNoteLimit = nNoteLimit;
    }

    CAmount maximum_utxo_size;
    if (params.size() > 5) {
      maximum_utxo_size = AmountFromValue( params[5] );
      if (maximum_utxo_size < 10) {
        throw JSONRPCError(RPC_INVALID_PARAMETER, "Maximum size must be bigger than 0.00000010.");
      }
    } else {
      maximum_utxo_size = 0;
    }

    std::string memo;
    if (params.size() > 6) {
        memo = params[6].get_str();
        if (!isToSaplingZaddr) {
            throw JSONRPCError(RPC_INVALID_PARAMETER, "Memo can not be used with a taddr.  It can only be used with a zaddr.");
        } else if (!IsHex(memo)) {
            throw JSONRPCError(RPC_INVALID_PARAMETER, "Invalid parameter, expected memo data in hexadecimal format.");
        }
        if (memo.length() > ZC_MEMO_SIZE*2) {
            throw JSONRPCError(RPC_INVALID_PARAMETER,  strprintf("Invalid parameter, size of memo is larger than maximum allowed %d", ZC_MEMO_SIZE ));
        }
    }

    MergeToAddressRecipient recipient(destaddress, memo);

    // Prepare to get UTXOs and notes
    std::vector<MergeToAddressInputUTXO> utxoInputs;
    std::vector<MergeToAddressInputSaplingNote> saplingNoteInputs;
    CAmount mergedUTXOValue = 0;
    CAmount mergedNoteValue = 0;
    CAmount remainingUTXOValue = 0;
    CAmount remainingNoteValue = 0;
    size_t utxoCounter = 0;
    size_t noteCounter = 0;
    bool maxedOutUTXOsFlag = false;
    bool maxedOutNotesFlag = false;
    size_t mempoolLimit = (nUTXOLimit != 0) ? nUTXOLimit : (overwinterActive ? 0 : (size_t)GetArg("-mempooltxinputlimit", 0));

    unsigned int max_tx_size = saplingActive ? MAX_TX_SIZE_AFTER_SAPLING : MAX_TX_SIZE_BEFORE_SAPLING;
    size_t estimatedTxSize = 200;  // tx overhead + wiggle room

    if (isToSaplingZaddr) {
        estimatedTxSize += OUTPUTDESCRIPTION_SIZE;
    }

    if (useAnyUTXO || taddrs.size() > 0) {
        // Get available utxos
        vector<COutput> vecOutputs;
        pwalletMain->AvailableCoins(vecOutputs, true, NULL, false, maximum_utxo_size != 0 ? true : false);

        // Find unspent utxos and update estimated size
        for (const COutput& out : vecOutputs) {
            if (!out.fSpendable) {
                continue;
            }

            CScript scriptPubKey = out.tx->vout[out.i].scriptPubKey;

            CTxDestination address;
            if (!ExtractDestination(scriptPubKey, address)) {
                continue;
            }
            // If taddr is not wildcard "*", filter utxos
            if (taddrs.size() > 0 && !taddrs.count(address)) {
                continue;
            }

            CAmount nValue = out.tx->vout[out.i].nValue;

            if (maximum_utxo_size != 0) 
            {
                //fprintf(stderr, "utxo txid.%s vout.%i nValue.%li scriptpubkeylength.%i\n",out.tx->GetHash().ToString().c_str(),out.i,nValue,out.tx->vout[out.i].scriptPubKey.size());
                if (nValue > maximum_utxo_size) 
                    continue;
                if (nValue == 10000 && out.tx->vout[out.i].scriptPubKey.size() == 35)
                    continue;
            }

            utxoCounter++;
            if (!maxedOutUTXOsFlag) {
                size_t increase = (boost::get<CScriptID>(&address) != nullptr) ? CTXIN_SPEND_P2SH_SIZE : CTXIN_SPEND_DUST_SIZE;
                if (estimatedTxSize + increase >= max_tx_size ||
                    (mempoolLimit > 0 && utxoCounter > mempoolLimit))
                {
                    maxedOutUTXOsFlag = true;
                } else {
                    estimatedTxSize += increase;
                    COutPoint utxo(out.tx->GetHash(), out.i);
                    utxoInputs.emplace_back(utxo, nValue, scriptPubKey);
                    mergedUTXOValue += nValue;
                }
            }

            if (maxedOutUTXOsFlag) {
                remainingUTXOValue += nValue;
            }
        }
    }

    if (useAnySapling || zaddrs.size() > 0) {
        // Get available notes
        std::vector<SaplingNoteEntry> saplingEntries;
        pwalletMain->GetFilteredNotes(saplingEntries, zaddrs);

        for (const SaplingNoteEntry& entry : saplingEntries) {
            noteCounter++;
            CAmount nValue = entry.note.value();
            if (!maxedOutNotesFlag) {
                size_t increase = SPENDDESCRIPTION_SIZE;
                if (estimatedTxSize + increase >= max_tx_size ||
                    (saplingNoteLimit > 0 && noteCounter > saplingNoteLimit))
                {
                    maxedOutNotesFlag = true;
                } else {
                    estimatedTxSize += increase;
                    libzcash::SaplingExtendedSpendingKey extsk;
                    if (!pwalletMain->GetSaplingExtendedSpendingKey(entry.address, extsk)) {
                        throw JSONRPCError(RPC_INVALID_PARAMETER, "Could not find spending key for payment address.");
                    }
                    saplingNoteInputs.emplace_back(entry.op, entry.note, nValue, extsk.expsk);
                    mergedNoteValue += nValue;
                }
            }

            if (maxedOutNotesFlag) {
                remainingNoteValue += nValue;
            }
        }
    }

    size_t numUtxos = utxoInputs.size();
    size_t numNotes = saplingNoteInputs.size();

    //fprintf(stderr, "num utxos.%li\n", numUtxos);
    if (numUtxos < 2 && numNotes == 0) {
        throw JSONRPCError(RPC_WALLET_INSUFFICIENT_FUNDS, "Could not find any funds to merge.");
    }
    
    // Sanity check: Don't do anything if:
    // - We only have one from address
    // - It's equal to toaddress
    // - The address only contains a single UTXO or note
    if (setAddress.size() == 1 && setAddress.count(destaddress) && (numUtxos + numNotes) == 1) {
        throw JSONRPCError(RPC_INVALID_PARAMETER, "Destination address is also the only source address, and all its funds are already merged.");
    }

    CAmount mergedValue = mergedUTXOValue + mergedNoteValue;
    if (mergedValue < nFee) {
        throw JSONRPCError(RPC_WALLET_INSUFFICIENT_FUNDS,
                           strprintf("Insufficient funds, have %s, which is less than miners fee %s",
                                     FormatMoney(mergedValue), FormatMoney(nFee)));
    }

    // Check that the user specified fee is sane (if too high, it can result in error -25 absurd fee)
    CAmount netAmount = mergedValue - nFee;
    if (nFee > netAmount) {
        throw JSONRPCError(RPC_INVALID_PARAMETER, strprintf("Fee %s is greater than the net amount to be shielded %s", FormatMoney(nFee), FormatMoney(netAmount)));
    }

    // Keep record of parameters in context object
    UniValue contextInfo(UniValue::VOBJ);
    contextInfo.push_back(Pair("fromaddresses", params[0]));
    contextInfo.push_back(Pair("toaddress", params[1]));
    contextInfo.push_back(Pair("fee", ValueFromAmount(nFee)));

    // Contextual transaction we will build on
    CMutableTransaction contextualTx = CreateNewContextualCMutableTransaction(
                                                                              Params().GetConsensus(),
                                                                              nextBlockHeight);

    // Builder (used if Sapling addresses are involved)
    boost::optional<TransactionBuilder> builder;
    if (isToSaplingZaddr || saplingNoteInputs.size() > 0) {
        builder = TransactionBuilder(Params().GetConsensus(), nextBlockHeight, pwalletMain);
    } else {
        contextualTx.nExpiryHeight = 0; // set non z-tx to have no expiry height.
    }

    // Create operation and add to global queue
    std::shared_ptr<AsyncRPCQueue> q = getAsyncRPCQueue();
    std::shared_ptr<AsyncRPCOperation> operation(
                                                 new AsyncRPCOperation_mergetoaddress(builder, contextualTx, utxoInputs, saplingNoteInputs, recipient, nFee, contextInfo) );
    q->addOperation(operation);
    AsyncRPCOperationId operationId = operation->getId();

    // Return continuation information
    UniValue o(UniValue::VOBJ);
    o.push_back(Pair("remainingUTXOs", static_cast<uint64_t>(utxoCounter - numUtxos)));
    o.push_back(Pair("remainingTransparentValue", ValueFromAmount(remainingUTXOValue)));
    o.push_back(Pair("remainingNotes", static_cast<uint64_t>(noteCounter - numNotes)));
    o.push_back(Pair("remainingShieldedValue", ValueFromAmount(remainingNoteValue)));
    o.push_back(Pair("mergingUTXOs", static_cast<uint64_t>(numUtxos)));
    o.push_back(Pair("mergingTransparentValue", ValueFromAmount(mergedUTXOValue)));
    o.push_back(Pair("mergingNotes", static_cast<uint64_t>(numNotes)));
    o.push_back(Pair("mergingShieldedValue", ValueFromAmount(mergedNoteValue)));
    o.push_back(Pair("opid", operationId));
    return o;
}

UniValue z_listoperationids(const UniValue& params, bool fHelp, const CPubKey& mypk)
{
    if (!EnsureWalletIsAvailable(fHelp))
        return NullUniValue;

    if (fHelp || params.size() > 1)
        throw runtime_error(
            "z_listoperationids\n"
            "\nReturns the list of operation ids currently known to the wallet.\n"
            "\nArguments:\n"
            "1. \"status\"         (string, optional) Filter result by the operation's state e.g. \"success\".\n"
            "\nResult:\n"
            "[                     (json array of string)\n"
            "  \"operationid\"       (string) an operation id belonging to the wallet\n"
            "  ,...\n"
            "]\n"
            "\nExamples:\n"
            + HelpExampleCli("z_listoperationids", "")
            + HelpExampleRpc("z_listoperationids", "")
        );

    LOCK2(cs_main, pwalletMain->cs_wallet);

    std::string filter;
    bool useFilter = false;
    if (params.size()==1) {
        filter = params[0].get_str();
        useFilter = true;
    }

    UniValue ret(UniValue::VARR);
    std::shared_ptr<AsyncRPCQueue> q = getAsyncRPCQueue();
    std::vector<AsyncRPCOperationId> ids = q->getAllOperationIds();
    for (auto id : ids) {
        std::shared_ptr<AsyncRPCOperation> operation = q->getOperationForId(id);
        if (!operation) {
            continue;
        }
        std::string state = operation->getStateAsString();
        if (useFilter && filter.compare(state)!=0)
            continue;
        ret.push_back(id);
    }

    return ret;
}


#include "script/sign.h"
int32_t decode_hex(uint8_t *bytes,int32_t n,char *hex);
extern std::string NOTARY_PUBKEY;

int32_t komodo_notaryvin(CMutableTransaction &txNew,uint8_t *notarypub33, void *pTr)
{
    set<CBitcoinAddress> setAddress; uint8_t *script,utxosig[128]; uint256 utxotxid; uint64_t utxovalue; int32_t i,siglen=0,nMinDepth = 0,nMaxDepth = 9999999; vector<COutput> vecOutputs; uint32_t utxovout,eligible,earliest = 0; CScript best_scriptPubKey; bool fNegative,fOverflow;
    bool signSuccess; SignatureData sigdata; uint64_t txfee; uint8_t *ptr;
    auto consensusBranchId = CurrentEpochBranchId(chainActive.Height() + 1, Params().GetConsensus());
    if (!EnsureWalletIsAvailable(0))
        return 0;

    assert(pwalletMain != NULL);
    const CKeyStore& keystore = *pwalletMain;
    LOCK2(cs_main, pwalletMain->cs_wallet);
    utxovalue = 0;
    memset(&utxotxid,0,sizeof(utxotxid));
    memset(&utxovout,0,sizeof(utxovout));
    memset(utxosig,0,sizeof(utxosig));
    pwalletMain->AvailableCoins(vecOutputs, false, NULL, true);
    BOOST_FOREACH(const COutput& out, vecOutputs)
    {
        if ( out.nDepth < nMinDepth || out.nDepth > nMaxDepth )
            continue;
        if ( setAddress.size() )
        {
            CTxDestination address;
            if (!ExtractDestination(out.tx->vout[out.i].scriptPubKey, address))
                continue;
            if (!setAddress.count(address))
                continue;
        }
        CAmount nValue = out.tx->vout[out.i].nValue;
        if ( nValue != 10000 )
            continue;
        const CScript& pk = out.tx->vout[out.i].scriptPubKey;
        CTxDestination address;
        if (ExtractDestination(out.tx->vout[out.i].scriptPubKey, address))
        {
            //entry.push_back(Pair("address", CBitcoinAddress(address).ToString()));
            //if (pwalletMain->mapAddressBook.count(address))
            //    entry.push_back(Pair("account", pwalletMain->mapAddressBook[address].name));
        }
        script = (uint8_t *)&out.tx->vout[out.i].scriptPubKey[0];
        if ( out.tx->vout[out.i].scriptPubKey.size() != 35 || script[0] != 33 || script[34] != OP_CHECKSIG || memcmp(notarypub33,script+1,33) != 0 )
        {
            //fprintf(stderr,"scriptsize.%d [0] %02x\n",(int32_t)out.tx->vout[out.i].scriptPubKey.size(),script[0]);
            continue;
        }
        utxovalue = (uint64_t)nValue;
        //decode_hex((uint8_t *)&utxotxid,32,(char *)out.tx->GetHash().GetHex().c_str());
        utxotxid = out.tx->GetHash();
        utxovout = out.i;
        best_scriptPubKey = out.tx->vout[out.i].scriptPubKey;
        //fprintf(stderr,"check %s/v%d %llu\n",(char *)utxotxid.GetHex().c_str(),utxovout,(long long)utxovalue);

        txNew.vin.resize(1);
        txNew.vout.resize((pTr!=0)+1);
        txfee = utxovalue / 2;
        //for (i=0; i<32; i++)
        //    ((uint8_t *)&revtxid)[i] = ((uint8_t *)&utxotxid)[31 - i];
        txNew.vin[0].prevout.hash = utxotxid; //revtxid;
        txNew.vin[0].prevout.n = utxovout;
        txNew.vout[0].nValue = utxovalue - txfee;
        txNew.vout[0].scriptPubKey = CScript() << ParseHex(CRYPTO777_PUBSECPSTR) << OP_CHECKSIG;
        if ( pTr != 0 )
        {
            void **p = (void**)pTr;
            txNew.vout[1].nValue = 0;
            txNew.vout[1].scriptPubKey = *(CScript*)p[0];
            txNew.nLockTime = (uint32_t)(unsigned long long)p[1];
        }
        CTransaction txNewConst(txNew);
        signSuccess = ProduceSignature(TransactionSignatureCreator(&keystore, &txNewConst, 0, utxovalue, SIGHASH_ALL), best_scriptPubKey, sigdata, consensusBranchId);
        if (!signSuccess)
            fprintf(stderr,"notaryvin failed to create signature\n");
        else
        {
            UpdateTransaction(txNew,0,sigdata);
            ptr = (uint8_t *)&sigdata.scriptSig[0];
            siglen = sigdata.scriptSig.size();
            for (i=0; i<siglen; i++)
                utxosig[i] = ptr[i];//, fprintf(stderr,"%02x",ptr[i]);
            //fprintf(stderr," siglen.%d notaryvin %s/v%d\n",siglen,utxotxid.GetHex().c_str(),utxovout);
            break;
        }
    }
    return(siglen);
}

#include "../cc/CCfaucet.h"
#include "../cc/CCassets.h"
#include "../cc/CCrewards.h"
#include "../cc/CCdice.h"
#include "../cc/CCfsm.h"
#include "../cc/CCauction.h"
#include "../cc/CClotto.h"
#include "../cc/CCchannels.h"
#include "../cc/CCOracles.h"
#include "../cc/CCGateways.h"
#include "../cc/CCPrices.h"
#include "../cc/CCHeir.h"
#include "../cc/CCPayments.h"
#include "../cc/CCPegs.h"

int32_t ensure_CCrequirements(uint8_t evalcode)
{
    CCerror = "";
    if ( ASSETCHAINS_CCDISABLES[evalcode] != 0 || (evalcode == EVAL_MARMARA && ASSETCHAINS_MARMARA == 0) )
    {
        // check if a height activation has been set. 
        fprintf(stderr, "evalcode.%i activates at height. %i current height.%i\n", evalcode, mapHeightEvalActivate[evalcode], komodo_currentheight());
        if ( mapHeightEvalActivate[evalcode] == 0 || komodo_currentheight() == 0 || mapHeightEvalActivate[evalcode] > komodo_currentheight() )
        {
            fprintf(stderr,"evalcode %d disabled\n",evalcode);
            return(-1);
        }
    }
    if ( NOTARY_PUBKEY33[0] == 0 )
    {
        fprintf(stderr,"no -pubkey set\n");
        return(-1);
    }
    else if ( GetBoolArg("-addressindex", DEFAULT_ADDRESSINDEX) == 0 )
    {
        fprintf(stderr,"no -addressindex\n");
        return(-1);
    }
    else if ( GetBoolArg("-spentindex", DEFAULT_SPENTINDEX) == 0 )
    {
        fprintf(stderr,"no -spentindex\n");
        return(-1);
    }
    else return(0);
}

UniValue CCaddress(struct CCcontract_info *cp,char *name,std::vector<unsigned char> &pubkey)
{
    UniValue result(UniValue::VOBJ); char destaddr[64],str[64]; CPubKey mypk,pk;
    pk = GetUnspendable(cp,0);
    GetCCaddress(cp,destaddr,pk);
    if ( strcmp(destaddr,cp->unspendableCCaddr) != 0 )
    {
        uint8_t priv[32];
        Myprivkey(priv); // it is assumed the CC's normal address'es -pubkey was used
        fprintf(stderr,"fix mismatched CCaddr %s -> %s\n",cp->unspendableCCaddr,destaddr);
        strcpy(cp->unspendableCCaddr,destaddr);
        memset(priv,0,32);
    }
    result.push_back(Pair("result", "success"));
    sprintf(str,"%sCCAddress",name);
    result.push_back(Pair(str,cp->unspendableCCaddr));
    sprintf(str,"%sCCBalance",name);
    result.push_back(Pair(str,ValueFromAmount(CCaddress_balance(cp->unspendableCCaddr,1))));
    sprintf(str,"%sNormalAddress",name);
    result.push_back(Pair(str,cp->normaladdr));
    sprintf(str,"%sNormalBalance",name);
    result.push_back(Pair(str,ValueFromAmount(CCaddress_balance(cp->normaladdr,0))));
    if (strcmp(name,"Gateways")==0) result.push_back(Pair("GatewaysPubkey","03ea9c062b9652d8eff34879b504eda0717895d27597aaeb60347d65eed96ccb40"));
    if ((strcmp(name,"Channels")==0 || strcmp(name,"Heir")==0) && pubkey.size() == 33)
    {
        sprintf(str,"%sCC1of2Address",name);
        mypk = pubkey2pk(Mypubkey());
        GetCCaddress1of2(cp,destaddr,mypk,pubkey2pk(pubkey));
        result.push_back(Pair(str,destaddr));
        if (GetTokensCCaddress1of2(cp,destaddr,mypk,pubkey2pk(pubkey))>0)
        {
            sprintf(str,"%sCC1of2TokensAddress",name);
            result.push_back(Pair(str,destaddr));
        }
    }
    else if (strcmp(name,"Tokens")!=0)
    {
        if (GetTokensCCaddress(cp,destaddr,pk)>0)
        {
            sprintf(str,"%sCCTokensAddress",name);
            result.push_back(Pair(str,destaddr));
        }
    }
    if ( pubkey.size() == 33 )
    {
        if ( GetCCaddress(cp,destaddr,pubkey2pk(pubkey)) != 0 )
        {
            sprintf(str,"PubkeyCCaddress(%s)",name);
            result.push_back(Pair(str,destaddr));
            sprintf(str,"PubkeyCCbalance(%s)",name);
            result.push_back(Pair(str,ValueFromAmount(CCaddress_balance(destaddr,0))));
        }
    }
    if ( GetCCaddress(cp,destaddr,pubkey2pk(Mypubkey())) != 0 )
    {
        sprintf(str,"myCCAddress(%s)",name);
        result.push_back(Pair(str,destaddr));
        sprintf(str,"myCCbalance(%s)",name);
        result.push_back(Pair(str,ValueFromAmount(CCaddress_balance(destaddr,1))));
    }
    if ( Getscriptaddress(destaddr,(CScript() << Mypubkey() << OP_CHECKSIG)) != 0 )
    {
        result.push_back(Pair("myaddress",destaddr));
        result.push_back(Pair("mybalance",ValueFromAmount(CCaddress_balance(destaddr,0))));
    }
    return(result);
}

bool pubkey2addr(char *destaddr,uint8_t *pubkey33);

UniValue setpubkey(const UniValue& params, bool fHelp, const CPubKey& mypk)
{
    UniValue result(UniValue::VOBJ);
    if ( fHelp || params.size() > 1 )
        throw runtime_error(
        "setpubkey\n"
        "\nSets the -pubkey if the daemon was not started with it, if it was already set, it returns the pubkey, and its Raddress.\n"
        "\nArguments:\n"
        "1. \"pubkey\"         (string) pubkey to set.\n"
        "\nResult:\n"
        "  {\n"
        "    \"pubkey\" : \"pubkey\",     (string) The pubkey\n"
        "    \"ismine\" : \"true/false\",     (bool)\n"
        "    \"R-address\" : \"R address\",     (string) The pubkey\n"
        "  }\n"
        "\nExamples:\n"
        + HelpExampleCli("setpubkey", "02f7597468703c1c5c8465dd6d43acaae697df9df30bed21494d193412a1ea193e")
        + HelpExampleRpc("setpubkey", "02f7597468703c1c5c8465dd6d43acaae697df9df30bed21494d193412a1ea193e")
      );

    LOCK2(cs_main, pwalletMain ? &pwalletMain->cs_wallet : NULL);

    char Raddress[64];
    uint8_t pubkey33[33];
    if ( NOTARY_PUBKEY33[0] == 0 ) 
    {
        if (strlen(params[0].get_str().c_str()) == 66) 
        {
            decode_hex(pubkey33,33,(char *)params[0].get_str().c_str());
            pubkey2addr((char *)Raddress,(uint8_t *)pubkey33);
            CBitcoinAddress address(Raddress);
            bool isValid = address.IsValid();
            if (isValid)
            {
                CTxDestination dest = address.Get();
                isminetype mine = pwalletMain ? IsMine(*pwalletMain, dest) : ISMINE_NO;
                if ( mine == ISMINE_NO ) 
                    result.push_back(Pair("WARNING", "privkey for this pubkey is not imported to wallet!"));
                else 
                {
                    result.push_back(Pair("ismine", "true"));
                }
                NOTARY_PUBKEY = params[0].get_str();
                decode_hex(NOTARY_PUBKEY33,33,(char *)NOTARY_PUBKEY.c_str());
                USE_EXTERNAL_PUBKEY = 1;
                NOTARY_ADDRESS = address.ToString();
            }
            else
                result.push_back(Pair("error", "pubkey entered is invalid."));
        }
        else
            result.push_back(Pair("error", "pubkey is wrong length, must be 66 char hex string."));
    }
    else 
    {
        if ( NOTARY_ADDRESS.empty() ) 
        {
          pubkey2addr((char *)Raddress,(uint8_t *)NOTARY_PUBKEY33);
          NOTARY_ADDRESS.assign(Raddress);
        }
        result.push_back(Pair("error", "Can only set pubkey once, to change it you need to restart your daemon."));
    }
    if ( NOTARY_PUBKEY33[0] != 0 && !NOTARY_ADDRESS.empty() ) 
    {
        result.push_back(Pair("address", NOTARY_ADDRESS));
        result.push_back(Pair("pubkey", NOTARY_PUBKEY));
    }
    return result;
}

UniValue channelsaddress(const UniValue& params, bool fHelp, const CPubKey& mypk)
{
    UniValue result(UniValue::VOBJ); struct CCcontract_info *cp,C; std::vector<unsigned char> pubkey;

    cp = CCinit(&C,EVAL_CHANNELS);
    if ( fHelp || params.size() != 1 )
        throw runtime_error("channelsaddress pubkey\n");
    if ( ensure_CCrequirements(cp->evalcode) < 0 )
        throw runtime_error(CC_REQUIREMENTS_MSG);
    pubkey = ParseHex(params[0].get_str().c_str());
    return(CCaddress(cp,(char *)"Channels",pubkey));
}

UniValue cclibaddress(const UniValue& params, bool fHelp, const CPubKey& mypk)
{
    struct CCcontract_info *cp,C; std::vector<unsigned char> pubkey; uint8_t evalcode = EVAL_FIRSTUSER;
    if ( fHelp || params.size() > 2 )
        throw runtime_error("cclibaddress [evalcode] [pubkey]\n");
    if ( params.size() >= 1 )
    {
        evalcode = atoi(params[0].get_str().c_str());
        if ( evalcode < EVAL_FIRSTUSER || evalcode > EVAL_LASTUSER )
            throw runtime_error("evalcode not between EVAL_FIRSTUSER and EVAL_LASTUSER\n");
        if ( params.size() == 2 )
            pubkey = ParseHex(params[1].get_str().c_str());
    }
    cp = CCinit(&C,evalcode);
    if ( ensure_CCrequirements(cp->evalcode) < 0 )
        throw runtime_error(CC_REQUIREMENTS_MSG);
    if ( cp == 0 )
        throw runtime_error("error creating *cp\n");
    return(CCaddress(cp,(char *)"CClib",pubkey));
}

UniValue cclibinfo(const UniValue& params, bool fHelp, const CPubKey& mypk)
{
    struct CCcontract_info *cp,C; uint8_t evalcode = EVAL_FIRSTUSER;
    if ( fHelp || params.size() > 0 )
        throw runtime_error("cclibinfo\n");
    if ( ensure_CCrequirements(0) < 0 )
        throw runtime_error(CC_REQUIREMENTS_MSG);
    cp = CCinit(&C,evalcode);
    return(CClib_info(cp));
}

UniValue cclib(const UniValue& params, bool fHelp, const CPubKey& mypk)
{
    struct CCcontract_info *cp,C; char *method,*jsonstr=0; uint8_t evalcode = EVAL_FIRSTUSER;
    std::string vobjJsonSerialized;

    if ( fHelp || params.size() > 3 )
        throw runtime_error("cclib method [evalcode] [JSON params]\n");
    if ( ASSETCHAINS_CCLIB.size() == 0 )
        throw runtime_error("no -ac_cclib= specified\n");
    if ( ensure_CCrequirements(0) < 0 )
        throw runtime_error(CC_REQUIREMENTS_MSG);
    const CKeyStore& keystore = *pwalletMain;
    LOCK2(cs_main, pwalletMain->cs_wallet);
    method = (char *)params[0].get_str().c_str();
    if ( params.size() >= 2 )
    {
        evalcode = atoi(params[1].get_str().c_str());
        if ( evalcode < EVAL_FIRSTUSER || evalcode > EVAL_LASTUSER )
        {
            //printf("evalcode.%d vs (%d, %d)\n",evalcode,EVAL_FIRSTUSER,EVAL_LASTUSER);
            throw runtime_error("evalcode not between EVAL_FIRSTUSER and EVAL_LASTUSER\n");
        }
        if ( params.size() == 3 )
        {
            if (params[2].getType() == UniValue::VOBJ) {
                vobjJsonSerialized = params[2].write(0, 0);
                jsonstr = (char *)vobjJsonSerialized.c_str();
            }
            else  // VSTR assumed
                jsonstr = (char *)params[2].get_str().c_str();
            //fprintf(stderr,"params.(%s %s %s)\n",params[0].get_str().c_str(),params[1].get_str().c_str(),jsonstr);
        }
    }
    cp = CCinit(&C,evalcode);
    return(CClib(cp,method,jsonstr));
}

UniValue payments_release(const UniValue& params, bool fHelp, const CPubKey& mypk)
{
    struct CCcontract_info *cp,C;
    if ( fHelp || params.size() != 1 )
        throw runtime_error("paymentsrelease \"[%22createtxid%22,amount,(skipminimum)]\"\n");
    if ( ensure_CCrequirements(EVAL_PAYMENTS) < 0 )
        throw runtime_error(CC_REQUIREMENTS_MSG);
    const CKeyStore& keystore = *pwalletMain;
    LOCK2(cs_main, pwalletMain->cs_wallet);
    cp = CCinit(&C,EVAL_PAYMENTS);
    return(PaymentsRelease(cp,(char *)params[0].get_str().c_str()));
}

UniValue payments_fund(const UniValue& params, bool fHelp, const CPubKey& mypk)
{
    struct CCcontract_info *cp,C;
    if ( fHelp || params.size() != 1 )
        throw runtime_error("paymentsfund \"[%22createtxid%22,amount(,useopret)]\"\n");
    if ( ensure_CCrequirements(EVAL_PAYMENTS) < 0 )
        throw runtime_error(CC_REQUIREMENTS_MSG);
    const CKeyStore& keystore = *pwalletMain;
    LOCK2(cs_main, pwalletMain->cs_wallet);
    cp = CCinit(&C,EVAL_PAYMENTS);
    return(PaymentsFund(cp,(char *)params[0].get_str().c_str()));
}

UniValue payments_merge(const UniValue& params, bool fHelp, const CPubKey& mypk)
{
    struct CCcontract_info *cp,C;
    if ( fHelp || params.size() != 1 )
        throw runtime_error("paymentsmerge \"[%22createtxid%22]\"\n");
    if ( ensure_CCrequirements(EVAL_PAYMENTS) < 0 )
        throw runtime_error(CC_REQUIREMENTS_MSG);
    const CKeyStore& keystore = *pwalletMain;
    LOCK2(cs_main, pwalletMain->cs_wallet);
    cp = CCinit(&C,EVAL_PAYMENTS);
    return(PaymentsMerge(cp,(char *)params[0].get_str().c_str()));
}

UniValue payments_txidopret(const UniValue& params, bool fHelp, const CPubKey& mypk)
{
    struct CCcontract_info *cp,C;
    if ( fHelp || params.size() != 1 )
        throw runtime_error("paymentstxidopret \"[allocation,%22scriptPubKey%22(,%22destopret%22)]\"\n");
    if ( ensure_CCrequirements(EVAL_PAYMENTS) < 0 )
        throw runtime_error(CC_REQUIREMENTS_MSG);
    const CKeyStore& keystore = *pwalletMain;
    LOCK2(cs_main, pwalletMain->cs_wallet);
    cp = CCinit(&C,EVAL_PAYMENTS);
    return(PaymentsTxidopret(cp,(char *)params[0].get_str().c_str()));
}

UniValue payments_create(const UniValue& params, bool fHelp, const CPubKey& mypk)
{
    struct CCcontract_info *cp,C;
    if ( fHelp || params.size() != 1 )
        throw runtime_error("paymentscreate \"[lockedblocks,minamount,%22paytxid0%22,...,%22paytxidN%22]\"\n");
    if ( ensure_CCrequirements(EVAL_PAYMENTS) < 0 )
        throw runtime_error(CC_REQUIREMENTS_MSG);
    const CKeyStore& keystore = *pwalletMain;
    LOCK2(cs_main, pwalletMain->cs_wallet);
    cp = CCinit(&C,EVAL_PAYMENTS);
    return(PaymentsCreate(cp,(char *)params[0].get_str().c_str()));
}

UniValue payments_airdrop(const UniValue& params, bool fHelp, const CPubKey& mypk)
{
    struct CCcontract_info *cp,C;
    if ( fHelp || params.size() != 1 )
        throw runtime_error("paymentsairdrop \"[lockedblocks,minamount,mintoaddress,top,bottom,fixedFlag,%22excludeAddress%22,...,%22excludeAddressN%22]\"\n");
    if ( ensure_CCrequirements(EVAL_PAYMENTS) < 0 )
        throw runtime_error(CC_REQUIREMENTS_MSG);
    const CKeyStore& keystore = *pwalletMain;
    LOCK2(cs_main, pwalletMain->cs_wallet);
    cp = CCinit(&C,EVAL_PAYMENTS);
    return(PaymentsAirdrop(cp,(char *)params[0].get_str().c_str()));
}

UniValue payments_airdroptokens(const UniValue& params, bool fHelp, const CPubKey& mypk)
{
    struct CCcontract_info *cp,C;
    if ( fHelp || params.size() != 1 )
        throw runtime_error("payments_airdroptokens \"[%22tokenid%22,lockedblocks,minamount,mintoaddress,top,bottom,fixedFlag,%22excludePubKey%22,...,%22excludePubKeyN%22]\"\n");
    if ( ensure_CCrequirements(EVAL_PAYMENTS) < 0 )
        throw runtime_error(CC_REQUIREMENTS_MSG);
    const CKeyStore& keystore = *pwalletMain;
    LOCK2(cs_main, pwalletMain->cs_wallet);
    cp = CCinit(&C,EVAL_PAYMENTS);
    return(PaymentsAirdropTokens(cp,(char *)params[0].get_str().c_str()));
}

UniValue payments_info(const UniValue& params, bool fHelp, const CPubKey& mypk)
{
    struct CCcontract_info *cp,C;
    if ( fHelp || params.size() != 1 )
        throw runtime_error("paymentsinfo \"[%22createtxid%22]\"\n");
    if ( ensure_CCrequirements(EVAL_PAYMENTS) < 0 )
        throw runtime_error(CC_REQUIREMENTS_MSG);
    const CKeyStore& keystore = *pwalletMain;
    LOCK2(cs_main, pwalletMain->cs_wallet);
    cp = CCinit(&C,EVAL_PAYMENTS);
    return(PaymentsInfo(cp,(char *)params[0].get_str().c_str()));
}

UniValue payments_list(const UniValue& params, bool fHelp, const CPubKey& mypk)
{
    struct CCcontract_info *cp,C;
    if ( fHelp || params.size() != 0 )
        throw runtime_error("paymentslist\n");
    if ( ensure_CCrequirements(EVAL_PAYMENTS) < 0 )
        throw runtime_error(CC_REQUIREMENTS_MSG);
    const CKeyStore& keystore = *pwalletMain;
    LOCK2(cs_main, pwalletMain->cs_wallet);
    cp = CCinit(&C,EVAL_PAYMENTS);
    return(PaymentsList(cp,(char *)""));
}

UniValue oraclesaddress(const UniValue& params, bool fHelp, const CPubKey& mypk)
{
    struct CCcontract_info *cp,C; std::vector<unsigned char> pubkey;
    cp = CCinit(&C,EVAL_ORACLES);
    if ( fHelp || params.size() > 1 )
        throw runtime_error("oraclesaddress [pubkey]\n");
    if ( ensure_CCrequirements(cp->evalcode) < 0 )
        throw runtime_error(CC_REQUIREMENTS_MSG);
    if ( params.size() == 1 )
        pubkey = ParseHex(params[0].get_str().c_str());
    return(CCaddress(cp,(char *)"Oracles",pubkey));
}

UniValue pricesaddress(const UniValue& params, bool fHelp, const CPubKey& mypk)
{
    UniValue result(UniValue::VOBJ); struct CCcontract_info *cp,C,*assetscp,C2; std::vector<unsigned char> pubkey; CPubKey pk,planpk,pricespk; char myaddr[64],houseaddr[64],exposureaddr[64];
    cp = CCinit(&C,EVAL_PRICES);
    assetscp = CCinit(&C2,EVAL_PRICES);
    if ( fHelp || params.size() > 1 )
        throw runtime_error("pricesaddress [pubkey]\n");
    if ( ensure_CCrequirements(cp->evalcode) < 0 )
        throw runtime_error(CC_REQUIREMENTS_MSG);
    if ( params.size() == 1 )
        pubkey = ParseHex(params[0].get_str().c_str());
    result = CCaddress(cp,(char *)"Prices",pubkey);
    if (mypk.IsValid()) pk=mypk;
    else pk = pubkey2pk(Mypubkey());
    pricespk = GetUnspendable(cp,0);
    GetCCaddress(assetscp,myaddr,pk);
    GetCCaddress1of2(assetscp,houseaddr,pricespk,planpk);
    GetCCaddress1of2(assetscp,exposureaddr,pricespk,pricespk);
    result.push_back(Pair("myaddr",myaddr)); // for holding my asssets
    result.push_back(Pair("houseaddr",houseaddr)); // globally accessible house assets
    result.push_back(Pair("exposureaddr",exposureaddr)); // tracking of exposure
    return(result);
}

UniValue pegsaddress(const UniValue& params, bool fHelp, const CPubKey& mypk)
{
    struct CCcontract_info *cp,C; std::vector<unsigned char> pubkey;
    cp = CCinit(&C,EVAL_PEGS);
    if ( fHelp || params.size() > 1 )
        throw runtime_error("pegssaddress [pubkey]\n");
    if ( ensure_CCrequirements(cp->evalcode) < 0 )
        throw runtime_error(CC_REQUIREMENTS_MSG);
    if ( params.size() == 1 )
        pubkey = ParseHex(params[0].get_str().c_str());
    return(CCaddress(cp,(char *)"Pegs",pubkey));
}

UniValue paymentsaddress(const UniValue& params, bool fHelp, const CPubKey& mypk)
{
    struct CCcontract_info *cp,C; std::vector<unsigned char> pubkey;
    cp = CCinit(&C,EVAL_PAYMENTS);
    if ( fHelp || params.size() > 1 )
        throw runtime_error("paymentsaddress [pubkey]\n");
    if ( ensure_CCrequirements(cp->evalcode) < 0 )
        throw runtime_error(CC_REQUIREMENTS_MSG);
    if ( params.size() == 1 )
        pubkey = ParseHex(params[0].get_str().c_str());
    return(CCaddress(cp,(char *)"Payments",pubkey));
}

UniValue gatewaysaddress(const UniValue& params, bool fHelp, const CPubKey& mypk)
{
    struct CCcontract_info *cp,C; std::vector<unsigned char> pubkey;
    cp = CCinit(&C,EVAL_GATEWAYS);
    if ( fHelp || params.size() > 1 )
        throw runtime_error("gatewaysaddress [pubkey]\n");
    if ( ensure_CCrequirements(cp->evalcode) < 0 )
        throw runtime_error(CC_REQUIREMENTS_MSG);
    if ( params.size() == 1 )
        pubkey = ParseHex(params[0].get_str().c_str());
    return(CCaddress(cp,(char *)"Gateways",pubkey));
}

UniValue heiraddress(const UniValue& params, bool fHelp, const CPubKey& mypk)
{
	struct CCcontract_info *cp,C; std::vector<unsigned char> pubkey;
	cp = CCinit(&C,EVAL_HEIR);
    if ( fHelp || params.size() > 1 )
        throw runtime_error("heiraddress pubkey\n");
    if ( ensure_CCrequirements(cp->evalcode) < 0 )
        throw runtime_error(CC_REQUIREMENTS_MSG);
    pubkey = ParseHex(params[0].get_str().c_str());
	return(CCaddress(cp,(char *)"Heir",pubkey));
}

UniValue lottoaddress(const UniValue& params, bool fHelp, const CPubKey& mypk)
{
    struct CCcontract_info *cp,C; std::vector<unsigned char> pubkey;
    cp = CCinit(&C,EVAL_LOTTO);
    if ( fHelp || params.size() > 1 )
        throw runtime_error("lottoaddress [pubkey]\n");
    if ( ensure_CCrequirements(cp->evalcode) < 0 )
        throw runtime_error(CC_REQUIREMENTS_MSG);
    if ( params.size() == 1 )
        pubkey = ParseHex(params[0].get_str().c_str());
    return(CCaddress(cp,(char *)"Lotto",pubkey));
}

UniValue FSMaddress(const UniValue& params, bool fHelp, const CPubKey& mypk)
{
    struct CCcontract_info *cp,C; std::vector<unsigned char> pubkey;
    cp = CCinit(&C,EVAL_FSM);
    if ( fHelp || params.size() > 1 )
        throw runtime_error("FSMaddress [pubkey]\n");
    if ( ensure_CCrequirements(cp->evalcode) < 0 )
        throw runtime_error(CC_REQUIREMENTS_MSG);
    if ( params.size() == 1 )
        pubkey = ParseHex(params[0].get_str().c_str());
    return(CCaddress(cp,(char *)"FSM",pubkey));
}

UniValue auctionaddress(const UniValue& params, bool fHelp, const CPubKey& mypk)
{
    struct CCcontract_info *cp,C; std::vector<unsigned char> pubkey;
    cp = CCinit(&C,EVAL_AUCTION);
    if ( fHelp || params.size() > 1 )
        throw runtime_error("auctionaddress [pubkey]\n");
    if ( ensure_CCrequirements(cp->evalcode) < 0 )
        throw runtime_error(CC_REQUIREMENTS_MSG);
    if ( params.size() == 1 )
        pubkey = ParseHex(params[0].get_str().c_str());
    return(CCaddress(cp,(char *)"Auction",pubkey));
}

UniValue diceaddress(const UniValue& params, bool fHelp, const CPubKey& mypk)
{
    struct CCcontract_info *cp,C; std::vector<unsigned char> pubkey;
    cp = CCinit(&C,EVAL_DICE);
    if ( fHelp || params.size() > 1 )
        throw runtime_error("diceaddress [pubkey]\n");
    if ( ensure_CCrequirements(cp->evalcode) < 0 )
        throw runtime_error(CC_REQUIREMENTS_MSG);
    if ( params.size() == 1 )
        pubkey = ParseHex(params[0].get_str().c_str());
    return(CCaddress(cp,(char *)"Dice",pubkey));
}

UniValue faucetaddress(const UniValue& params, bool fHelp, const CPubKey& mypk)
{
    struct CCcontract_info *cp,C; std::vector<unsigned char> pubkey;
    int error;
    cp = CCinit(&C,EVAL_FAUCET);
    if ( fHelp || params.size() > 1 )
        throw runtime_error("faucetaddress [pubkey]\n");
    error = ensure_CCrequirements(cp->evalcode);
    if ( error < 0 )
        throw runtime_error(strprintf("to use CC contracts, you need to launch daemon with valid -pubkey= for an address in your wallet. ERR=%d\n", error));
    if ( params.size() == 1 )
        pubkey = ParseHex(params[0].get_str().c_str());
    return(CCaddress(cp,(char *)"Faucet",pubkey));
}

UniValue rewardsaddress(const UniValue& params, bool fHelp, const CPubKey& mypk)
{
    struct CCcontract_info *cp,C; std::vector<unsigned char> pubkey;
    cp = CCinit(&C,EVAL_REWARDS);
    if ( fHelp || params.size() > 1 )
        throw runtime_error("rewardsaddress [pubkey]\n");
    if ( ensure_CCrequirements(cp->evalcode) < 0 )
        throw runtime_error(CC_REQUIREMENTS_MSG);
    if ( params.size() == 1 )
        pubkey = ParseHex(params[0].get_str().c_str());
    return(CCaddress(cp,(char *)"Rewards",pubkey));
}

UniValue assetsaddress(const UniValue& params, bool fHelp, const CPubKey& mypk)
{
	struct CCcontract_info *cp, C; std::vector<unsigned char> pubkey;
	cp = CCinit(&C, EVAL_ASSETS);
	if (fHelp || params.size() > 1)
		throw runtime_error("assetsaddress [pubkey]\n");
	if (ensure_CCrequirements(cp->evalcode) < 0)
		throw runtime_error(CC_REQUIREMENTS_MSG);
	if (params.size() == 1)
		pubkey = ParseHex(params[0].get_str().c_str());
	return(CCaddress(cp, (char *)"Assets", pubkey));
}

UniValue tokenaddress(const UniValue& params, bool fHelp, const CPubKey& mypk)
{
    struct CCcontract_info *cp,C; std::vector<unsigned char> pubkey;
    cp = CCinit(&C,EVAL_TOKENS);
    if ( fHelp || params.size() > 1 )
        throw runtime_error("tokenaddress [pubkey]\n");
    if ( ensure_CCrequirements(cp->evalcode) < 0 )
        throw runtime_error(CC_REQUIREMENTS_MSG);
    if ( params.size() == 1 )
        pubkey = ParseHex(params[0].get_str().c_str());
    return(CCaddress(cp,(char *)"Tokens", pubkey));
}

UniValue importgatewayaddress(const UniValue& params, bool fHelp, const CPubKey& mypk)
{
    struct CCcontract_info *cp,C; std::vector<unsigned char> pubkey;
    cp = CCinit(&C,EVAL_IMPORTGATEWAY);
    if ( fHelp || params.size() > 1 )
        throw runtime_error("importgatewayddress [pubkey]\n");
    if ( ensure_CCrequirements(cp->evalcode) < 0 )
        throw runtime_error(CC_REQUIREMENTS_MSG);
    if ( params.size() == 1 )
        pubkey = ParseHex(params[0].get_str().c_str());
    return(CCaddress(cp,(char *)"ImportGateway", pubkey));
}

UniValue channelslist(const UniValue& params, bool fHelp, const CPubKey& mypk)
{
    if ( fHelp || params.size() > 0 )
        throw runtime_error("channelslist\n");
    if ( ensure_CCrequirements(EVAL_CHANNELS) < 0 )
        throw runtime_error(CC_REQUIREMENTS_MSG);
    return(ChannelsList(mypk));
}

UniValue channelsinfo(const UniValue& params, bool fHelp, const CPubKey& mypk)
{
    uint256 opentxid;
    if ( fHelp || params.size() > 1 )
        throw runtime_error("channelsinfo [opentxid]\n");
    if ( ensure_CCrequirements(EVAL_CHANNELS) < 0 )
        throw runtime_error(CC_REQUIREMENTS_MSG);
    opentxid=zeroid;
    if (params.size() > 0 && !params[0].isNull() && !params[0].get_str().empty())
        opentxid = Parseuint256((char *)params[0].get_str().c_str());
    return(ChannelsInfo(mypk,opentxid));
}

UniValue channelsopen(const UniValue& params, bool fHelp, const CPubKey& mypk)
{
    UniValue result(UniValue::VOBJ); int32_t numpayments; int64_t payment; std::vector<unsigned char> destpub; struct CCcontract_info *cp,C;
    uint256 tokenid=zeroid;

    cp = CCinit(&C,EVAL_CHANNELS);
    if ( fHelp || params.size() < 3 || params.size() > 4)
        throw runtime_error("channelsopen destpubkey numpayments payment [tokenid]\n");
    if ( ensure_CCrequirements(EVAL_CHANNELS) < 0 )
        throw runtime_error(CC_REQUIREMENTS_MSG);
    Lock2NSPV(mypk);
    destpub = ParseHex(params[0].get_str().c_str());
    numpayments = atoi(params[1].get_str().c_str());
    payment = atol(params[2].get_str().c_str());
    if (params.size()==4)
    {
        tokenid=Parseuint256((char *)params[3].get_str().c_str());
    }
    result = ChannelOpen(mypk,0,pubkey2pk(destpub),numpayments,payment,tokenid);
    if ( result[JSON_HEXTX].getValStr().size() > 0  )
    {
        result.push_back(Pair("result", "success"));
    }
    Unlock2NSPV(mypk);    
    return(result);
}

UniValue channelspayment(const UniValue& params, bool fHelp, const CPubKey& mypk)
{
    UniValue result(UniValue::VOBJ); struct CCcontract_info *cp,C; uint256 opentxid,secret=zeroid; int32_t n; int64_t amount;
    cp = CCinit(&C,EVAL_CHANNELS);
    if ( fHelp || params.size() < 2 ||  params.size() >3 )
        throw runtime_error("channelspayment opentxid amount [secret]\n");
    if ( ensure_CCrequirements(EVAL_CHANNELS) < 0 )
        throw runtime_error(CC_REQUIREMENTS_MSG);
    Lock2NSPV(mypk);
    opentxid = Parseuint256((char *)params[0].get_str().c_str());
    amount = atoi((char *)params[1].get_str().c_str());
    if (params.size() > 2 && !params[2].isNull() && !params[2].get_str().empty())
    {
        secret = Parseuint256((char *)params[2].get_str().c_str());
    }
    result = ChannelPayment(mypk,0,opentxid,amount,secret);
    if ( result[JSON_HEXTX].getValStr().size() > 0  )
    {
        result.push_back(Pair("result", "success"));
    }
    Unlock2NSPV(mypk);
    return(result);
}

UniValue channelsclose(const UniValue& params, bool fHelp, const CPubKey& mypk)
{
    UniValue result(UniValue::VOBJ); struct CCcontract_info *cp,C; uint256 opentxid;
    cp = CCinit(&C,EVAL_CHANNELS);
    if ( fHelp || params.size() != 1 )
        throw runtime_error("channelsclose opentxid\n");
    if ( ensure_CCrequirements(EVAL_CHANNELS) < 0 )
        throw runtime_error(CC_REQUIREMENTS_MSG);
    Lock2NSPV(mypk);
    opentxid = Parseuint256((char *)params[0].get_str().c_str());
    result = ChannelClose(mypk,0,opentxid);
    if ( result[JSON_HEXTX].getValStr().size() > 0  )
    {
        result.push_back(Pair("result", "success"));
    }
    Unlock2NSPV(mypk);
    return(result);
}

UniValue channelsrefund(const UniValue& params, bool fHelp, const CPubKey& mypk)
{
    UniValue result(UniValue::VOBJ); struct CCcontract_info *cp,C; uint256 opentxid,closetxid;
    cp = CCinit(&C,EVAL_CHANNELS);
    if ( fHelp || params.size() != 2 )
        throw runtime_error("channelsrefund opentxid closetxid\n");
    if ( ensure_CCrequirements(EVAL_CHANNELS) < 0 )
        throw runtime_error(CC_REQUIREMENTS_MSG);
    Lock2NSPV(mypk);
    opentxid = Parseuint256((char *)params[0].get_str().c_str());
    closetxid = Parseuint256((char *)params[1].get_str().c_str());
    result = ChannelRefund(mypk,0,opentxid,closetxid);
    if ( result[JSON_HEXTX].getValStr().size() > 0  )
    {
        result.push_back(Pair("result", "success"));
    }
    Unlock2NSPV(mypk);
    return(result);
}

UniValue rewardscreatefunding(const UniValue& params, bool fHelp, const CPubKey& mypk)
{
    UniValue result(UniValue::VOBJ); char *name; int64_t funds,APR,minseconds,maxseconds,mindeposit; std::string hex;
    if ( fHelp || params.size() > 6 || params.size() < 2 )
        throw runtime_error("rewardscreatefunding name amount APR mindays maxdays mindeposit\n");
    if ( ensure_CCrequirements(EVAL_REWARDS) < 0 )
        throw runtime_error(CC_REQUIREMENTS_MSG);
    const CKeyStore& keystore = *pwalletMain;
    LOCK2(cs_main, pwalletMain->cs_wallet);
   // default to OOT params
    APR = 5 * COIN;
    minseconds = maxseconds = 60 * 3600 * 24;
    mindeposit = 100 * COIN;
    name = (char *)params[0].get_str().c_str();
    funds = atof(params[1].get_str().c_str()) * COIN + 0.00000000499999;

    if (!VALID_PLAN_NAME(name)) {
        ERR_RESULT(strprintf("Plan name can be at most %d ASCII characters",PLAN_NAME_MAX));
        return(result);
    }

    if ( funds <= 0 ) {
        ERR_RESULT("funds must be positive");
        return result;
    }
    if ( params.size() > 2 )
    {
        APR = atof(params[2].get_str().c_str()) * COIN;
        if ( APR > REWARDSCC_MAXAPR )
        {
            ERR_RESULT("25% APR is maximum");
            return result;
        }
        if ( params.size() > 3 )
        {
            minseconds = atol(params[3].get_str().c_str()) * 3600 * 24;
            if ( minseconds < 0 ) {
                ERR_RESULT("mindays must be non-negative");
                return result;
            }
            if ( params.size() > 4 )
            {
                maxseconds = atol(params[4].get_str().c_str()) * 3600 * 24;
                if ( maxseconds <= 0 ) {
                    ERR_RESULT("maxdays must be positive");
                    return result;
                }
                if ( maxseconds < minseconds ) {
                    ERR_RESULT("maxdays must be greater than mindays");
                    return result;
                }
                if ( params.size() > 5 )
                    mindeposit = atof(params[5].get_str().c_str()) * COIN + 0.00000000499999;
                    if ( mindeposit <= 0 ) {
                        ERR_RESULT("mindeposit must be positive");
                        return result;
                    }
            }
        }
    }
    hex = RewardsCreateFunding(0,name,funds,APR,minseconds,maxseconds,mindeposit);
    if ( hex.size() > 0 )
    {
        result.push_back(Pair("result", "success"));
        result.push_back(Pair("hex", hex));
    } else ERR_RESULT("couldnt create rewards funding transaction");
    return(result);
}

UniValue rewardslock(const UniValue& params, bool fHelp, const CPubKey& mypk)
{
    UniValue result(UniValue::VOBJ); char *name; uint256 fundingtxid; int64_t amount; std::string hex;
    if ( fHelp || params.size() != 3 )
        throw runtime_error("rewardslock name fundingtxid amount\n");
    if ( ensure_CCrequirements(EVAL_REWARDS) < 0 )
        throw runtime_error(CC_REQUIREMENTS_MSG);
    const CKeyStore& keystore = *pwalletMain;
    LOCK2(cs_main, pwalletMain->cs_wallet);
    name = (char *)params[0].get_str().c_str();
    fundingtxid = Parseuint256((char *)params[1].get_str().c_str());
    amount = atof(params[2].get_str().c_str()) * COIN + 0.00000000499999;
    hex = RewardsLock(0,name,fundingtxid,amount);

    if (!VALID_PLAN_NAME(name)) {
            ERR_RESULT(strprintf("Plan name can be at most %d ASCII characters",PLAN_NAME_MAX));
            return(result);
    }
    if ( CCerror != "" ){
        ERR_RESULT(CCerror);
    } else if ( amount > 0 ) {
        if ( hex.size() > 0 )
        {
            result.push_back(Pair("result", "success"));
            result.push_back(Pair("hex", hex));
        } else ERR_RESULT( "couldnt create rewards lock transaction");
    } else ERR_RESULT("amount must be positive");
    return(result);
}

UniValue rewardsaddfunding(const UniValue& params, bool fHelp, const CPubKey& mypk)
{
    UniValue result(UniValue::VOBJ); char *name; uint256 fundingtxid; int64_t amount; std::string hex;
    if ( fHelp || params.size() != 3 )
        throw runtime_error("rewardsaddfunding name fundingtxid amount\n");
    if ( ensure_CCrequirements(EVAL_REWARDS) < 0 )
        throw runtime_error(CC_REQUIREMENTS_MSG);
    const CKeyStore& keystore = *pwalletMain;
    LOCK2(cs_main, pwalletMain->cs_wallet);
    name = (char *)params[0].get_str().c_str();
    fundingtxid = Parseuint256((char *)params[1].get_str().c_str());
    amount = atof(params[2].get_str().c_str()) * COIN + 0.00000000499999;
    hex = RewardsAddfunding(0,name,fundingtxid,amount);

    if (!VALID_PLAN_NAME(name)) {
            ERR_RESULT(strprintf("Plan name can be at most %d ASCII characters",PLAN_NAME_MAX));
            return(result);
    }
    if (CCerror != "") {
        ERR_RESULT(CCerror);
    } else if (amount > 0) {
        if ( hex.size() > 0 )
        {
            result.push_back(Pair("result", "success"));
            result.push_back(Pair("hex", hex));
        } else {
            result.push_back(Pair("result", "error"));
            result.push_back(Pair("error", "couldnt create rewards addfunding transaction"));
        }
    } else {
            ERR_RESULT("funding amount must be positive");
    }
    return(result);
}

UniValue rewardsunlock(const UniValue& params, bool fHelp, const CPubKey& mypk)
{
    UniValue result(UniValue::VOBJ); std::string hex; char *name; uint256 fundingtxid,txid;
    if ( fHelp || params.size() > 3 || params.size() < 2 )
        throw runtime_error("rewardsunlock name fundingtxid [txid]\n");
    if ( ensure_CCrequirements(EVAL_REWARDS) < 0 )
        throw runtime_error(CC_REQUIREMENTS_MSG);
    const CKeyStore& keystore = *pwalletMain;
    LOCK2(cs_main, pwalletMain->cs_wallet);
    name = (char *)params[0].get_str().c_str();
    fundingtxid = Parseuint256((char *)params[1].get_str().c_str());

    if (!VALID_PLAN_NAME(name)) {
            ERR_RESULT(strprintf("Plan name can be at most %d ASCII characters",PLAN_NAME_MAX));
            return(result);
    }
    if ( params.size() > 2 )
        txid = Parseuint256((char *)params[2].get_str().c_str());
    else memset(&txid,0,sizeof(txid));
    hex = RewardsUnlock(0,name,fundingtxid,txid);
    if (CCerror != "") {
        ERR_RESULT(CCerror);
    } else if ( hex.size() > 0 ) {
        result.push_back(Pair("result", "success"));
        result.push_back(Pair("hex", hex));
    } else ERR_RESULT("couldnt create rewards unlock transaction");
    return(result);
}

UniValue rewardslist(const UniValue& params, bool fHelp, const CPubKey& mypk)
{
    if ( fHelp || params.size() > 0 )
        throw runtime_error("rewardslist\n");
    if ( ensure_CCrequirements(EVAL_REWARDS) < 0 )
        throw runtime_error(CC_REQUIREMENTS_MSG);
    const CKeyStore& keystore = *pwalletMain;
    LOCK2(cs_main, pwalletMain->cs_wallet);
    return(RewardsList());
}

UniValue rewardsinfo(const UniValue& params, bool fHelp, const CPubKey& mypk)
{
    uint256 fundingtxid;
    if ( fHelp || params.size() != 1 )
        throw runtime_error("rewardsinfo fundingtxid\n");
    if ( ensure_CCrequirements(EVAL_REWARDS) < 0 )
        throw runtime_error(CC_REQUIREMENTS_MSG);
    const CKeyStore& keystore = *pwalletMain;
    LOCK2(cs_main, pwalletMain->cs_wallet);
    fundingtxid = Parseuint256((char *)params[0].get_str().c_str());
    return(RewardsInfo(fundingtxid));
}

UniValue gatewayslist(const UniValue& params, bool fHelp, const CPubKey& mypk)
{
    if ( fHelp || params.size() > 0 )
        throw runtime_error("gatewayslist\n");
    if ( ensure_CCrequirements(EVAL_GATEWAYS) < 0 )
        throw runtime_error(CC_REQUIREMENTS_MSG);
    const CKeyStore& keystore = *pwalletMain;
    return(GatewaysList());
}

UniValue gatewaysexternaladdress(const UniValue& params, bool fHelp, const CPubKey& mypk)
{
    uint256 bindtxid; CPubKey pubkey;

    if ( fHelp || params.size() != 2)
        throw runtime_error("gatewaysexternaladdress bindtxid pubkey\n");
    if ( ensure_CCrequirements(EVAL_GATEWAYS) < 0 )
        throw runtime_error(CC_REQUIREMENTS_MSG);
    bindtxid = Parseuint256((char *)params[0].get_str().c_str());
    pubkey = ParseHex(params[1].get_str().c_str());
    return(GatewaysExternalAddress(bindtxid,pubkey));
}

UniValue gatewaysdumpprivkey(const UniValue& params, bool fHelp, const CPubKey& mypk)
{
    uint256 bindtxid;

    if ( fHelp || params.size() != 2)
        throw runtime_error("gatewaysdumpprivkey bindtxid address\n");
    if ( ensure_CCrequirements(EVAL_GATEWAYS) < 0 )
        throw runtime_error(CC_REQUIREMENTS_MSG);
    bindtxid = Parseuint256((char *)params[0].get_str().c_str());
    std::string strAddress = params[1].get_str();
    CTxDestination dest = DecodeDestination(strAddress);
    if (!IsValidDestination(dest)) {
        throw JSONRPCError(RPC_INVALID_ADDRESS_OR_KEY, "Invalid transparent address");
    }
    const CKeyID *keyID = boost::get<CKeyID>(&dest);
    if (!keyID) {
        throw JSONRPCError(RPC_TYPE_ERROR, "Address does not refer to a key");
    }
    CKey vchSecret;
    if (!pwalletMain->GetKey(*keyID, vchSecret)) {
        throw JSONRPCError(RPC_WALLET_ERROR, "Private key for address " + strAddress + " is not known");
    }
    return(GatewaysDumpPrivKey(bindtxid,vchSecret));
}

UniValue gatewaysinfo(const UniValue& params, bool fHelp, const CPubKey& mypk)
{
    uint256 txid;
    if ( fHelp || params.size() != 1 )
        throw runtime_error("gatewaysinfo bindtxid\n");
    if ( ensure_CCrequirements(EVAL_GATEWAYS) < 0 )
        throw runtime_error(CC_REQUIREMENTS_MSG);
    txid = Parseuint256((char *)params[0].get_str().c_str());
    return(GatewaysInfo(txid));
}

UniValue gatewaysbind(const UniValue& params, bool fHelp, const CPubKey& mypk)
{
    UniValue result(UniValue::VOBJ); uint256 tokenid,oracletxid; int32_t i; int64_t totalsupply; std::vector<CPubKey> pubkeys;
    uint8_t M,N,p1,p2,p3,p4=0; std::string coin; std::vector<unsigned char> pubkey;

    if ( fHelp || params.size() < 10 )
        throw runtime_error("gatewaysbind tokenid oracletxid coin tokensupply M N pubkey(s) pubtype p2shtype wiftype [taddr]\n");
    if ( ensure_CCrequirements(EVAL_GATEWAYS) < 0 )
        throw runtime_error(CC_REQUIREMENTS_MSG);
    Lock2NSPV(mypk);
    tokenid = Parseuint256((char *)params[0].get_str().c_str());
    oracletxid = Parseuint256((char *)params[1].get_str().c_str());
    coin = params[2].get_str();
    totalsupply = atol((char *)params[3].get_str().c_str());
    M = atoi((char *)params[4].get_str().c_str());
    N = atoi((char *)params[5].get_str().c_str());
    if ( M > N || N == 0 || N > 15 || totalsupply < COIN/100 || tokenid == zeroid )
    {
        Unlock2NSPV(mypk);
        throw runtime_error("illegal M or N > 15 or tokensupply or invalid tokenid\n");
    }
    if ( params.size() < 6+N+3 )
    {
        Unlock2NSPV(mypk);
        throw runtime_error("not enough parameters for N pubkeys\n");
    }
    for (i=0; i<N; i++)
    {       
        pubkey = ParseHex(params[6+i].get_str().c_str());
        if (pubkey.size()!= 33)
        {
            Unlock2NSPV(mypk);
            throw runtime_error("invalid destination pubkey");
        }
        pubkeys.push_back(pubkey2pk(pubkey));
    }
    p1 = atoi((char *)params[6+N].get_str().c_str());
    p2 = atoi((char *)params[6+N+1].get_str().c_str());
    p3 = atoi((char *)params[6+N+2].get_str().c_str());
    if (params.size() == 9+N+1) p4 = atoi((char *)params[9+N].get_str().c_str());
    result = GatewaysBind(mypk,0,coin,tokenid,totalsupply,oracletxid,M,N,pubkeys,p1,p2,p3,p4);
    if ( result[JSON_HEXTX].getValStr().size() > 0  )
    {
        result.push_back(Pair("result", "success"));
    }
    Unlock2NSPV(mypk);
    return(result);
}

UniValue gatewaysdeposit(const UniValue& params, bool fHelp, const CPubKey& mypk)
{
    UniValue result(UniValue::VOBJ); int32_t i,claimvout,height; int64_t amount; std::string coin,deposithex; uint256 bindtxid,cointxid; std::vector<uint8_t>proof,destpub,pubkey;
    if ( fHelp || params.size() != 9 )
        throw runtime_error("gatewaysdeposit bindtxid height coin cointxid claimvout deposithex proof destpub amount\n");
    if ( ensure_CCrequirements(EVAL_GATEWAYS) < 0 )
        throw runtime_error(CC_REQUIREMENTS_MSG);
    Lock2NSPV(mypk);
    bindtxid = Parseuint256((char *)params[0].get_str().c_str());
    height = atoi((char *)params[1].get_str().c_str());
    coin = params[2].get_str();
    cointxid = Parseuint256((char *)params[3].get_str().c_str());
    claimvout = atoi((char *)params[4].get_str().c_str());
    deposithex = params[5].get_str();
    proof = ParseHex(params[6].get_str());
    destpub = ParseHex(params[7].get_str());
    amount = atof((char *)params[8].get_str().c_str()) * COIN + 0.00000000499999;
    if ( amount <= 0 || claimvout < 0 )
    {
        Unlock2NSPV(mypk);
        throw runtime_error("invalid param: amount, numpks or claimvout\n");
    }
    if (destpub.size()!= 33)
    {
        Unlock2NSPV(mypk);
        throw runtime_error("invalid destination pubkey");
    }
    result = GatewaysDeposit(mypk,0,bindtxid,height,coin,cointxid,claimvout,deposithex,proof,pubkey2pk(destpub),amount);
    if ( result[JSON_HEXTX].getValStr().size() > 0  )
    {
        result.push_back(Pair("result", "success"));
    }
    Unlock2NSPV(mypk);
    return(result);
}

UniValue gatewaysclaim(const UniValue& params, bool fHelp, const CPubKey& mypk)
{
    UniValue result(UniValue::VOBJ); std::string coin; uint256 bindtxid,deposittxid; std::vector<uint8_t>destpub; int64_t amount;
    if ( fHelp || params.size() != 5 )
        throw runtime_error("gatewaysclaim bindtxid coin deposittxid destpub amount\n");
    if ( ensure_CCrequirements(EVAL_GATEWAYS) < 0 )
        throw runtime_error(CC_REQUIREMENTS_MSG);
    Lock2NSPV(mypk);
    bindtxid = Parseuint256((char *)params[0].get_str().c_str());
    coin = params[1].get_str();
    deposittxid = Parseuint256((char *)params[2].get_str().c_str());
    destpub = ParseHex(params[3].get_str());
    amount = atof((char *)params[4].get_str().c_str()) * COIN + 0.00000000499999;
    if (destpub.size()!= 33)
    {
        Unlock2NSPV(mypk);
        throw runtime_error("invalid destination pubkey");
    }
    result = GatewaysClaim(mypk,0,bindtxid,coin,deposittxid,pubkey2pk(destpub),amount);
    if ( result[JSON_HEXTX].getValStr().size() > 0  )
    {
        result.push_back(Pair("result", "success"));
    }
    Unlock2NSPV(mypk);
    return(result);
}

UniValue gatewayswithdraw(const UniValue& params, bool fHelp, const CPubKey& mypk)
{
    UniValue result(UniValue::VOBJ); uint256 bindtxid; int64_t amount; std::string coin; std::vector<uint8_t> withdrawpub;
    if ( fHelp || params.size() != 4 )
        throw runtime_error("gatewayswithdraw bindtxid coin withdrawpub amount\n");
    if ( ensure_CCrequirements(EVAL_GATEWAYS) < 0 )
        throw runtime_error(CC_REQUIREMENTS_MSG);
    Lock2NSPV(mypk);
    bindtxid = Parseuint256((char *)params[0].get_str().c_str());
    coin = params[1].get_str();
    withdrawpub = ParseHex(params[2].get_str());
    amount = atof((char *)params[3].get_str().c_str()) * COIN + 0.00000000499999;
    if (withdrawpub.size()!= 33)
    {
        Unlock2NSPV(mypk);
        throw runtime_error("invalid destination pubkey");
    }
    result = GatewaysWithdraw(mypk,0,bindtxid,coin,pubkey2pk(withdrawpub),amount);
    if ( result[JSON_HEXTX].getValStr().size() > 0  )
    {
        result.push_back(Pair("result", "success"));
    }
    Lock2NSPV(mypk);
    return(result);
}

UniValue gatewayspartialsign(const UniValue& params, bool fHelp, const CPubKey& mypk)
{
    UniValue result(UniValue::VOBJ); std::string coin,parthex; uint256 txid;
    if ( fHelp || params.size() != 3 )
        throw runtime_error("gatewayspartialsign txidaddr refcoin hex\n");
    if ( ensure_CCrequirements(EVAL_GATEWAYS) < 0 )
        throw runtime_error(CC_REQUIREMENTS_MSG);
    Lock2NSPV(mypk);
    txid = Parseuint256((char *)params[0].get_str().c_str());
    coin = params[1].get_str();
    parthex = params[2].get_str();
    result = GatewaysPartialSign(mypk,0,txid,coin,parthex);
    if ( result[JSON_HEXTX].getValStr().size() > 0  )
    {
        result.push_back(Pair("result", "success"));
    }
    Unlock2NSPV(mypk);
    return(result);
}

UniValue gatewayscompletesigning(const UniValue& params, bool fHelp, const CPubKey& mypk)
{
    UniValue result(UniValue::VOBJ); uint256 withdrawtxid; std::string txhex,coin;
    if ( fHelp || params.size() != 3 )
        throw runtime_error("gatewayscompletesigning withdrawtxid coin hex\n");
    if ( ensure_CCrequirements(EVAL_GATEWAYS) < 0 )
        throw runtime_error(CC_REQUIREMENTS_MSG);
    Lock2NSPV(mypk);
    withdrawtxid = Parseuint256((char *)params[0].get_str().c_str());
    coin = params[1].get_str();
    txhex = params[2].get_str();
    result = GatewaysCompleteSigning(mypk,0,withdrawtxid,coin,txhex);
    if ( result[JSON_HEXTX].getValStr().size() > 0  )
    {
        result.push_back(Pair("result", "success"));
    }
    Unlock2NSPV(mypk);
    return(result);
}

UniValue gatewaysmarkdone(const UniValue& params, bool fHelp, const CPubKey& mypk)
{
    UniValue result(UniValue::VOBJ); uint256 completetxid; std::string coin;
    if ( fHelp || params.size() != 2 )
        throw runtime_error("gatewaysmarkdone completesigningtx coin\n");
    if ( ensure_CCrequirements(EVAL_GATEWAYS) < 0 )
        throw runtime_error(CC_REQUIREMENTS_MSG);
    Lock2NSPV(mypk);
    completetxid = Parseuint256((char *)params[0].get_str().c_str());
    coin = params[1].get_str();
    result = GatewaysMarkDone(mypk,0,completetxid,coin);
    if ( result[JSON_HEXTX].getValStr().size() > 0  )
    {
        result.push_back(Pair("result", "success"));
    }
    Unlock2NSPV(mypk);
    return(result);
}

UniValue gatewayspendingdeposits(const UniValue& params, bool fHelp, const CPubKey& mypk)
{
    uint256 bindtxid; std::string coin;
    if ( fHelp || params.size() != 2 )
        throw runtime_error("gatewayspendingdeposits bindtxid coin\n");
    if ( ensure_CCrequirements(EVAL_GATEWAYS) < 0 )
        throw runtime_error(CC_REQUIREMENTS_MSG);
    bindtxid = Parseuint256((char *)params[0].get_str().c_str());
    coin = params[1].get_str();
    return(GatewaysPendingDeposits(mypk,bindtxid,coin));
}

UniValue gatewayspendingwithdraws(const UniValue& params, bool fHelp, const CPubKey& mypk)
{
    uint256 bindtxid; std::string coin;
    if ( fHelp || params.size() != 2 )
        throw runtime_error("gatewayspendingwithdraws bindtxid coin\n");
    if ( ensure_CCrequirements(EVAL_GATEWAYS) < 0 )
        throw runtime_error(CC_REQUIREMENTS_MSG);
    bindtxid = Parseuint256((char *)params[0].get_str().c_str());
    coin = params[1].get_str();
    return(GatewaysPendingWithdraws(mypk,bindtxid,coin));
}

UniValue gatewaysprocessed(const UniValue& params, bool fHelp, const CPubKey& mypk)
{
    uint256 bindtxid; std::string coin;
    if ( fHelp || params.size() != 2 )
        throw runtime_error("gatewaysprocessed bindtxid coin\n");
    if ( ensure_CCrequirements(EVAL_GATEWAYS) < 0 )
        throw runtime_error(CC_REQUIREMENTS_MSG);
    bindtxid = Parseuint256((char *)params[0].get_str().c_str());
    coin = params[1].get_str();
    return(GatewaysProcessedWithdraws(mypk,bindtxid,coin));
}

UniValue oracleslist(const UniValue& params, bool fHelp, const CPubKey& mypk)
{
    if ( fHelp || params.size() > 0 )
        throw runtime_error("oracleslist\n");
    if ( ensure_CCrequirements(EVAL_ORACLES) < 0 )
        throw runtime_error(CC_REQUIREMENTS_MSG);
    return(OraclesList());
}

UniValue oraclesinfo(const UniValue& params, bool fHelp, const CPubKey& mypk)
{
    uint256 txid;
    if ( fHelp || params.size() != 1 )
        throw runtime_error("oraclesinfo oracletxid\n");
    if ( ensure_CCrequirements(EVAL_ORACLES) < 0 )
        throw runtime_error(CC_REQUIREMENTS_MSG);
    txid = Parseuint256((char *)params[0].get_str().c_str());
    return(OracleInfo(txid));
}

UniValue oraclesfund(const UniValue& params, bool fHelp, const CPubKey& mypk)
{
    UniValue result(UniValue::VOBJ); uint256 txid;
    if ( fHelp || params.size() != 1 )
        throw runtime_error("oraclesfund oracletxid\n");
    if ( ensure_CCrequirements(EVAL_ORACLES) < 0 )
        throw runtime_error(CC_REQUIREMENTS_MSG);
    Lock2NSPV(mypk);
    txid = Parseuint256((char *)params[0].get_str().c_str());
    result = OracleFund(mypk,0,txid);
    if ( result[JSON_HEXTX].getValStr().size() > 0  )
    {
        result.push_back(Pair("result", "success"));
    }
    Unlock2NSPV(mypk);
    return(result);
}

UniValue oraclesregister(const UniValue& params, bool fHelp, const CPubKey& mypk)
{
    UniValue result(UniValue::VOBJ); uint256 txid; int64_t datafee;
    if ( fHelp || params.size() != 2 )
        throw runtime_error("oraclesregister oracletxid datafee\n");
    if ( ensure_CCrequirements(EVAL_ORACLES) < 0 )
        throw runtime_error(CC_REQUIREMENTS_MSG);
    Lock2NSPV(mypk);
    txid = Parseuint256((char *)params[0].get_str().c_str());
    if ( (datafee= atol((char *)params[1].get_str().c_str())) == 0 )
        datafee = atof((char *)params[1].get_str().c_str()) * COIN + 0.00000000499999;
    result = OracleRegister(mypk,0,txid,datafee);
    if ( result[JSON_HEXTX].getValStr().size() > 0  )
    {
        result.push_back(Pair("result", "success"));
    }
    Unlock2NSPV(mypk);
    return(result);
}

UniValue oraclessubscribe(const UniValue& params, bool fHelp, const CPubKey& mypk)
{
    UniValue result(UniValue::VOBJ); uint256 txid; int64_t amount; std::vector<unsigned char> pubkey;
    if ( fHelp || params.size() != 3 )
        throw runtime_error("oraclessubscribe oracletxid publisher amount\n");
    if ( ensure_CCrequirements(EVAL_ORACLES) < 0 )
        throw runtime_error(CC_REQUIREMENTS_MSG);
    Lock2NSPV(mypk);
    txid = Parseuint256((char *)params[0].get_str().c_str());
    pubkey = ParseHex(params[1].get_str().c_str());
    amount = atof((char *)params[2].get_str().c_str()) * COIN + 0.00000000499999;
    result = OracleSubscribe(mypk,0,txid,pubkey2pk(pubkey),amount);
    if ( result[JSON_HEXTX].getValStr().size() > 0  )
    {
        result.push_back(Pair("result", "success"));
    }
    Unlock2NSPV(mypk);
    return(result);
}

UniValue oraclessample(const UniValue& params, bool fHelp, const CPubKey& mypk)
{
    UniValue result(UniValue::VOBJ); uint256 oracletxid,txid; int32_t num; char *batonaddr;
    if ( fHelp || params.size() != 2 )
        throw runtime_error("oraclessample oracletxid txid\n");
    if ( ensure_CCrequirements(EVAL_ORACLES) < 0 )
        throw runtime_error(CC_REQUIREMENTS_MSG);
    oracletxid = Parseuint256((char *)params[0].get_str().c_str());
    txid = Parseuint256((char *)params[1].get_str().c_str());
    return(OracleDataSample(oracletxid,txid));
}

UniValue oraclessamples(const UniValue& params, bool fHelp, const CPubKey& mypk)
{
    UniValue result(UniValue::VOBJ); uint256 txid; int32_t num; char *batonaddr;
    if ( fHelp || params.size() != 3 )
        throw runtime_error("oraclessamples oracletxid batonaddress num\n");
    if ( ensure_CCrequirements(EVAL_ORACLES) < 0 )
        throw runtime_error(CC_REQUIREMENTS_MSG);
    txid = Parseuint256((char *)params[0].get_str().c_str());
    batonaddr = (char *)params[1].get_str().c_str();
    num = atoi((char *)params[2].get_str().c_str());
    return(OracleDataSamples(txid,batonaddr,num));
}

UniValue oraclesdata(const UniValue& params, bool fHelp, const CPubKey& mypk)
{
    UniValue result(UniValue::VOBJ); uint256 txid; std::vector<unsigned char> data;
    if ( fHelp || params.size() != 2 )
        throw runtime_error("oraclesdata oracletxid hexstr\n");
    if ( ensure_CCrequirements(EVAL_ORACLES) < 0 )
        throw runtime_error(CC_REQUIREMENTS_MSG);
    Lock2NSPV(mypk);
    txid = Parseuint256((char *)params[0].get_str().c_str());
    data = ParseHex(params[1].get_str().c_str());
    result = OracleData(mypk,0,txid,data);
    if ( result[JSON_HEXTX].getValStr().size() > 0  )
    {
        result.push_back(Pair("result", "success"));
    }
    Unlock2NSPV(mypk);
    return(result);
}

UniValue oraclescreate(const UniValue& params, bool fHelp, const CPubKey& mypk)
{
    UniValue result(UniValue::VOBJ); std::string name,description,format;
    if ( fHelp || params.size() != 3 )
        throw runtime_error("oraclescreate name description format\n");
    if ( ensure_CCrequirements(EVAL_ORACLES) < 0 )
        throw runtime_error(CC_REQUIREMENTS_MSG);
    Lock2NSPV(mypk);
    name = params[0].get_str();
    description = params[1].get_str();
    format = params[2].get_str();
    result = OracleCreate(mypk,0,name,description,format);
    if ( result[JSON_HEXTX].getValStr().size() > 0  )
    {
        result.push_back(Pair("result", "success"));
    }
    Unlock2NSPV(mypk);
    return(result);
}

UniValue FSMcreate(const UniValue& params, bool fHelp, const CPubKey& mypk)
{
    UniValue result(UniValue::VOBJ); std::string name,states,hex;
    if ( fHelp || params.size() != 2 )
        throw runtime_error("FSMcreate name states\n");
    if ( ensure_CCrequirements(EVAL_FSM) < 0 )
        throw runtime_error(CC_REQUIREMENTS_MSG);
    const CKeyStore& keystore = *pwalletMain;
    LOCK2(cs_main, pwalletMain->cs_wallet);
    name = params[0].get_str();
    states = params[1].get_str();
    hex = FSMCreate(0,name,states);
    if ( hex.size() > 0 )
    {
        result.push_back(Pair("result", "success"));
        result.push_back(Pair("hex", hex));
    } else result.push_back(Pair("error", "couldnt create FSM transaction"));
    return(result);
}

UniValue FSMlist(const UniValue& params, bool fHelp, const CPubKey& mypk)
{
    uint256 tokenid;
    if ( fHelp || params.size() > 0 )
        throw runtime_error("FSMlist\n");
    if ( ensure_CCrequirements(EVAL_FSM) < 0 )
        throw runtime_error(CC_REQUIREMENTS_MSG);
    return(FSMList());
}

UniValue FSMinfo(const UniValue& params, bool fHelp, const CPubKey& mypk)
{
    uint256 FSMtxid;
    if ( fHelp || params.size() != 1 )
        throw runtime_error("FSMinfo fundingtxid\n");
    if ( ensure_CCrequirements(EVAL_FSM) < 0 )
        throw runtime_error(CC_REQUIREMENTS_MSG);
    FSMtxid = Parseuint256((char *)params[0].get_str().c_str());
    return(FSMInfo(FSMtxid));
}

UniValue faucetinfo(const UniValue& params, bool fHelp, const CPubKey& mypk)
{
    uint256 fundingtxid;
    if ( fHelp || params.size() != 0 )
        throw runtime_error("faucetinfo\n");
    if ( ensure_CCrequirements(EVAL_FAUCET) < 0 )
        throw runtime_error(CC_REQUIREMENTS_MSG);
    return(FaucetInfo());
}

UniValue faucetfund(const UniValue& params, bool fHelp, const CPubKey& mypk)
{
    UniValue result(UniValue::VOBJ); int64_t funds; std::string hex;
    if ( fHelp || params.size() != 1 )
        throw runtime_error("faucetfund amount\n");
    funds = atof(params[0].get_str().c_str()) * COIN + 0.00000000499999;
    if ( (0) && KOMODO_NSPV_SUPERLITE )
    {
        char coinaddr[64]; struct CCcontract_info *cp,C; CTxOut v;
        cp = CCinit(&C,EVAL_FAUCET);
        v = MakeCC1vout(EVAL_FAUCET,funds,GetUnspendable(cp,0));
        Getscriptaddress(coinaddr,CScript() << ParseHex(HexStr(pubkey2pk(Mypubkey()))) << OP_CHECKSIG);
        return(NSPV_spend(coinaddr,(char *)HexStr(v.scriptPubKey.begin()+1,v.scriptPubKey.end()-1).c_str(),funds));
    }
    if ( ensure_CCrequirements(EVAL_FAUCET) < 0 )
        throw runtime_error(CC_REQUIREMENTS_MSG);

    //const CKeyStore& keystore = *pwalletMain;
    //LOCK2(cs_main, pwalletMain->cs_wallet);

    bool lockWallet = false;
    if (!mypk.IsValid())   // if mypk is not set then it is a local call, use local wallet in AddNormalInputs
        lockWallet = true;

    if (funds > 0) 
    {
        if (lockWallet)
        {
            ENTER_CRITICAL_SECTION(cs_main);
            ENTER_CRITICAL_SECTION(pwalletMain->cs_wallet);
        }
        result = FaucetFund(mypk, 0,(uint64_t) funds);
        if (lockWallet)
        {
            LEAVE_CRITICAL_SECTION(pwalletMain->cs_wallet);
            LEAVE_CRITICAL_SECTION(cs_main);
        }

        if ( result[JSON_HEXTX].getValStr().size() > 0 )
        {
            result.push_back(Pair("result", "success"));
            //result.push_back(Pair("hex", hex));
        } else ERR_RESULT("couldnt create faucet funding transaction");
    } else ERR_RESULT( "funding amount must be positive");
    return(result);
}

UniValue faucetget(const UniValue& params, bool fHelp, const CPubKey& mypk)
{
    UniValue result(UniValue::VOBJ); std::string hex;
    if ( fHelp || params.size() !=0 )
        throw runtime_error("faucetget\n");
    if ( ensure_CCrequirements(EVAL_FAUCET) < 0 )
        throw runtime_error(CC_REQUIREMENTS_MSG);

    bool lockWallet = false;
    if (!mypk.IsValid())   // if mypk is not set then it is a local call, use wallet in AddNormalInputs (see check for this there)
        lockWallet = true;

    //const CKeyStore& keystore = *pwalletMain;
    //LOCK2(cs_main, pwalletMain->cs_wallet);

    if (lockWallet)
    {
        // use this instead LOCK2 because we need conditional wallet lock
        ENTER_CRITICAL_SECTION(cs_main);
        ENTER_CRITICAL_SECTION(pwalletMain->cs_wallet);
    }
    result = FaucetGet(mypk, 0);
    if (lockWallet)
    {
        LEAVE_CRITICAL_SECTION(pwalletMain->cs_wallet);
        LEAVE_CRITICAL_SECTION(cs_main);
    }

    if (result[JSON_HEXTX].getValStr().size() > 0 ) {
        result.push_back(Pair("result", "success"));
        //result.push_back(Pair("hex", hex));
    } else ERR_RESULT("couldnt create faucet get transaction");
    return(result);
}

uint32_t pricesGetParam(UniValue param) {
    uint32_t filter = 0;
    if (STR_TOLOWER(param.get_str()) == "all")
        filter = 0;
    else if (STR_TOLOWER(param.get_str()) == "open")
        filter = 1;
    else if (STR_TOLOWER(param.get_str()) == "closed")
        filter = 2;
    else
        throw runtime_error("incorrect parameter\n");
    return filter;
}

UniValue priceslist(const UniValue& params, bool fHelp, const CPubKey& mypk)
{
    if ( fHelp || params.size() != 0 && params.size() != 1)
        throw runtime_error("priceslist [all|open|closed]\n");
    if ( ensure_CCrequirements(EVAL_PRICES) < 0 )
        throw runtime_error(CC_REQUIREMENTS_MSG);
    uint32_t filter = 0;
    if (params.size() == 1) 
        filter = pricesGetParam(params[0]);
    
    CPubKey emptypk;

    return(PricesList(filter, emptypk));
}

UniValue mypriceslist(const UniValue& params, bool fHelp, const CPubKey& mypk)
{
    if (fHelp || params.size() != 0 && params.size() != 1)
        throw runtime_error("mypriceslist [all|open|closed]\n");
    if (ensure_CCrequirements(EVAL_PRICES) < 0)
        throw runtime_error(CC_REQUIREMENTS_MSG);

    uint32_t filter = 0;
    if (params.size() == 1)
        filter = pricesGetParam(params[0]);
    CPubKey pk;
    if (mypk.IsValid()) pk=mypk;
    else pk = pubkey2pk(Mypubkey());

    return(PricesList(filter, pk));
}

UniValue pricesinfo(const UniValue& params, bool fHelp, const CPubKey& mypk)
{
    uint256 bettxid; int32_t height;
    if ( fHelp || params.size() != 1 && params.size() != 2)
        throw runtime_error("pricesinfo bettxid [height]\n");
    if ( ensure_CCrequirements(EVAL_PRICES) < 0 )
        throw runtime_error(CC_REQUIREMENTS_MSG);
    bettxid = Parseuint256((char *)params[0].get_str().c_str());
    height = 0;
    if (params.size() == 2)
        height = atoi(params[1].get_str().c_str());
    return(PricesInfo(bettxid, height));
}

UniValue dicefund(const UniValue& params, bool fHelp, const CPubKey& mypk)
{
    UniValue result(UniValue::VOBJ); int64_t funds,minbet,maxbet,maxodds,timeoutblocks; std::string hex; char *name;
    if ( fHelp || params.size() != 6 )
        throw runtime_error("dicefund name funds minbet maxbet maxodds timeoutblocks\n");
    if ( ensure_CCrequirements(EVAL_DICE) < 0 )
        throw runtime_error(CC_REQUIREMENTS_MSG);
    const CKeyStore& keystore = *pwalletMain;
    LOCK2(cs_main, pwalletMain->cs_wallet);
    name = (char *)params[0].get_str().c_str();
    funds = atof(params[1].get_str().c_str()) * COIN + 0.00000000499999;
    minbet = atof(params[2].get_str().c_str()) * COIN + 0.00000000499999;
    maxbet = atof(params[3].get_str().c_str()) * COIN + 0.00000000499999;
    maxodds = atol(params[4].get_str().c_str());
    timeoutblocks = atol(params[5].get_str().c_str());

    if (!VALID_PLAN_NAME(name)) {
        ERR_RESULT(strprintf("Plan name can be at most %d ASCII characters",PLAN_NAME_MAX));
        return(result);
    }

    hex = DiceCreateFunding(0,name,funds,minbet,maxbet,maxodds,timeoutblocks);
    if (CCerror != "") {
        ERR_RESULT(CCerror);
    } else if ( hex.size() > 0 ) {
        result.push_back(Pair("result", "success"));
        result.push_back(Pair("hex", hex));
    } else  {
        ERR_RESULT( "couldnt create dice funding transaction");
    }
    return(result);
}

UniValue diceaddfunds(const UniValue& params, bool fHelp, const CPubKey& mypk)
{
    UniValue result(UniValue::VOBJ); char *name; uint256 fundingtxid; int64_t amount; std::string hex;
    if ( fHelp || params.size() != 3 )
        throw runtime_error("diceaddfunds name fundingtxid amount\n");
    if ( ensure_CCrequirements(EVAL_DICE) < 0 )
        throw runtime_error(CC_REQUIREMENTS_MSG);
    const CKeyStore& keystore = *pwalletMain;
    LOCK2(cs_main, pwalletMain->cs_wallet);
    name = (char *)params[0].get_str().c_str();
    fundingtxid = Parseuint256((char *)params[1].get_str().c_str());
    amount = atof(params[2].get_str().c_str()) * COIN + 0.00000000499999;
    if (!VALID_PLAN_NAME(name)) {
        ERR_RESULT(strprintf("Plan name can be at most %d ASCII characters",PLAN_NAME_MAX));
        return(result);
    }
    if ( amount > 0 ) {
        hex = DiceAddfunding(0,name,fundingtxid,amount);
        if (CCerror != "") {
            ERR_RESULT(CCerror);
        } else if ( hex.size() > 0 ) {
            result.push_back(Pair("result", "success"));
            result.push_back(Pair("hex", hex));
        } else ERR_RESULT("couldnt create dice addfunding transaction");
    } else ERR_RESULT("amount must be positive");
    return(result);
}

UniValue dicebet(const UniValue& params, bool fHelp, const CPubKey& mypk)
{
    UniValue result(UniValue::VOBJ); std::string hex,error; uint256 fundingtxid; int64_t amount,odds; char *name;
    if ( fHelp || params.size() != 4 )
        throw runtime_error("dicebet name fundingtxid amount odds\n");
    if ( ensure_CCrequirements(EVAL_DICE) < 0 )
        throw runtime_error(CC_REQUIREMENTS_MSG);
    const CKeyStore& keystore = *pwalletMain;
    LOCK2(cs_main, pwalletMain->cs_wallet);
    name = (char *)params[0].get_str().c_str();
    fundingtxid = Parseuint256((char *)params[1].get_str().c_str());
    amount = atof(params[2].get_str().c_str()) * COIN + 0.00000000499999;
    odds = atol(params[3].get_str().c_str());

    if (!VALID_PLAN_NAME(name)) {
        ERR_RESULT(strprintf("Plan name can be at most %d ASCII characters",PLAN_NAME_MAX));
        return(result);
    }
    if (amount > 0 && odds > 0) {
        hex = DiceBet(0,name,fundingtxid,amount,odds);
        RETURN_IF_ERROR(CCerror);
        if ( hex.size() > 0 )
        {
            result.push_back(Pair("result", "success"));
            result.push_back(Pair("hex", hex));
        }
    } else {
        ERR_RESULT("amount and odds must be positive");
    }
    return(result);
}

UniValue dicefinish(const UniValue& params, bool fHelp, const CPubKey& mypk)
{
    UniValue result(UniValue::VOBJ); uint8_t funcid; char *name; uint256 entropyused,fundingtxid,bettxid; std::string hex; int32_t r,entropyvout;
    if ( fHelp || params.size() != 3 )
        throw runtime_error("dicefinish name fundingtxid bettxid\n");
    if ( ensure_CCrequirements(EVAL_DICE) < 0 )
        throw runtime_error(CC_REQUIREMENTS_MSG);
    const CKeyStore& keystore = *pwalletMain;
    LOCK2(cs_main, pwalletMain->cs_wallet);
    name = (char *)params[0].get_str().c_str();
    if (!VALID_PLAN_NAME(name)) {
        ERR_RESULT(strprintf("Plan name can be at most %d ASCII characters",PLAN_NAME_MAX));
        return(result);
    }
    fundingtxid = Parseuint256((char *)params[1].get_str().c_str());
    bettxid = Parseuint256((char *)params[2].get_str().c_str());
    hex = DiceBetFinish(funcid,entropyused,entropyvout,&r,0,name,fundingtxid,bettxid,1,zeroid,-1);
    if ( CCerror != "" )
    {
        ERR_RESULT(CCerror);
    } else if ( hex.size() > 0 )
    {
        result.push_back(Pair("result", "success"));
        result.push_back(Pair("hex", hex));
        if ( funcid != 0 )
        {
            char funcidstr[2];
            funcidstr[0] = funcid;
            funcidstr[1] = 0;
            result.push_back(Pair("funcid", funcidstr));
        }
    } else ERR_RESULT( "couldnt create dicefinish transaction");
    return(result);
}

UniValue dicestatus(const UniValue& params, bool fHelp, const CPubKey& mypk)
{
    UniValue result(UniValue::VOBJ); char *name; uint256 fundingtxid,bettxid; std::string status,error; double winnings;
    if ( fHelp || (params.size() != 2 && params.size() != 3) )
        throw runtime_error("dicestatus name fundingtxid bettxid\n");
    if ( ensure_CCrequirements(EVAL_DICE) < 0 )
        throw runtime_error(CC_REQUIREMENTS_MSG);
    const CKeyStore& keystore = *pwalletMain;
    LOCK2(cs_main, pwalletMain->cs_wallet);
    name = (char *)params[0].get_str().c_str();
    if (!VALID_PLAN_NAME(name)) {
        ERR_RESULT(strprintf("Plan name can be at most %d ASCII characters",PLAN_NAME_MAX));
        return(result);
    }
    fundingtxid = Parseuint256((char *)params[1].get_str().c_str());
    memset(&bettxid,0,sizeof(bettxid));
    if ( params.size() == 3 )
        bettxid = Parseuint256((char *)params[2].get_str().c_str());
    winnings = DiceStatus(0,name,fundingtxid,bettxid);
    RETURN_IF_ERROR(CCerror);

    result.push_back(Pair("result", "success"));
    if ( winnings >= 0. )
    {
        if ( winnings > 0. )
        {
            if ( params.size() == 3 )
            {
                int64_t val;
                val = winnings * COIN + 0.00000000499999;
                result.push_back(Pair("status", "win"));
                result.push_back(Pair("won", ValueFromAmount(val)));
            }
            else
            {
                result.push_back(Pair("status", "finalized"));
                result.push_back(Pair("n", (int64_t)winnings));
            }
        }
        else
        {
            if ( params.size() == 3 )
                result.push_back(Pair("status", "loss"));
            else result.push_back(Pair("status", "no pending bets"));
        }
    } else result.push_back(Pair("status", "bet still pending"));
    return(result);
}

UniValue dicelist(const UniValue& params, bool fHelp, const CPubKey& mypk)
{
    if ( fHelp || params.size() > 0 )
        throw runtime_error("dicelist\n");
    if ( ensure_CCrequirements(EVAL_DICE) < 0 )
        throw runtime_error(CC_REQUIREMENTS_MSG);
    return(DiceList());
}

UniValue diceinfo(const UniValue& params, bool fHelp, const CPubKey& mypk)
{
    uint256 fundingtxid;
    if ( fHelp || params.size() != 1 )
        throw runtime_error("diceinfo fundingtxid\n");
    if ( ensure_CCrequirements(EVAL_DICE) < 0 )
        throw runtime_error(CC_REQUIREMENTS_MSG);
    fundingtxid = Parseuint256((char *)params[0].get_str().c_str());
    return(DiceInfo(fundingtxid));
}

UniValue tokenlist(const UniValue& params, bool fHelp, const CPubKey& mypk)
{
    uint256 tokenid;
    if ( fHelp || params.size() > 0 )
        throw runtime_error("tokenlist\n");
    if ( ensure_CCrequirements(EVAL_TOKENS) < 0 )
        throw runtime_error(CC_REQUIREMENTS_MSG);
    return(TokenList());
}

UniValue tokeninfo(const UniValue& params, bool fHelp, const CPubKey& mypk)
{
    uint256 tokenid;
    if ( fHelp || params.size() != 1 )
        throw runtime_error("tokeninfo tokenid\n");
    if ( ensure_CCrequirements(EVAL_TOKENS) < 0 )
        throw runtime_error(CC_REQUIREMENTS_MSG);
    tokenid = Parseuint256((char *)params[0].get_str().c_str());
    return(TokenInfo(tokenid));
}

UniValue tokenorders(const UniValue& params, bool fHelp, const CPubKey& mypk)
{
    uint256 tokenid;
    if ( fHelp || params.size() > 1 )
        throw runtime_error("tokenorders [tokenid]\n"
                            "returns token orders for the tokenid or all available token orders if tokenid is not set\n"
                            "(this rpc supports only fungible tokens)\n" "\n");
    if (ensure_CCrequirements(EVAL_ASSETS) < 0 || ensure_CCrequirements(EVAL_TOKENS) < 0)
        throw runtime_error(CC_REQUIREMENTS_MSG);
	if (params.size() == 1) {
		tokenid = Parseuint256((char *)params[0].get_str().c_str());
		if (tokenid == zeroid) 
			throw runtime_error("incorrect tokenid\n");
        return AssetOrders(tokenid, CPubKey(), 0);
	}
    else {
        // throw runtime_error("no tokenid\n");
        return AssetOrders(zeroid, CPubKey(), 0);
    }
}


UniValue mytokenorders(const UniValue& params, bool fHelp, const CPubKey& mypk)
{
    uint256 tokenid;
    if (fHelp || params.size() > 1)
        throw runtime_error("mytokenorders [evalcode]\n"
                            "returns all the token orders for mypubkey\n"
                            "if evalcode is set then returns mypubkey token orders for non-fungible tokens with this evalcode\n" "\n");
    if (ensure_CCrequirements(EVAL_ASSETS) < 0 || ensure_CCrequirements(EVAL_TOKENS) < 0)
        throw runtime_error(CC_REQUIREMENTS_MSG);
    uint8_t additionalEvalCode = 0;
    if (params.size() == 1)
        additionalEvalCode = strtol(params[0].get_str().c_str(), NULL, 0);  // supports also 0xEE-like values

    return AssetOrders(zeroid, Mypubkey(), additionalEvalCode);
}

UniValue tokenbalance(const UniValue& params, bool fHelp, const CPubKey& mypk)
{
    UniValue result(UniValue::VOBJ); uint256 tokenid; uint64_t balance; std::vector<unsigned char> pubkey; struct CCcontract_info *cp,C;
	CCerror.clear();

    if ( fHelp || params.size() > 2 )
        throw runtime_error("tokenbalance tokenid [pubkey]\n");
    if ( ensure_CCrequirements(EVAL_TOKENS) < 0 )
        throw runtime_error(CC_REQUIREMENTS_MSG);
    
	LOCK(cs_main);

    tokenid = Parseuint256((char *)params[0].get_str().c_str());
    if ( params.size() == 2 )
        pubkey = ParseHex(params[1].get_str().c_str());
    else 
		pubkey = Mypubkey();

    balance = GetTokenBalance(pubkey2pk(pubkey),tokenid);

	if (CCerror.empty()) {
		char destaddr[64];

		result.push_back(Pair("result", "success"));
        cp = CCinit(&C,EVAL_TOKENS);
		if (GetCCaddress(cp, destaddr, pubkey2pk(pubkey)) != 0)
			result.push_back(Pair("CCaddress", destaddr));

		result.push_back(Pair("tokenid", params[0].get_str()));
		result.push_back(Pair("balance", (int64_t)balance));
	}
	else {
		ERR_RESULT(CCerror);
	}

    return(result);
}

UniValue tokencreate(const UniValue& params, bool fHelp, const CPubKey& mypk)
{
    UniValue result(UniValue::VOBJ);
    std::string name, description, hextx; 
    std::vector<uint8_t> nonfungibleData;
    int64_t supply; // changed from uin64_t to int64_t for this 'if ( supply <= 0 )' to work as expected

    CCerror.clear();

    if ( fHelp || params.size() > 4 || params.size() < 2 )
        throw runtime_error("tokencreate name supply [description][data]\n");
    if ( ensure_CCrequirements(EVAL_TOKENS) < 0 )
        throw runtime_error(CC_REQUIREMENTS_MSG);
    
    const CKeyStore& keystore = *pwalletMain;
    LOCK2(cs_main, pwalletMain->cs_wallet);

    name = params[0].get_str();
    if (name.size() == 0 || name.size() > 32)   {
        ERR_RESULT("Token name must not be empty and up to 32 characters");
        return(result);
    }

    supply = atof(params[1].get_str().c_str()) * COIN + 0.00000000499999;   // what for is this '+0.00000000499999'? it will be lost while converting double to int64_t (dimxy)
    if (supply <= 0)    {
        ERR_RESULT("Token supply must be positive");
        return(result);
    }
    
    if (params.size() >= 3)     {
        description = params[2].get_str();
        if (description.size() > 4096)   {
            ERR_RESULT("Token description must be <= 4096 characters");
            return(result);
        }
    }
    
    if (params.size() == 4)    {
        nonfungibleData = ParseHex(params[3].get_str());
        if (nonfungibleData.size() > IGUANA_MAXSCRIPTSIZE) // opret limit
        {
            ERR_RESULT("Non-fungible data size must be <= " + std::to_string(IGUANA_MAXSCRIPTSIZE));
            return(result);
        }
        if( nonfungibleData.empty() ) {
            ERR_RESULT("Non-fungible data incorrect");
            return(result);
        }
    }

    hextx = CreateToken(0, supply, name, description, nonfungibleData);
    if( hextx.size() > 0 )     {
        result.push_back(Pair("result", "success"));
        result.push_back(Pair("hex", hextx));
    } 
    else 
        ERR_RESULT(CCerror);
    return(result);
}

UniValue tokentransfer(const UniValue& params, bool fHelp, const CPubKey& mypk)
{
    UniValue result(UniValue::VOBJ); 
    std::string hex; 
    int64_t amount; 
    uint256 tokenid;
    
    CCerror.clear();

    if ( fHelp || params.size() != 3)
        throw runtime_error("tokentransfer tokenid destpubkey amount\n");
    if ( ensure_CCrequirements(EVAL_TOKENS) < 0 )
        throw runtime_error(CC_REQUIREMENTS_MSG);
    
    const CKeyStore& keystore = *pwalletMain;
    LOCK2(cs_main, pwalletMain->cs_wallet);
    
    tokenid = Parseuint256((char *)params[0].get_str().c_str());
    std::vector<unsigned char> pubkey(ParseHex(params[1].get_str().c_str()));
    //amount = atol(params[2].get_str().c_str());
	amount = atoll(params[2].get_str().c_str()); // dimxy changed to prevent loss of significance
    if( tokenid == zeroid )    {
        ERR_RESULT("invalid tokenid");
        return(result);
    }
    if( amount <= 0 )    {
        ERR_RESULT("amount must be positive");
        return(result);
    }

    hex = TokenTransfer(0, tokenid, pubkey, amount);

    if( !CCerror.empty() )   {
        ERR_RESULT(CCerror);
    }
    else {
        result.push_back(Pair("result", "success"));
        result.push_back(Pair("hex", hex));
    }
    return(result);
}

UniValue tokenconvert(const UniValue& params, bool fHelp, const CPubKey& mypk)
{
    UniValue result(UniValue::VOBJ); std::string hex; int32_t evalcode; int64_t amount; uint256 tokenid;
    if ( fHelp || params.size() != 4 )
        throw runtime_error("tokenconvert evalcode tokenid pubkey amount\n");
    if ( ensure_CCrequirements(EVAL_ASSETS) < 0 )
        throw runtime_error(CC_REQUIREMENTS_MSG);
    const CKeyStore& keystore = *pwalletMain;
    LOCK2(cs_main, pwalletMain->cs_wallet);
    evalcode = atoi(params[0].get_str().c_str());
    tokenid = Parseuint256((char *)params[1].get_str().c_str());
    std::vector<unsigned char> pubkey(ParseHex(params[2].get_str().c_str()));
    //amount = atol(params[3].get_str().c_str());
	amount = atoll(params[3].get_str().c_str()); // dimxy changed to prevent loss of significance
    if ( tokenid == zeroid )
    {
        ERR_RESULT("invalid tokenid");
        return(result);
    }
    if ( amount <= 0 )
    {
        ERR_RESULT("amount must be positive");
        return(result);
    }

	ERR_RESULT("deprecated");
	return(result);

/*    hex = AssetConvert(0,tokenid,pubkey,amount,evalcode);
    if (amount > 0) {
        if ( hex.size() > 0 )
        {
            result.push_back(Pair("result", "success"));
            result.push_back(Pair("hex", hex));
        } else ERR_RESULT("couldnt convert tokens");
    } else {
        ERR_RESULT("amount must be positive");
    }
    return(result); */
}

UniValue tokenbid(const UniValue& params, bool fHelp, const CPubKey& mypk)
{
    UniValue result(UniValue::VOBJ); int64_t bidamount,numtokens; std::string hex; double price; uint256 tokenid;
    if ( fHelp || params.size() != 3 )
        throw runtime_error("tokenbid numtokens tokenid price\n");
    if (ensure_CCrequirements(EVAL_ASSETS) < 0 || ensure_CCrequirements(EVAL_TOKENS) < 0)
        throw runtime_error(CC_REQUIREMENTS_MSG);
    const CKeyStore& keystore = *pwalletMain;
    LOCK2(cs_main, pwalletMain->cs_wallet);
    //numtokens = atoi(params[0].get_str().c_str());
	numtokens = atoll(params[0].get_str().c_str());  // dimxy changed to prevent loss of significance
    tokenid = Parseuint256((char *)params[1].get_str().c_str());
    price = atof(params[2].get_str().c_str());
    bidamount = (price * numtokens) * COIN + 0.0000000049999;
    if ( price <= 0 )
    {
        ERR_RESULT("price must be positive");
        return(result);
    }
    if ( tokenid == zeroid )
    {
        ERR_RESULT("invalid tokenid");
        return(result);
    }
    if ( bidamount <= 0 )
    {
        ERR_RESULT("bid amount must be positive");
        return(result);
    }
    hex = CreateBuyOffer(0,bidamount,tokenid,numtokens);
    if (price > 0 && numtokens > 0) {
        if ( hex.size() > 0 )
        {
            result.push_back(Pair("result", "success"));
            result.push_back(Pair("hex", hex));
        } else ERR_RESULT("couldnt create bid");
    } else {
        ERR_RESULT("price and numtokens must be positive");
    }
    return(result);
}

UniValue tokencancelbid(const UniValue& params, bool fHelp, const CPubKey& mypk)
{
    UniValue result(UniValue::VOBJ); std::string hex; int32_t i; uint256 tokenid,bidtxid;
    if ( fHelp || params.size() != 2 )
        throw runtime_error("tokencancelbid tokenid bidtxid\n");
    if (ensure_CCrequirements(EVAL_ASSETS) < 0 || ensure_CCrequirements(EVAL_TOKENS) < 0)
        throw runtime_error(CC_REQUIREMENTS_MSG);
    const CKeyStore& keystore = *pwalletMain;
    LOCK2(cs_main, pwalletMain->cs_wallet);
    tokenid = Parseuint256((char *)params[0].get_str().c_str());
    bidtxid = Parseuint256((char *)params[1].get_str().c_str());
    if ( tokenid == zeroid || bidtxid == zeroid )
    {
        result.push_back(Pair("error", "invalid parameter"));
        return(result);
    }
    hex = CancelBuyOffer(0,tokenid,bidtxid);
    if ( hex.size() > 0 )
    {
        result.push_back(Pair("result", "success"));
        result.push_back(Pair("hex", hex));
    } else ERR_RESULT("couldnt cancel bid");
    return(result);
}

UniValue tokenfillbid(const UniValue& params, bool fHelp, const CPubKey& mypk)
{
    UniValue result(UniValue::VOBJ); int64_t fillamount; std::string hex; uint256 tokenid,bidtxid;
    if ( fHelp || params.size() != 3 )
        throw runtime_error("tokenfillbid tokenid bidtxid fillamount\n");
    if (ensure_CCrequirements(EVAL_ASSETS) < 0 || ensure_CCrequirements(EVAL_TOKENS) < 0)
        throw runtime_error(CC_REQUIREMENTS_MSG);
    const CKeyStore& keystore = *pwalletMain;
    LOCK2(cs_main, pwalletMain->cs_wallet);
    tokenid = Parseuint256((char *)params[0].get_str().c_str());
    bidtxid = Parseuint256((char *)params[1].get_str().c_str());
    // fillamount = atol(params[2].get_str().c_str());
	fillamount = atoll(params[2].get_str().c_str());		// dimxy changed to prevent loss of significance
    if ( fillamount <= 0 )
    {
        ERR_RESULT("fillamount must be positive");
        return(result);
    }
    if ( tokenid == zeroid || bidtxid == zeroid )
    {
        ERR_RESULT("must provide tokenid and bidtxid");
        return(result);
    }
    hex = FillBuyOffer(0,tokenid,bidtxid,fillamount);
    if ( hex.size() > 0 )
    {
        result.push_back(Pair("result", "success"));
        result.push_back(Pair("hex", hex));
    } else ERR_RESULT("couldnt fill bid");
    return(result);
}

UniValue tokenask(const UniValue& params, bool fHelp, const CPubKey& mypk)
{
    UniValue result(UniValue::VOBJ); int64_t askamount,numtokens; std::string hex; double price; uint256 tokenid;
    if ( fHelp || params.size() != 3 )
        throw runtime_error("tokenask numtokens tokenid price\n");
    if (ensure_CCrequirements(EVAL_ASSETS) < 0 || ensure_CCrequirements(EVAL_TOKENS) < 0)
        throw runtime_error(CC_REQUIREMENTS_MSG);
    const CKeyStore& keystore = *pwalletMain;
    LOCK2(cs_main, pwalletMain->cs_wallet);
    //numtokens = atoi(params[0].get_str().c_str());
	numtokens = atoll(params[0].get_str().c_str());			// dimxy changed to prevent loss of significance
    tokenid = Parseuint256((char *)params[1].get_str().c_str());
    price = atof(params[2].get_str().c_str());
    askamount = (price * numtokens) * COIN + 0.0000000049999;
	//std::cerr << std::boolalpha << "tokenask(): (tokenid == zeroid) is "  << (tokenid == zeroid) << " (numtokens <= 0) is " << (numtokens <= 0) << " (price <= 0) is " << (price <= 0) << " (askamount <= 0) is " << (askamount <= 0) << std::endl;
    if ( tokenid == zeroid || numtokens <= 0 || price <= 0 || askamount <= 0 )
    {
        ERR_RESULT("invalid parameter");
        return(result);
    }
    hex = CreateSell(0,numtokens,tokenid,askamount);
    if (price > 0 && numtokens > 0) {
        if ( hex.size() > 0 )
        {
            result.push_back(Pair("result", "success"));
            result.push_back(Pair("hex", hex));
        } else ERR_RESULT("couldnt create ask");
    } else {
        ERR_RESULT("price and numtokens must be positive");
    }
    return(result);
}

UniValue tokenswapask(const UniValue& params, bool fHelp, const CPubKey& mypk)
{
    static uint256 zeroid;
    UniValue result(UniValue::VOBJ); int64_t askamount,numtokens; std::string hex; double price; uint256 tokenid,otherid;
    if ( fHelp || params.size() != 4 )
        throw runtime_error("tokenswapask numtokens tokenid otherid price\n");
    if ( ensure_CCrequirements(EVAL_ASSETS) < 0 )
        throw runtime_error(CC_REQUIREMENTS_MSG);
    const CKeyStore& keystore = *pwalletMain;
    LOCK2(cs_main, pwalletMain->cs_wallet);
    //numtokens = atoi(params[0].get_str().c_str());
	numtokens = atoll(params[0].get_str().c_str());			// dimxy changed to prevent loss of significance
    tokenid = Parseuint256((char *)params[1].get_str().c_str());
    otherid = Parseuint256((char *)params[2].get_str().c_str());
    price = atof(params[3].get_str().c_str());
    askamount = (price * numtokens);
    hex = CreateSwap(0,numtokens,tokenid,otherid,askamount);
    if (price > 0 && numtokens > 0) {
        if ( hex.size() > 0 )
        {
            result.push_back(Pair("result", "success"));
            result.push_back(Pair("hex", hex));
        } else ERR_RESULT("couldnt create swap");
    } else {
        ERR_RESULT("price and numtokens must be positive");
    }
    return(result);
}

UniValue tokencancelask(const UniValue& params, bool fHelp, const CPubKey& mypk)
{
    UniValue result(UniValue::VOBJ); std::string hex; int32_t i; uint256 tokenid,asktxid;
    if ( fHelp || params.size() != 2 )
        throw runtime_error("tokencancelask tokenid asktxid\n");
    if (ensure_CCrequirements(EVAL_ASSETS) < 0 || ensure_CCrequirements(EVAL_TOKENS) < 0)
        throw runtime_error(CC_REQUIREMENTS_MSG);
    const CKeyStore& keystore = *pwalletMain;
    LOCK2(cs_main, pwalletMain->cs_wallet);
    tokenid = Parseuint256((char *)params[0].get_str().c_str());
    asktxid = Parseuint256((char *)params[1].get_str().c_str());
    if ( tokenid == zeroid || asktxid == zeroid )
    {
        result.push_back(Pair("error", "invalid parameter"));
        return(result);
    }
    hex = CancelSell(0,tokenid,asktxid);
    if ( hex.size() > 0 )
    {
        result.push_back(Pair("result", "success"));
        result.push_back(Pair("hex", hex));
    } else ERR_RESULT("couldnt cancel ask");
    return(result);
}

UniValue tokenfillask(const UniValue& params, bool fHelp, const CPubKey& mypk)
{
    UniValue result(UniValue::VOBJ); int64_t fillunits; std::string hex; uint256 tokenid,asktxid;
    if ( fHelp || params.size() != 3 )
        throw runtime_error("tokenfillask tokenid asktxid fillunits\n");
    if (ensure_CCrequirements(EVAL_ASSETS) < 0 || ensure_CCrequirements(EVAL_TOKENS) < 0)
        throw runtime_error(CC_REQUIREMENTS_MSG);
    const CKeyStore& keystore = *pwalletMain;
    LOCK2(cs_main, pwalletMain->cs_wallet);
    tokenid = Parseuint256((char *)params[0].get_str().c_str());
    asktxid = Parseuint256((char *)params[1].get_str().c_str());
    //fillunits = atol(params[2].get_str().c_str());
	fillunits = atoll(params[2].get_str().c_str());	 // dimxy changed to prevent loss of significance
    if ( fillunits <= 0 )
    {
        ERR_RESULT("fillunits must be positive");
        return(result);
    }
    if ( tokenid == zeroid || asktxid == zeroid )
    {
        result.push_back(Pair("error", "invalid parameter"));
        return(result);
    }
    hex = FillSell(0,tokenid,zeroid,asktxid,fillunits);
    if (fillunits > 0) {
        if (CCerror != "") {
            ERR_RESULT(CCerror);
        } else if ( hex.size() > 0) {
            result.push_back(Pair("result", "success"));
            result.push_back(Pair("hex", hex));
        } else {
            ERR_RESULT("couldnt fill ask");
        }
    } else {
        ERR_RESULT("fillunits must be positive");
    }
    return(result);
}

UniValue tokenfillswap(const UniValue& params, bool fHelp, const CPubKey& mypk)
{
    static uint256 zeroid;
    UniValue result(UniValue::VOBJ); int64_t fillunits; std::string hex; uint256 tokenid,otherid,asktxid;
    if ( fHelp || params.size() != 4 )
        throw runtime_error("tokenfillswap tokenid otherid asktxid fillunits\n");
    if ( ensure_CCrequirements(EVAL_ASSETS) < 0 )
        throw runtime_error(CC_REQUIREMENTS_MSG);
    const CKeyStore& keystore = *pwalletMain;
    LOCK2(cs_main, pwalletMain->cs_wallet);
    tokenid = Parseuint256((char *)params[0].get_str().c_str());
    otherid = Parseuint256((char *)params[1].get_str().c_str());
    asktxid = Parseuint256((char *)params[2].get_str().c_str());
    //fillunits = atol(params[3].get_str().c_str());
	fillunits = atoll(params[3].get_str().c_str());  // dimxy changed to prevent loss of significance
    hex = FillSell(0,tokenid,otherid,asktxid,fillunits);
    if (fillunits > 0) {
        if ( hex.size() > 0 ) {
            result.push_back(Pair("result", "success"));
            result.push_back(Pair("hex", hex));
        } else ERR_RESULT("couldnt fill bid");
    } else {
        ERR_RESULT("fillunits must be positive");
    }
    return(result);
}

UniValue getbalance64(const UniValue& params, bool fHelp, const CPubKey& mypk)
{
    set<CBitcoinAddress> setAddress; vector<COutput> vecOutputs;
    UniValue ret(UniValue::VOBJ); UniValue a(UniValue::VARR),b(UniValue::VARR); CTxDestination address;
    if (!EnsureWalletIsAvailable(fHelp))
        return NullUniValue;

    const CKeyStore& keystore = *pwalletMain;
    CAmount nValues[64],nValues2[64],nValue,total,total2; int32_t i,segid;
    if (!EnsureWalletIsAvailable(fHelp))
        return NullUniValue;
    if (params.size() > 0)
        throw runtime_error("getbalance64\n");
    total = total2 = 0;
    memset(nValues,0,sizeof(nValues));
    memset(nValues2,0,sizeof(nValues2));
    LOCK2(cs_main, pwalletMain->cs_wallet);
    pwalletMain->AvailableCoins(vecOutputs, false, NULL, true);
    BOOST_FOREACH(const COutput& out, vecOutputs)
    {
        nValue = out.tx->vout[out.i].nValue;
        if ( ExtractDestination(out.tx->vout[out.i].scriptPubKey, address) )
        {
            segid = (komodo_segid32((char *)CBitcoinAddress(address).ToString().c_str()) & 0x3f);
            if ( out.nDepth < 100 )
                nValues2[segid] += nValue, total2 += nValue;
            else nValues[segid] += nValue, total += nValue;
            //fprintf(stderr,"%s %.8f depth.%d segid.%d\n",(char *)CBitcoinAddress(address).ToString().c_str(),(double)nValue/COIN,(int32_t)out.nDepth,segid);
        } else fprintf(stderr,"no destination\n");
    }
    ret.push_back(Pair("mature",(double)total/COIN));
    ret.push_back(Pair("immature",(double)total2/COIN));
    for (i=0; i<64; i++)
    {
        a.push_back((uint64_t)nValues[i]);
        b.push_back((uint64_t)nValues2[i]);
    }
    ret.push_back(Pair("staking", a));
    ret.push_back(Pair("notstaking", b));
    return ret;
}


// heir contract functions for coins and tokens
UniValue heirfund(const UniValue& params, bool fHelp, const CPubKey& mypk)
{
	UniValue result(UniValue::VOBJ);
	uint256 tokenid = zeroid;
	int64_t amount;
	int64_t inactivitytime;
	std::string hex;
	std::vector<unsigned char> pubkey;
	std::string name, memo;

	if (!EnsureWalletIsAvailable(fHelp))
	    return NullUniValue;

	if (fHelp || params.size() != 5 && params.size() != 6)
		throw runtime_error("heirfund funds heirname heirpubkey inactivitytime memo [tokenid]\n");
	if (ensure_CCrequirements(EVAL_HEIR) < 0)
		throw runtime_error(CC_REQUIREMENTS_MSG);

	const CKeyStore& keystore = *pwalletMain;
	LOCK2(cs_main, pwalletMain->cs_wallet);

	if (params.size() == 6)	// tokens in satoshis:
		amount = atoll(params[0].get_str().c_str());
    	else { // coins:
        	amount = 0;   
        	if (!ParseFixedPoint(params[0].get_str(), 8, &amount))  // using ParseFixedPoint instead atof to avoid small round errors
            		amount = -1; // set error
    	}
	if (amount <= 0) {
		result.push_back(Pair("result", "error"));
		result.push_back(Pair("error", "incorrect amount"));
		return result;
	}

	name = params[1].get_str();

	pubkey = ParseHex(params[2].get_str().c_str());
	if (!pubkey2pk(pubkey).IsValid()) {
		result.push_back(Pair("result", "error"));
		result.push_back(Pair("error", "incorrect pubkey"));
		return result;
	}

	inactivitytime = atoll(params[3].get_str().c_str());
	if (inactivitytime <= 0) {
		result.push_back(Pair("result", "error"));
		result.push_back(Pair("error", "incorrect inactivity time"));
		return result;
	}

	memo = params[4].get_str();

	if (params.size() == 6) {
		tokenid = Parseuint256((char*)params[5].get_str().c_str());
		if (tokenid == zeroid) {
			result.push_back(Pair("result", "error"));
			result.push_back(Pair("error", "incorrect tokenid"));
			return result;
		}
	}

	if( tokenid == zeroid )
		result = HeirFundCoinCaller(0, amount, name, pubkey2pk(pubkey), inactivitytime, memo);
	else
		result = HeirFundTokenCaller(0, amount, name, pubkey2pk(pubkey), inactivitytime, memo, tokenid);

	return result;
}

UniValue heiradd(const UniValue& params, bool fHelp, const CPubKey& mypk)
{
	UniValue result; 
	uint256 fundingtxid;
	int64_t amount;
	int64_t inactivitytime;
	std::string hex;
	std::vector<unsigned char> pubkey;
	std::string name;

	if (!EnsureWalletIsAvailable(fHelp))
	    return NullUniValue;

	if (fHelp || params.size() != 2)
		throw runtime_error("heiradd funds fundingtxid\n");
	if (ensure_CCrequirements(EVAL_HEIR) < 0)
		throw runtime_error(CC_REQUIREMENTS_MSG);

	const CKeyStore& keystore = *pwalletMain;
	LOCK2(cs_main, pwalletMain->cs_wallet);

	std::string strAmount = params[0].get_str();
	fundingtxid = Parseuint256((char*)params[1].get_str().c_str());

	result = HeirAddCaller(fundingtxid, 0, strAmount);
	return result;
}

UniValue heirclaim(const UniValue& params, bool fHelp, const CPubKey& mypk)
{
	UniValue result; uint256 fundingtxid;

	if (!EnsureWalletIsAvailable(fHelp))
	    return NullUniValue;
	if (fHelp || params.size() != 2)
		throw runtime_error("heirclaim funds fundingtxid\n");
	if (ensure_CCrequirements(EVAL_HEIR) < 0)
		throw runtime_error(CC_REQUIREMENTS_MSG);

	const CKeyStore& keystore = *pwalletMain;
	LOCK2(cs_main, pwalletMain->cs_wallet);

    	std::string strAmount = params[0].get_str();
	fundingtxid = Parseuint256((char*)params[1].get_str().c_str());
	result = HeirClaimCaller(fundingtxid, 0, strAmount);
	return result;
}

UniValue heirinfo(const UniValue& params, bool fHelp, const CPubKey& mypk)
{
	uint256 fundingtxid;
	if (fHelp || params.size() != 1) 
		throw runtime_error("heirinfo fundingtxid\n");
    if ( ensure_CCrequirements(EVAL_HEIR) < 0 )
	    throw runtime_error(CC_REQUIREMENTS_MSG);
	fundingtxid = Parseuint256((char*)params[0].get_str().c_str());
	return (HeirInfo(fundingtxid));
}

UniValue heirlist(const UniValue& params, bool fHelp, const CPubKey& mypk)
{
	if (fHelp || params.size() != 0) 
		throw runtime_error("heirlist\n");
    if ( ensure_CCrequirements(EVAL_HEIR) < 0 )
        throw runtime_error(CC_REQUIREMENTS_MSG);
	return (HeirList());
}

UniValue pegscreate(const UniValue& params, bool fHelp, const CPubKey& mypk)
{
    UniValue result(UniValue::VOBJ); int32_t i; std::vector<uint256> txids;
    uint8_t N; uint256 txid; int64_t amount;

    if ( fHelp || params.size()<3)
        throw runtime_error("pegscreate amount N bindtxid1 [bindtxid2 ...]\n");
    if ( ensure_CCrequirements(EVAL_PEGS) < 0 )
        throw runtime_error(CC_REQUIREMENTS_MSG);
    const CKeyStore& keystore = *pwalletMain;
    Lock2NSPV(mypk);
    amount = atof((char *)params[0].get_str().c_str()) * COIN + 0.00000000499999;
    N = atoi((char *)params[1].get_str().c_str());
    if ( params.size() < N+1 )
    {
        Unlock2NSPV(mypk);
        throw runtime_error("not enough parameters for N pegscreate\n");
    }
    for (i=0; i<N; i++)
    {       
        txid = Parseuint256(params[i+2].get_str().c_str());
        txids.push_back(txid);
    }
    result = PegsCreate(mypk,0,amount,txids);
    if ( result[JSON_HEXTX].getValStr().size() > 0  )
    {
        result.push_back(Pair("result", "success"));
    }
    Unlock2NSPV(mypk);
    return(result);
}

UniValue pegsfund(const UniValue& params, bool fHelp, const CPubKey& mypk)
{
    UniValue result(UniValue::VOBJ); uint256 pegstxid,tokenid; int64_t amount;


    if ( fHelp || params.size()!=3)
        throw runtime_error("pegsfund pegstxid tokenid amount\n");
    if ( ensure_CCrequirements(EVAL_PEGS) < 0 )
        throw runtime_error(CC_REQUIREMENTS_MSG);
    const CKeyStore& keystore = *pwalletMain;
    Lock2NSPV(mypk);
    pegstxid = Parseuint256(params[0].get_str().c_str());
    tokenid = Parseuint256(params[1].get_str().c_str());
    amount = atof((char *)params[2].get_str().c_str()) * COIN + 0.00000000499999;
    result = PegsFund(mypk,0,pegstxid,tokenid,amount);
    if ( result[JSON_HEXTX].getValStr().size() > 0  )
    {
        result.push_back(Pair("result", "success"));
    }
    Unlock2NSPV(mypk);
    return(result);
}

UniValue pegsget(const UniValue& params, bool fHelp, const CPubKey& mypk)
{
    UniValue result(UniValue::VOBJ); uint256 pegstxid,tokenid; int64_t amount;

    if ( fHelp || params.size()!=3)
        throw runtime_error("pegsget pegstxid tokenid amount\n");
    if ( ensure_CCrequirements(EVAL_PEGS) < 0 )
        throw runtime_error(CC_REQUIREMENTS_MSG);
    Lock2NSPV(mypk);
    pegstxid = Parseuint256(params[0].get_str().c_str());
    tokenid = Parseuint256(params[1].get_str().c_str());
    amount = atof((char *)params[2].get_str().c_str()) * COIN + 0.00000000499999;
    result = PegsGet(mypk,0,pegstxid,tokenid,amount);
    if ( result[JSON_HEXTX].getValStr().size() > 0  )
    {
        result.push_back(Pair("result", "success"));
    }
    Unlock2NSPV(mypk);
    return(result);
}

UniValue pegsredeem(const UniValue& params, bool fHelp, const CPubKey& mypk)
{
    UniValue result(UniValue::VOBJ); uint256 pegstxid,tokenid; int64_t amount;

    if ( fHelp || params.size()!=2)
        throw runtime_error("pegsredeem pegstxid tokenid\n");
    if ( ensure_CCrequirements(EVAL_PEGS) < 0 )
        throw runtime_error(CC_REQUIREMENTS_MSG);
    Lock2NSPV(mypk);
    pegstxid = Parseuint256(params[0].get_str().c_str());
    tokenid = Parseuint256(params[1].get_str().c_str());
    result = PegsRedeem(mypk,0,pegstxid,tokenid);
    if ( result[JSON_HEXTX].getValStr().size() > 0  )
    {
        result.push_back(Pair("result", "success"));
    }
    Unlock2NSPV(mypk);
    return(result);
}

UniValue pegsliquidate(const UniValue& params, bool fHelp, const CPubKey& mypk)
{
    UniValue result(UniValue::VOBJ); uint256 pegstxid,tokenid,accounttxid;

    if ( fHelp || params.size()!=3)
        throw runtime_error("pegsliquidate pegstxid tokenid accounttxid\n");
    if ( ensure_CCrequirements(EVAL_PEGS) < 0 )
        throw runtime_error(CC_REQUIREMENTS_MSG);
    Lock2NSPV(mypk);
    pegstxid = Parseuint256(params[0].get_str().c_str());
    tokenid = Parseuint256(params[1].get_str().c_str());
    accounttxid = Parseuint256(params[2].get_str().c_str());
    result = PegsLiquidate(mypk,0,pegstxid,tokenid,accounttxid);
    if ( result[JSON_HEXTX].getValStr().size() > 0  )
    {
        result.push_back(Pair("result", "success"));
    }
    Unlock2NSPV(mypk);
    return(result);
}

UniValue pegsexchange(const UniValue& params, bool fHelp, const CPubKey& mypk)
{
    UniValue result(UniValue::VOBJ); uint256 pegstxid,tokenid,accounttxid; int64_t amount;

    if ( fHelp || params.size()!=3)
        throw runtime_error("pegsexchange pegstxid tokenid amount\n");
    if ( ensure_CCrequirements(EVAL_PEGS) < 0 )
        throw runtime_error(CC_REQUIREMENTS_MSG);
    Lock2NSPV(mypk);
    pegstxid = Parseuint256(params[0].get_str().c_str());
    tokenid = Parseuint256(params[1].get_str().c_str());
    amount = atof((char *)params[2].get_str().c_str()) * COIN + 0.00000000499999;
    result = PegsExchange(mypk,0,pegstxid,tokenid,amount);
    if ( result[JSON_HEXTX].getValStr().size() > 0  )
    {
        result.push_back(Pair("result", "success"));
    }
    Unlock2NSPV(mypk);
    return(result);
}

UniValue pegsaccounthistory(const UniValue& params, bool fHelp, const CPubKey& mypk)
{
    uint256 pegstxid;

    if ( fHelp || params.size() != 1 )
        throw runtime_error("pegsaccounthistory pegstxid\n");
    if ( ensure_CCrequirements(EVAL_GATEWAYS) < 0 )
        throw runtime_error(CC_REQUIREMENTS_MSG);
    pegstxid = Parseuint256((char *)params[0].get_str().c_str());
    return(PegsAccountHistory(mypk,pegstxid));
}

UniValue pegsaccountinfo(const UniValue& params, bool fHelp, const CPubKey& mypk)
{
    uint256 pegstxid;

    if ( fHelp || params.size() != 1 )
        throw runtime_error("pegsaccountinfo pegstxid\n");
    if ( ensure_CCrequirements(EVAL_GATEWAYS) < 0 )
        throw runtime_error(CC_REQUIREMENTS_MSG);
    pegstxid = Parseuint256((char *)params[0].get_str().c_str());
    return(PegsAccountInfo(mypk,pegstxid));
}

UniValue pegsworstaccounts(const UniValue& params, bool fHelp, const CPubKey& mypk)
{
    uint256 pegstxid;

    if ( fHelp || params.size() != 1 )
        throw runtime_error("pegsworstaccounts pegstxid\n");
    if ( ensure_CCrequirements(EVAL_GATEWAYS) < 0 )
        throw runtime_error(CC_REQUIREMENTS_MSG);
    pegstxid = Parseuint256((char *)params[0].get_str().c_str());
    return(PegsWorstAccounts(pegstxid));
}

UniValue pegsinfo(const UniValue& params, bool fHelp, const CPubKey& mypk)
{
    uint256 pegstxid;

    if ( fHelp || params.size() != 1 )
        throw runtime_error("pegsinfo pegstxid\n");
    if ( ensure_CCrequirements(EVAL_GATEWAYS) < 0 )
        throw runtime_error(CC_REQUIREMENTS_MSG);
    pegstxid = Parseuint256((char *)params[0].get_str().c_str());
    return(PegsInfo(pegstxid));
}

extern UniValue dumpprivkey(const UniValue& params, bool fHelp, const CPubKey& mypk); // in rpcdump.cpp
extern UniValue convertpassphrase(const UniValue& params, bool fHelp, const CPubKey& mypk);
extern UniValue importprivkey(const UniValue& params, bool fHelp, const CPubKey& mypk);
extern UniValue importaddress(const UniValue& params, bool fHelp, const CPubKey& mypk);
extern UniValue dumpwallet(const UniValue& params, bool fHelp, const CPubKey& mypk);
extern UniValue importwallet(const UniValue& params, bool fHelp, const CPubKey& mypk);
extern UniValue z_exportkey(const UniValue& params, bool fHelp, const CPubKey& mypk);
extern UniValue z_importkey(const UniValue& params, bool fHelp, const CPubKey& mypk);
extern UniValue z_exportviewingkey(const UniValue& params, bool fHelp, const CPubKey& mypk);
extern UniValue z_importviewingkey(const UniValue& params, bool fHelp, const CPubKey& mypk);
extern UniValue z_exportwallet(const UniValue& params, bool fHelp, const CPubKey& mypk);
extern UniValue z_importwallet(const UniValue& params, bool fHelp, const CPubKey& mypk);
extern UniValue rescan(const UniValue& params, bool fHelp, const CPubKey& mypk);


static const CRPCCommand commands[] =
{ //  category              name                        actor (function)           okSafeMode
    //  --------------------- ------------------------    -----------------------    ----------
    { "rawtransactions",    "fundrawtransaction",       &fundrawtransaction,       false },
    { "hidden",             "resendwallettransactions", &resendwallettransactions, true  },
    { "wallet",             "addmultisigaddress",       &addmultisigaddress,       true  },
    { "wallet",             "backupwallet",             &backupwallet,             true  },
    { "wallet",             "dumpprivkey",              &dumpprivkey,              true  },
    { "wallet",             "dumpwallet",               &dumpwallet,               true  },
    { "wallet",             "encryptwallet",            &encryptwallet,            true  },
    { "wallet",             "getaccountaddress",        &getaccountaddress,        true  },
    { "wallet",             "getaccount",               &getaccount,               true  },
    { "wallet",             "getalldata",               &getalldata,               true  },
    { "wallet",             "getaddressesbyaccount",    &getaddressesbyaccount,    true  },
    { "wallet",             "getbalance",               &getbalance,               false },
    { "wallet",             "getnewaddress",            &getnewaddress,            true  },
    { "wallet",             "getrawchangeaddress",      &getrawchangeaddress,      true  },
    { "wallet",             "getreceivedbyaccount",     &getreceivedbyaccount,     false },
    { "wallet",             "getreceivedbyaddress",     &getreceivedbyaddress,     false },
    { "wallet",             "gettransaction",           &gettransaction,           false },
    { "wallet",             "getunconfirmedbalance",    &getunconfirmedbalance,    false },
    { "wallet",             "getwalletinfo",            &getwalletinfo,            false },
    { "wallet",             "convertpassphrase",        &convertpassphrase,        true  },
    { "wallet",             "importprivkey",            &importprivkey,            true  },
    { "wallet",             "importwallet",             &importwallet,             true  },
    { "wallet",             "importaddress",            &importaddress,            true  },
    { "wallet",             "keypoolrefill",            &keypoolrefill,            true  },
    { "wallet",             "listaccounts",             &listaccounts,             false },
    { "wallet",             "listaddressgroupings",     &listaddressgroupings,     false },
    { "wallet",             "listlockunspent",          &listlockunspent,          false },
    { "wallet",             "listreceivedbyaccount",    &listreceivedbyaccount,    false },
    { "wallet",             "listreceivedbyaddress",    &listreceivedbyaddress,    false },
    { "wallet",             "listsinceblock",           &listsinceblock,           false },
    { "wallet",             "listtransactions",         &listtransactions,         false },
    { "wallet",             "listunspent",              &listunspent,              false },
    { "wallet",             "lockunspent",              &lockunspent,              true  },
    { "wallet",             "move",                     &movecmd,                  false },
    { "wallet",             "rescan",                   &rescan,                   false },
    { "wallet",             "sendfrom",                 &sendfrom,                 false },
    { "wallet",             "sendmany",                 &sendmany,                 false },
    { "wallet",             "sendtoaddress",            &sendtoaddress,            false },
    { "wallet",             "setaccount",               &setaccount,               true  },
    { "wallet",             "settxfee",                 &settxfee,                 true  },
    { "wallet",             "signmessage",              &signmessage,              true  },
    { "wallet",             "walletlock",               &walletlock,               true  },
    { "wallet",             "walletpassphrasechange",   &walletpassphrasechange,   true  },
    { "wallet",             "walletpassphrase",         &walletpassphrase,         true  },
    { "wallet",             "z_listreceivedbyaddress",  &z_listreceivedbyaddress,  false },
    { "wallet",             "z_listunspent",            &z_listunspent,            false },
    { "wallet",             "z_getbalance",             &z_getbalance,             false },
    { "wallet",             "z_gettotalbalance",        &z_gettotalbalance,        false },
    { "wallet",             "z_mergetoaddress",         &z_mergetoaddress,         false },
    { "wallet",             "z_sendmany",               &z_sendmany,               false },
    { "wallet",             "z_shieldcoinbase",         &z_shieldcoinbase,         false },
    { "wallet",             "z_getoperationstatus",     &z_getoperationstatus,     true  },
    { "wallet",             "z_getoperationresult",     &z_getoperationresult,     true  },
    { "wallet",             "z_listoperationids",       &z_listoperationids,       true  },
    { "wallet",             "z_getnewaddress",          &z_getnewaddress,          true  },
    { "wallet",             "z_listaddresses",          &z_listaddresses,          true  },
    { "wallet",             "z_exportkey",              &z_exportkey,              true  },
    { "wallet",             "z_importkey",              &z_importkey,              true  },
    { "wallet",             "z_exportviewingkey",       &z_exportviewingkey,       true  },
    { "wallet",             "z_importviewingkey",       &z_importviewingkey,       true  },
    { "wallet",             "z_exportwallet",           &z_exportwallet,           true  },
    { "wallet",             "z_importwallet",           &z_importwallet,           true  },
    { "wallet",             "z_viewtransaction",        &z_viewtransaction,        true  },
    { "wallet",             "z_getinfo",                &z_getinfo,                true  },
    { "wallet",             "z_listsentbyaddress",      &z_listsentbyaddress,      true  },
    { "wallet",             "z_listreceivedbyaddress",  &z_listreceivedbyaddress,  true  },
    { "wallet",             "z_getnotescount",          &z_getnotescount,          false }
};


void RegisterWalletRPCCommands(CRPCTable &tableRPC)
{
    for (unsigned int vcidx = 0; vcidx < ARRAYLEN(commands); vcidx++)
        tableRPC.appendCommand(commands[vcidx].name, &commands[vcidx]);
}

UniValue opreturn_burn(const UniValue& params, bool fHelp, const CPubKey& mypk)
{
    std::vector<uint8_t> vHexStr; CScript opret; int32_t txfee = 10000;CPubKey myPubkey;
    if (fHelp || (params.size() < 2) || (params.size() > 4) )
    {
        throw runtime_error(
        "opreturn_burn burn_amount hexstring ( txfee )\n"
        "\nBurn the specified amount of coins via OP_RETURN. Returns unsigned transaction raw hex that must then be signed via signrawtransaction and broadcast via sendrawtransaction rpc\n"
        "\nArguments:\n"
        "1. \"burn_amount\"       (numeric, required) Amount of coins to burn.\n"
        "2. \"hexstring\"         (string, required) Hex string to include in OP_RETURN data.\n"
        "3. \"txfee\"             (numeric, optional, default=0.0001) Transaction fee.\n"
        "\nResult:\n"
        "  {\n"
        "    \"hex\" : \"hexstring\",     (string) raw hex of transaction \n"
        "  }\n"
        "\nExamples:\n"
        "\nBurn 10 coins with OP_RETURN data \"deadbeef\"\n"
        + HelpExampleCli("opreturn_burn", "\"10\" \"deadbeef\"") 
        + HelpExampleRpc("opreturn_burn", "\"10\", \"deadbeef\"") +
        "\nBurn 10 coins with OP_RETURN data \"deadbeef\" with 0.00005 txfee\n"
        + HelpExampleCli("opreturn_burn", "\"10\" \"deadbeef\" \"0.00005\"") 
        + HelpExampleRpc("opreturn_burn", "\"10\", \"deadbeef\", 0.00005")
      );
    }
    UniValue ret(UniValue::VOBJ);

	CAmount nAmount = AmountFromValue(params[0]);
    vHexStr = ParseHex(params[1].get_str());
    if ( vHexStr.size() == 0 )
        throw JSONRPCError(RPC_TYPE_ERROR, "hexstring is not valid.");

    if ( params.size() > 2 )
        txfee = AmountFromValue(params[2]);

    if (!EnsureWalletIsAvailable(fHelp))
        throw JSONRPCError(RPC_TYPE_ERROR, "wallet is locked or unavailable.");
    EnsureWalletIsUnlocked();
    CReserveKey reservekey(pwalletMain);
    if (!reservekey.GetReservedKey(myPubkey))
    {
        throw JSONRPCError(RPC_TYPE_ERROR, "keypool error.");
    }

	CMutableTransaction mtx = CreateNewContextualCMutableTransaction(Params().GetConsensus(), komodo_nextheight());

	int64_t normalInputs = AddNormalinputs(mtx, myPubkey, nAmount+txfee, 60);
	if (normalInputs < nAmount)
		throw runtime_error("insufficient funds\n");
    
	opret << OP_RETURN << E_MARSHAL(ss << vHexStr);
    
    mtx.vout.push_back(CTxOut(nAmount,opret));
    ret.push_back(Pair("hex", EncodeHexTx(mtx)));
	return(ret);
}<|MERGE_RESOLUTION|>--- conflicted
+++ resolved
@@ -71,12 +71,7 @@
 
 extern char ASSETCHAINS_SYMBOL[KOMODO_ASSETCHAIN_MAXLEN];
 extern std::string ASSETCHAINS_OVERRIDE_PUBKEY;
-<<<<<<< HEAD
-const std::string ADDR_TYPE_SAPLING       = "sapling";
-const std::string ADDR_TYPE_DONOTREMEMBER = "donotremember";
-=======
 const std::string ADDR_TYPE_SAPLING = "sapling";
->>>>>>> 4401d484
 extern UniValue TxJoinSplitToJSON(const CTransaction& tx);
 extern int32_t KOMODO_INSYNC;
 uint32_t komodo_segid32(char *coinaddr);
@@ -3897,10 +3892,7 @@
             "z_getnewaddress ( type )\n"
             "\nReturns a new shielded address for receiving payments.\n"
             "\nWith no arguments, returns a Sapling address.\n"
-<<<<<<< HEAD
             "\nBe very careful with 'donotremember' address type, the extended spending key (xsk) of that address is not stored in wallet.dat!\n"
-=======
->>>>>>> 4401d484
             "\nArguments:\n"
             "1. \"type\"         (string, optional, default=\"" + defaultType + "\") The type of address. Either "+ ADDR_TYPE_SAPLING + " or " + ADDR_TYPE_DONOTREMEMBER + " .\n"
             "\nResult:\n"
@@ -4281,11 +4273,8 @@
             "\nResult:\n"
             "{\n"
             "  \"transparent\": xxxxx,     (numeric) the total balance of transparent funds\n"
-<<<<<<< HEAD
             "  \"private\": xxxxx,         (numeric) the total balance of shielded funds\n"
-=======
             "  \"private\": xxxxx,         (numeric) the total balance of private funds\n"
->>>>>>> 4401d484
             "  \"total\": xxxxx,           (numeric) the total balance of both transparent and private funds\n"
             "}\n"
             "\nExamples:\n"
