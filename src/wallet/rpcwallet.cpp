--- conflicted
+++ resolved
@@ -4419,12 +4419,9 @@
         Params().GetConsensus(), nextBlockHeight, pwalletMain);
 
     // Contextual transaction we will build on
-<<<<<<< HEAD
     int blockHeight = chainActive.LastTip()->GetHeight();
     nextBlockHeight = blockHeight + 1;
-=======
     // (used if no Sapling addresses are involved)
->>>>>>> 72f6925d
     CMutableTransaction contextualTx = CreateNewContextualCMutableTransaction(
         Params().GetConsensus(), nextBlockHeight);
     contextualTx.nLockTime = blockHeight;
