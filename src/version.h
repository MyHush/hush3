// Copyright (c) 2012-2014 The Bitcoin Core developers
// Distributed under the MIT software license, see the accompanying
// file COPYING or http://www.opensource.org/licenses/mit-license.php.

#ifndef BITCOIN_VERSION_H
#define BITCOIN_VERSION_H

/**
 * network protocol versioning
 */

static const int PROTOCOL_VERSION = 170003;

//! initial proto version, to be increased after version/verack negotiation
static const int INIT_PROTO_VERSION = 209;

//! In this version, 'getheaders' was introduced.
static const int GETHEADERS_VERSION = 31800;

//! disconnect from peers older than this proto version
static const int MIN_PEER_PROTO_VERSION = 170002;
<<<<<<< HEAD
static const int STAKEDMIN_PEER_PROTO_VERSION = 170004;
=======
>>>>>>> c2059876

//! nTime field added to CAddress, starting with this version;
//! if possible, avoid requesting addresses nodes older than this
static const int CADDR_TIME_VERSION = 31402;

//! BIP 0031, pong message, is enabled for all versions AFTER this one
static const int BIP0031_VERSION = 60000;

//! "mempool" command, enhanced "getdata" behavior starts with this version
static const int MEMPOOL_GD_VERSION = 60002;

#endif // BITCOIN_VERSION_H<|MERGE_RESOLUTION|>--- conflicted
+++ resolved
@@ -9,7 +9,7 @@
  * network protocol versioning
  */
 
-static const int PROTOCOL_VERSION = 170003;
+static const int PROTOCOL_VERSION = 170005;
 
 //! initial proto version, to be increased after version/verack negotiation
 static const int INIT_PROTO_VERSION = 209;
@@ -19,10 +19,7 @@
 
 //! disconnect from peers older than this proto version
 static const int MIN_PEER_PROTO_VERSION = 170002;
-<<<<<<< HEAD
-static const int STAKEDMIN_PEER_PROTO_VERSION = 170004;
-=======
->>>>>>> c2059876
+static const int STAKEDMIN_PEER_PROTO_VERSION = 170005;
 
 //! nTime field added to CAddress, starting with this version;
 //! if possible, avoid requesting addresses nodes older than this
