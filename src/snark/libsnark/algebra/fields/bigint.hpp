--- conflicted
+++ resolved
@@ -46,11 +46,7 @@
     size_t max_bits() const { return n * GMP_NUMB_BITS; }
     size_t num_bits() const;
 
-<<<<<<< HEAD
-    uint64_t as_ulong() const; /* return the last limb of the integer */
-=======
     uint64_t as_uint64() const; /* return the last limb of the integer */
->>>>>>> 0e0f5e4e
     void to_mpz(mpz_t r) const;
     bool test_bit(const std::size_t bitno) const;
 
