--- conflicted
+++ resolved
@@ -210,11 +210,7 @@
 }
 
 template<mp_size_t n, const bigint<n>& modulus>
-<<<<<<< HEAD
-void Fp_model<n,modulus>::set_ulong(const uint64_t x)
-=======
 void Fp_model<n,modulus>::set_uint64(const uint64_t x)
->>>>>>> 0e0f5e4e
 {
     this->mont_repr.clear();
     this->mont_repr.data[0] = x;
@@ -241,11 +237,7 @@
 }
 
 template<mp_size_t n, const bigint<n>& modulus>
-<<<<<<< HEAD
-uint64_t Fp_model<n,modulus>::as_ulong() const
-=======
 uint64_t Fp_model<n,modulus>::as_uint64() const
->>>>>>> 0e0f5e4e
 {
     return this->as_bigint().as_uint64();
 }
@@ -698,11 +690,7 @@
             const uint64_t part = bitno/GMP_NUMB_BITS;
             const uint64_t bit = bitno - (GMP_NUMB_BITS*part);
 
-<<<<<<< HEAD
-            r.mont_repr.data[part] &= ~(1ull<<bit);
-=======
             r.mont_repr.data[part] &= ~(UINT64_C(1)<<bit);
->>>>>>> 0e0f5e4e
 
             bitno--;
         }
