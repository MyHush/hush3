--- conflicted
+++ resolved
@@ -15,13 +15,8 @@
 
 namespace libsnark {
 
-<<<<<<< HEAD
-uint64_t log2(uint64_t n)
-/* returns ceil(log2(n)), so 1ul<<log2(n) is the smallest power of 2,
-=======
 size_t log2(size_t n)
 /* returns ceil(log2(n)), so UINT64_C(1)<<log2(n) is the smallest power of 2,
->>>>>>> 0e0f5e4e
    that is not less than n. */
 {
     uint64_t r = ((n & (n-1)) == 0 ? 0 : 1); // add 1 if n is not power of 2
