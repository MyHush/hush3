--- conflicted
+++ resolved
@@ -58,9 +58,6 @@
     return CCNewThreshold(2, {condCC, Sig});
 }
 
-<<<<<<< HEAD
-CTxOut MakeCC1vout(uint8_t evalcode,CAmount nValue, CPubKey pk, const std::vector<std::vector<unsigned char>>* vData)
-=======
 int32_t has_opret(const CTransaction &tx, uint8_t evalcode)
 {
     int i = 0;
@@ -96,55 +93,35 @@
 }
 
 CTxOut MakeCC1vout(uint8_t evalcode,CAmount nValue, CPubKey pk, std::vector<std::vector<unsigned char>>* vData)
->>>>>>> 07fdce99
 {
     CTxOut vout;
     CC *payoutCond = MakeCCcond1(evalcode,pk);
     vout = CTxOut(nValue,CCPubKey(payoutCond));
     if ( vData )
     {
-<<<<<<< HEAD
-        std::vector<std::vector<unsigned char>> vtmpData = std::vector<std::vector<unsigned char>>(vData->begin(), vData->end());
-        std::vector<CPubKey> vPubKeys = std::vector<CPubKey>();
-        vPubKeys.push_back(pk);
-        COptCCParams ccp = COptCCParams(COptCCParams::VERSION, evalcode, 1, 1, vPubKeys, vtmpData);
-=======
         //std::vector<std::vector<unsigned char>> vtmpData = std::vector<std::vector<unsigned char>>(vData->begin(), vData->end());
         std::vector<CPubKey> vPubKeys = std::vector<CPubKey>();
         //vPubKeys.push_back(pk);
         COptCCParams ccp = COptCCParams(COptCCParams::VERSION, evalcode, 1, 1, vPubKeys, ( * vData));
->>>>>>> 07fdce99
         vout.scriptPubKey << ccp.AsVector() << OP_DROP;
     }
     cc_free(payoutCond);
     return(vout);
 }
 
-<<<<<<< HEAD
-CTxOut MakeCC1of2vout(uint8_t evalcode,CAmount nValue,CPubKey pk1,CPubKey pk2, const std::vector<std::vector<unsigned char>>* vData)
-=======
 CTxOut MakeCC1of2vout(uint8_t evalcode,CAmount nValue,CPubKey pk1,CPubKey pk2, std::vector<std::vector<unsigned char>>* vData)
->>>>>>> 07fdce99
 {
     CTxOut vout;
     CC *payoutCond = MakeCCcond1of2(evalcode,pk1,pk2);
     vout = CTxOut(nValue,CCPubKey(payoutCond));
     if ( vData )
     {
-<<<<<<< HEAD
-        std::vector<std::vector<unsigned char>> vtmpData = std::vector<std::vector<unsigned char>>(vData->begin(), vData->end());
-        std::vector<CPubKey> vPubKeys = std::vector<CPubKey>();
-        vPubKeys.push_back(pk1);
-        vPubKeys.push_back(pk2);
-        COptCCParams ccp = COptCCParams(COptCCParams::VERSION, evalcode, 1, 2, vPubKeys, vtmpData);
-=======
         //std::vector<std::vector<unsigned char>> vtmpData = std::vector<std::vector<unsigned char>>(vData->begin(), vData->end());
         std::vector<CPubKey> vPubKeys = std::vector<CPubKey>();
          // skip pubkeys. These need to maybe be optional and we need some way to get them out that is easy!
         //vPubKeys.push_back(pk1);
         //vPubKeys.push_back(pk2);
         COptCCParams ccp = COptCCParams(COptCCParams::VERSION, evalcode, 1, 2, vPubKeys, ( * vData));
->>>>>>> 07fdce99
         vout.scriptPubKey << ccp.AsVector() << OP_DROP;
     }
     cc_free(payoutCond);
