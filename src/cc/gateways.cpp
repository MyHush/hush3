--- conflicted
+++ resolved
@@ -1114,11 +1114,7 @@
         if ( CCchange != 0 ) mtx.vout.push_back(MakeTokensCC1vout(EVAL_GATEWAYS,CCchange,gatewayspk));     
         return(FinalizeCCTx(0,cp,mtx,mypk,txfee,EncodeGatewaysClaimOpRet('C',tokenid,bindtxid,refcoin,deposittxid,destpub,amount)));
     }
-<<<<<<< HEAD
-    return "";
-=======
     return("");
->>>>>>> cea537ff
 }
 
 std::string GatewaysWithdraw(uint64_t txfee,uint256 bindtxid,std::string refcoin,CPubKey withdrawpub,int64_t amount)
