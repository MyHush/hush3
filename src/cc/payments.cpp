/******************************************************************************
 * Copyright © 2014-2019 The SuperNET Developers.                             *
 *                                                                            *
 * See the AUTHORS, DEVELOPER-AGREEMENT and LICENSE files at                  *
 * the top-level directory of this distribution for the individual copyright  *
 * holder information and the developer policies on copyright and licensing.  *
 *                                                                            *
 * Unless otherwise agreed in a custom licensing agreement, no part of the    *
 * SuperNET software, including this file may be copied, modified, propagated *
 * or distributed except according to the terms contained in the LICENSE file *
 *                                                                            *
 * Removal or modification of this copyright notice is prohibited.            *
 *                                                                            *
 ******************************************************************************/

#include "CCPayments.h"

/* 
 0) txidopret <- allocation, scriptPubKey, opret
 1) create <-  locked_blocks, minrelease, list of txidopret
 
 2) fund createtxid amount opretflag to global CC address with opret or txidaddr without
 
 3) release amount -> vout[i] will be scriptPubKeys[i] and (amount * allocations[i]) / sumallocations[] (only using vins that have been locked for locked_blocks+). 
 
 4) info txid -> display parameters, funds
 5) list -> all txids
 
 First step is to create txids with the info needed in their opreturns. this info is the weight, scriptPubKey and opret if needed. To do that txidopret is used:
 
 ./c is a script that invokes komodo-cli with the correct -ac_name
 
 ./c paymentstxidopret \"[9,%222102d6f13a8f745921cdb811e32237bb98950af1a5952be7b3d429abd9152f8e388dac%22]\" -> rawhex with txid 95d9fc8d8a3ef63693c7427e59ff5e177ef63b7345d5f6d6497ac262699a8def
 
 ./c paymentstxidopret \"[1,%2221039433dc3749aece1bd568f374a45da3b0bc6856990d7da3cd175399577940a775ac%22]\" -> rawhex txid 00469695a08b975ceaf7258896abbf1455eb0f383e8a98fc650deace4cbf02a1
 
 now we have 2 txid with the required info in the opreturn. one of them has a 9 and the other a 1 for a 90%/10% split.
 
 ./c paymentscreate \"[0,0,%2295d9fc8d8a3ef63693c7427e59ff5e177ef63b7345d5f6d6497ac262699a8def%22,%2200469695a08b975ceaf7258896abbf1455eb0f383e8a98fc650deace4cbf02a1%22]\" -> created txid 318d827cc6d8f25f40517e7fb0982e3f707b4aa749d322483fc336686a87b28a that will be the createtxid that the other rpc calls will use.
 
 lets see if this appears in the list
 
 ./c paymentslist ->
 {
 "result": "success",
 "createtxids": [
 "318d827cc6d8f25f40517e7fb0982e3f707b4aa749d322483fc336686a87b28a"
 ]
 }
 
 It appeared! now lets get more info on it:
 ./c paymentsinfo \"[%22318d827cc6d8f25f40517e7fb0982e3f707b4aa749d322483fc336686a87b28a%22]\"
 {
 "lockedblocks": 0,
 "totalallocations": 10,
 "minrelease": 0,
 "RWRM36sC8jSctyFZtsu7CyDcHYPdZX7nPZ": 0.00000000,
 "REpyKi7avsVduqZ3eimncK4uKqSArLTGGK": 0.00000000,
 "totalfunds": 0.00000000,
 "result": "success"
 }
 
 There are 2 possible places the funds for this createtxid can be, the first is the special address that is derived from combining the globalCC address with the txidaddr. txidaddr is a non-spendable markeraddress created by converting the txid into a 33 byte pubkey by prefixing 0x02 to the txid. It is a 1of2 address, so it doesnt matter that nobody knows the privkey for this txidaddr. the second address is the global CC address and only utxo to that address with an opreturn containing the createtxid are funds valid for this payments CC createtxid
 
 next let us add some funds to it. the funds can be to either of the two addresses, controlled by useopret (defaults to 0)
 
 ./c paymentsfund \"[%22318d827cc6d8f25f40517e7fb0982e3f707b4aa749d322483fc336686a87b28a%22,1,0]\" -> txid 28f69b925bb7a21d2a3ba2327e85eb2031b014e976e43f5c2c6fb8a76767b221, which indeed sent funds to RWRM36sC8jSctyFZtsu7CyDcHYPdZX7nPZ without an opreturn and it appears on the payments info.
 
 ./c paymentsfund \"[%22318d827cc6d8f25f40517e7fb0982e3f707b4aa749d322483fc336686a87b28a%22,1,1]\" -> txid cc93330b5c951b724b246b3b138d00519c33f2a600a7c938bc9e51aff6e20e32, which indeed sent funds to REpyKi7avsVduqZ3eimncK4uKqSArLTGGK with an opreturn and it appears on the payments info.

 
./c paymentsrelease \"[%22318d827cc6d8f25f40517e7fb0982e3f707b4aa749d322483fc336686a87b28a%22,1.5]\" -> a8d5dbbb8ee94c05e75c4f3c5221091f59dcb86e0e9c4e1e3d2cf69e6fce6b81
 
 it used both fund utxos
 
*/

// start of consensus code

<<<<<<< HEAD
CScript EncodePaymentsTxidOpRet(int32_t allocation,std::vector<uint8_t> scriptPubKey,std::vector<uint8_t> destopret)
=======
CScript EncodePaymentsTxidOpRet(int64_t allocation,std::vector<uint8_t> scriptPubKey,std::vector<uint8_t> destopret)
>>>>>>> 3fb8cba0
{
    CScript opret; uint8_t evalcode = EVAL_PAYMENTS;
    opret << OP_RETURN << E_MARSHAL(ss << evalcode << 'T' << allocation << scriptPubKey << destopret);
    return(opret);
}

<<<<<<< HEAD
uint8_t DecodePaymentsTxidOpRet(CScript scriptPubKey,int32_t &allocation,std::vector<uint8_t> &destscriptPubKey,std::vector<uint8_t> &destopret)
=======
uint8_t DecodePaymentsTxidOpRet(CScript scriptPubKey,int64_t &allocation,std::vector<uint8_t> &destscriptPubKey,std::vector<uint8_t> &destopret)
>>>>>>> 3fb8cba0
{
    std::vector<uint8_t> vopret; uint8_t *script,e,f;
    GetOpReturnData(scriptPubKey, vopret);
    script = (uint8_t *)vopret.data();
    if ( vopret.size() > 2 && E_UNMARSHAL(vopret,ss >> e; ss >> f; ss >> allocation; ss >> destscriptPubKey; ss >> destopret) != 0 )
    {
        if ( e == EVAL_PAYMENTS && f == 'T' )
            return(f);
    }
    return(0);
}

CScript EncodePaymentsFundOpRet(uint256 checktxid)
{
    CScript opret; uint8_t evalcode = EVAL_PAYMENTS;
    opret << OP_RETURN << E_MARSHAL(ss << evalcode << 'F' << checktxid);
    return(opret);
}

uint8_t DecodePaymentsFundOpRet(CScript scriptPubKey,uint256 &checktxid)
{
    std::vector<uint8_t> vopret; uint8_t *script,e,f;
    GetOpReturnData(scriptPubKey, vopret);
    script = (uint8_t *)vopret.data();
    if ( vopret.size() > 2 && E_UNMARSHAL(vopret,ss >> e; ss >> f; ss >> checktxid) != 0 )
    {
        if ( e == EVAL_PAYMENTS && f == 'F' )
            return(f);
    }
    return(0);
}

<<<<<<< HEAD
CScript EncodePaymentsOpRet(int32_t lockedblocks,int32_t minrelease,int32_t totalallocations,std::vector<uint256> txidoprets)
=======
CScript EncodePaymentsOpRet(int32_t lockedblocks,int32_t minrelease,int64_t totalallocations,std::vector<uint256> txidoprets)
>>>>>>> 3fb8cba0
{
    CScript opret; uint8_t evalcode = EVAL_PAYMENTS;
    opret << OP_RETURN << E_MARSHAL(ss << evalcode << 'C' << lockedblocks << minrelease << totalallocations << txidoprets);
    return(opret);
}

<<<<<<< HEAD
uint8_t DecodePaymentsOpRet(CScript scriptPubKey,int32_t &lockedblocks,int32_t &minrelease,int32_t &totalallocations,std::vector<uint256> &txidoprets)
=======
uint8_t DecodePaymentsOpRet(CScript scriptPubKey,int32_t &lockedblocks,int32_t &minrelease,int64_t &totalallocations,std::vector<uint256> &txidoprets)
>>>>>>> 3fb8cba0
{
    std::vector<uint8_t> vopret; uint8_t *script,e,f;
    GetOpReturnData(scriptPubKey, vopret);
    script = (uint8_t *)vopret.data();
    if ( vopret.size() > 2 && E_UNMARSHAL(vopret,ss >> e; ss >> f; ss >> lockedblocks; ss >> minrelease; ss >> totalallocations; ss >> txidoprets) != 0 )
    {
        if ( e == EVAL_PAYMENTS && f == 'C' )
            return(f);
    }
    return(0);
}

int64_t IsPaymentsvout(struct CCcontract_info *cp,const CTransaction& tx,int32_t v,char *cmpaddr)
{
    char destaddr[64];
    if ( tx.vout[v].scriptPubKey.IsPayToCryptoCondition() != 0 )
    {
        if ( Getscriptaddress(destaddr,tx.vout[v].scriptPubKey) > 0 && (cmpaddr[0] == 0 || strcmp(destaddr,cmpaddr) == 0) )
            return(tx.vout[v].nValue);
    }
    return(0);
}

<<<<<<< HEAD
=======
void pub2createtxid(char *str)
{
    int i,n;
    char *rev;
    n = (int32_t)strlen(str);
    rev = (char *)malloc(n + 1);
    for (i=0; i<n; i+=2)
    {
        rev[n-2-i] = str[i];
        rev[n-1-i] = str[i+1];
    }
    rev[n] = 0;
    strcpy(str,rev);
    free(rev);
}

>>>>>>> 3fb8cba0
bool PaymentsValidate(struct CCcontract_info *cp,Eval* eval,const CTransaction &tx, uint32_t nIn)
{
    // one of two addresses
    // change must go to 1of2 txidaddr
<<<<<<< HEAD
    // only 'F' or 1of2 txidaddr can be spent
    // all vouts must match exactly
    return(true);
}
// end of consensus code

// helper functions for rpc calls in rpcwallet.cpp

int64_t AddPaymentsInputs(struct CCcontract_info *cp,CMutableTransaction &mtx,CPubKey txidpk,int64_t total,int32_t maxinputs,uint256 createtxid,int32_t latestheight)
{
    char coinaddr[64]; CPubKey Paymentspk; int64_t nValue,threshold,price,totalinputs = 0; uint256 txid,checktxid,hashBlock; std::vector<uint8_t> origpubkey; CTransaction vintx,tx; int32_t iter,vout,ht,n = 0;
    std::vector<std::pair<CAddressUnspentKey, CAddressUnspentValue> > unspentOutputs;
    if ( maxinputs > CC_MAXVINS )
        maxinputs = CC_MAXVINS;
    if ( maxinputs > 0 )
        threshold = total/maxinputs;
    else threshold = total;
    Paymentspk = GetUnspendable(cp,0);
    for (iter=0; iter<2; iter++)
    {
        if ( iter == 0 )
            GetCCaddress(cp,coinaddr,Paymentspk);
        else GetCCaddress1of2(cp,coinaddr,Paymentspk,txidpk);
        SetCCunspents(unspentOutputs,coinaddr);
        for (std::vector<std::pair<CAddressUnspentKey, CAddressUnspentValue> >::const_iterator it=unspentOutputs.begin(); it!=unspentOutputs.end(); it++)
        {
=======
    //    change is/must be in vout[0]
    // only 'F' or 1of2 txidaddr can be spent
    // all vouts must match exactly
    char temp[128], coinaddr[64], txidaddr[64]; std::string scriptpubkey; uint256 createtxid, blockhash; CTransaction tmptx; 
    int32_t i,lockedblocks,minrelease; int64_t change,totalallocations; std::vector<uint256> txidoprets; bool fHasOpret = false; CPubKey txidpk,Paymentspk;
    // user marker vout to get the createtxid
    if ( tx.vout.size() < 2 )
        return(eval->Invalid("not enough vouts"));
    if ( tx.vout.back().scriptPubKey[0] == OP_RETURN )
    {
        scriptpubkey = HexStr(tx.vout[tx.vout.size()-2].scriptPubKey.begin()+2, tx.vout[tx.vout.size()-2].scriptPubKey.end()-1);  
        fHasOpret = true;
    } else scriptpubkey = HexStr(tx.vout[tx.vout.size()-1].scriptPubKey.begin()+2,tx.vout[tx.vout.size()-1].scriptPubKey.end()-1);
    strcpy(temp, scriptpubkey.c_str());
    pub2createtxid(temp);
    createtxid = Parseuint256(temp);
    //printf("createtxid.%s\n",createtxid.ToString().c_str());
    
    // use the createtxid to fetch the tx and all of the plans info.
    if ( myGetTransaction(createtxid,tmptx,blockhash) != 0 )
    {
        if ( tmptx.vout.size() > 0 && DecodePaymentsOpRet(tmptx.vout[tmptx.vout.size()-1].scriptPubKey,lockedblocks,minrelease,totalallocations,txidoprets) != 0 )
        {
            if ( lockedblocks < 0 || minrelease < 0 || totalallocations <= 0 || txidoprets.size() < 2 )
                return(eval->Invalid("negative values"));    
            if ( !CheckTxFee(tx, PAYMENTS_TXFEE, chainActive.LastTip()->GetHeight(), chainActive.LastTip()->nTime) )
                return eval->Invalid("txfee is too high");
            Paymentspk = GetUnspendable(cp,0);
            //fprintf(stderr, "lockedblocks.%i minrelease.%i totalallocations.%i txidopret1.%s txidopret2.%s\n",lockedblocks, minrelease, totalallocations, txidoprets[0].ToString().c_str(), txidoprets[1].ToString().c_str() );
            
            // Get all the script pubkeys and allocations
            std::vector<int64_t> allocations;
            std::vector<CScript> scriptPubKeys;
            int64_t checkallocations = 0;
            i = 0;
            BOOST_FOREACH(const uint256& txidopret, txidoprets)
            {
                CTransaction tx0; std::vector<uint8_t> scriptPubKey,opret; int64_t allocation;
                if ( myGetTransaction(txidopret,tx0,blockhash) != 0 && tx0.vout.size() > 1 && DecodePaymentsTxidOpRet(tx0.vout[tx0.vout.size()-1].scriptPubKey,allocation,scriptPubKey,opret) == 'T' )
                {
                    scriptPubKeys.push_back(CScript(scriptPubKey.begin(), scriptPubKey.end()));
                    allocations.push_back(allocation);
                    //fprintf(stderr, "i.%i scriptpubkey.%s allocation.%li\n",i,scriptPubKeys[i].ToString().c_str(),allocation);
                    checkallocations += allocation;
                }
                i++;
            }
            
            // sanity check to make sure we got all the required info
            if ( allocations.size() == 0 || scriptPubKeys.size() == 0 || allocations.size() != scriptPubKeys.size() )
                return(eval->Invalid("missing data cannot validate"));
                
            //fprintf(stderr, "totalallocations.%li checkallocations.%li\n",totalallocations, checkallocations);
            if ( totalallocations != checkallocations )
                return(eval->Invalid("allocation missmatch"));
            
            txidpk = CCtxidaddr(txidaddr,createtxid);
            GetCCaddress1of2(cp,coinaddr,Paymentspk,txidpk);
            //fprintf(stderr, "coinaddr.%s\n", coinaddr);
            
            // make sure change is in vout 0 and is paying to the contract address.
            if ( (change= IsPaymentsvout(cp,tx,0,coinaddr)) == 0 )
                return(eval->Invalid("change is in wrong vout or is wrong tx type"));
            
            // Check vouts go to the right place and pay the right amounts. 
            int64_t amount = 0, checkamount; int32_t n = 0;
            checkamount = tx.GetValueOut() - change - PAYMENTS_TXFEE;
            for (i = 1; i < (fHasOpret ? tx.vout.size()-2 : tx.vout.size()-1); i++) 
            {
                std::string destscriptPubKey = HexStr(scriptPubKeys[n].begin(),scriptPubKeys[n].end());
                std::string voutscriptPubKey = HexStr(tx.vout[i].scriptPubKey.begin(),tx.vout[i].scriptPubKey.end());
                if ( destscriptPubKey != voutscriptPubKey )
                {
                    fprintf(stderr, "pays wrong destination destscriptPubKey.%s voutscriptPubKey.%s\n", destscriptPubKey.c_str(), voutscriptPubKey.c_str());
                    return(eval->Invalid("pays wrong address"));
                }
                int64_t test = allocations[n];
                test *= checkamount;
                test /= totalallocations;
                if ( test != tx.vout[i].nValue )
                {
                    fprintf(stderr, "vout.%i test.%li vs nVlaue.%li\n",i, test, tx.vout[i].nValue);
                    return(eval->Invalid("amounts do not match"));
                }
                amount += tx.vout[i].nValue;
                n++;
            }
            // This is a backup check to make sure there are no extra vouts paying something else!
            if ( checkamount != amount )
                return(eval->Invalid("amounts do not match"));
            
            if ( amount < minrelease*COIN )
            {
                fprintf(stderr, "does not meet minrelease amount.%li minrelease.%li\n",amount, (int64_t)minrelease*COIN );
                return(eval->Invalid("amount is too small"));
            }
            
            i = 0; 
            int32_t ht = chainActive.LastTip()->GetHeight();
            BOOST_FOREACH(const CTxIn& vin, tx.vin)
            {
                CTransaction txin;
                if ( myGetTransaction(vin.prevout.hash,txin,blockhash) )
                {
                    // check the vin comes from the CC address's
                    char destaddr[64];
                    Getscriptaddress(destaddr,txin.vout[vin.prevout.n].scriptPubKey);
                    if ( strcmp(destaddr,coinaddr) != 0 )
                    {
                        std::vector<uint8_t> scriptPubKey,opret; uint256 checktxid;
                        if ( txin.vout.size() < 2 || DecodePaymentsFundOpRet(txin.vout[txin.vout.size()-1].scriptPubKey,checktxid) != 'F' || checktxid != createtxid )
                        {
                            fprintf(stderr, "vin.%i is not a payments CC vout: txid.%s\n", i, txin.GetHash().ToString().c_str());
                            return(eval->Invalid("vin is not paymentsCC type"));
                        } //else fprintf(stderr, "vin.%i opret type txid.%s\n", i, txin.GetHash().ToString().c_str());
                    }
                    // check the chain depth vs locked blcoks requirement. 
                    CBlockIndex* pblockindex = mapBlockIndex[blockhash];
                    if ( pblockindex->GetHeight() > ht-lockedblocks )
                    {
                        fprintf(stderr, "vin.%i is not elegible to be spent yet height.%i vs elegible_ht.%i\n", i, pblockindex->GetHeight(), ht-lockedblocks);
                        return(eval->Invalid("vin not elegible"));
                    }
                } else return(eval->Invalid("cant get vin transaction"));
                i++;
            }
        } else return(eval->Invalid("create transaction cannot decode"));
    } else return(eval->Invalid("Could not get contract transaction"));
    return(true);
}
// end of consensus code

// helper functions for rpc calls in rpcwallet.cpp

int64_t AddPaymentsInputs(struct CCcontract_info *cp,CMutableTransaction &mtx,CPubKey txidpk,int64_t total,int32_t maxinputs,uint256 createtxid,int32_t latestheight)
{
    char coinaddr[64]; CPubKey Paymentspk; int64_t nValue,threshold,price,totalinputs = 0; uint256 txid,checktxid,hashBlock; std::vector<uint8_t> origpubkey; CTransaction vintx,tx; int32_t iter,vout,ht,n = 0;
    std::vector<std::pair<CAddressUnspentKey, CAddressUnspentValue> > unspentOutputs;
    if ( maxinputs > CC_MAXVINS )
        maxinputs = CC_MAXVINS;
    if ( maxinputs > 0 )
        threshold = total/maxinputs;
    else threshold = total;
    Paymentspk = GetUnspendable(cp,0);
    for (iter=0; iter<2; iter++)
    {
        if ( iter == 0 )
            GetCCaddress(cp,coinaddr,Paymentspk);
        else GetCCaddress1of2(cp,coinaddr,Paymentspk,txidpk);
        SetCCunspents(unspentOutputs,coinaddr,true);
        for (std::vector<std::pair<CAddressUnspentKey, CAddressUnspentValue> >::const_iterator it=unspentOutputs.begin(); it!=unspentOutputs.end(); it++)
        {
>>>>>>> 3fb8cba0
            txid = it->first.txhash;
            vout = (int32_t)it->first.index;
            //fprintf(stderr,"iter.%d %s/v%d %s\n",iter,txid.GetHex().c_str(),vout,coinaddr);
            if ( vout == 0 && GetTransaction(txid,vintx,hashBlock,false) != 0 )
<<<<<<< HEAD
            {
                if ( latestheight != 0 )
                {
                    if ( (ht= komodo_blockheight(hashBlock)) == 0 )
                    {
                        fprintf(stderr,"null ht\n");
                        continue;
                    }
                    else if ( ht > latestheight )
                    {
                        fprintf(stderr,"ht.%d > lastheight.%d\n",ht,latestheight);
                        continue;
                    }
                }
                if ( iter == 0 )
                {
                    std::vector<uint8_t> scriptPubKey,opret;
                    if ( myGetTransaction(txid,tx,hashBlock) == 0 || tx.vout.size() < 2 || DecodePaymentsFundOpRet(tx.vout[tx.vout.size()-1].scriptPubKey,checktxid) != 'F' || checktxid != createtxid )
                    {
                        fprintf(stderr,"bad opret %s vs %s\n",checktxid.GetHex().c_str(),createtxid.GetHex().c_str());
                        continue;
                    }
                }
                if ( (nValue= IsPaymentsvout(cp,vintx,vout,coinaddr)) > PAYMENTS_TXFEE && nValue >= threshold && myIsutxo_spentinmempool(ignoretxid,ignorevin,txid,vout) == 0 )
                {
                    if ( total != 0 && maxinputs != 0 )
                        mtx.vin.push_back(CTxIn(txid,vout,CScript()));
                    nValue = it->second.satoshis;
                    totalinputs += nValue;
                    n++;
                    //fprintf(stderr,"iter.%d %s/v%d %s %.8f\n",iter,txid.GetHex().c_str(),vout,coinaddr,(double)nValue/COIN);
                    if ( (total > 0 && totalinputs >= total) || (maxinputs > 0 && n >= maxinputs) )
                        break;
                } //else fprintf(stderr,"nValue %.8f vs threshold %.8f\n",(double)nValue/COIN,(double)threshold/COIN);
=======
            {
                if ( latestheight != 0 )
                {
                    if ( (ht= komodo_blockheight(hashBlock)) == 0 )
                    {
                        fprintf(stderr,"null ht\n");
                        continue;
                    }
                    else if ( ht > latestheight )
                    {
                        fprintf(stderr,"ht.%d > lastheight.%d\n",ht,latestheight);
                        continue;
                    }
                }
                if ( iter == 0 )
                {
                    std::vector<uint8_t> scriptPubKey,opret;
                    if ( myGetTransaction(txid,tx,hashBlock) == 0 || tx.vout.size() < 2 || DecodePaymentsFundOpRet(tx.vout[tx.vout.size()-1].scriptPubKey,checktxid) != 'F' || checktxid != createtxid )
                    {
                        fprintf(stderr,"bad opret %s vs %s\n",checktxid.GetHex().c_str(),createtxid.GetHex().c_str());
                        continue;
                    }
                }
                if ( (nValue= IsPaymentsvout(cp,vintx,vout,coinaddr)) > PAYMENTS_TXFEE && nValue >= threshold && myIsutxo_spentinmempool(ignoretxid,ignorevin,txid,vout) == 0 )
                {
                    if ( total != 0 && maxinputs != 0 )
                        mtx.vin.push_back(CTxIn(txid,vout,CScript()));
                    nValue = it->second.satoshis;
                    totalinputs += nValue;
                    n++;
                    //fprintf(stderr,"iter.%d %s/v%d %s %.8f\n",iter,txid.GetHex().c_str(),vout,coinaddr,(double)nValue/COIN);
                    if ( (total > 0 && totalinputs >= total) || (maxinputs > 0 && n >= maxinputs) )
                        break;
                } //else fprintf(stderr,"nValue %.8f vs threshold %.8f\n",(double)nValue/COIN,(double)threshold/COIN);
            }
        }
    }
    return(totalinputs);
}

UniValue payments_rawtxresult(UniValue &result,std::string rawtx,int32_t broadcastflag)
{
    CTransaction tx;
    if ( rawtx.size() > 0 )
    {
        result.push_back(Pair("hex",rawtx));
        if ( DecodeHexTx(tx,rawtx) != 0 )
        {
            if ( broadcastflag != 0 && myAddtomempool(tx) != 0 )
                RelayTransaction(tx);
            result.push_back(Pair("txid",tx.GetHash().ToString()));
            result.push_back(Pair("result","success"));
        } else result.push_back(Pair("error","decode hex"));
    } else result.push_back(Pair("error","couldnt finalize payments CCtx"));
    return(result);
}

cJSON *payments_reparse(int32_t *nump,char *jsonstr)
{
    cJSON *params=0; char *newstr; int32_t i,j;
    *nump = 0;
    if ( jsonstr != 0 )
    {
        if ( jsonstr[0] == '"' && jsonstr[strlen(jsonstr)-1] == '"' )
        {
            jsonstr[strlen(jsonstr)-1] = 0;
            jsonstr++;
        }
        newstr = (char *)malloc(strlen(jsonstr)+1);
        for (i=j=0; jsonstr[i]!=0; i++)
        {
            if ( jsonstr[i] == '%' && jsonstr[i+1] == '2' && jsonstr[i+2] == '2' )
            {
                newstr[j++] = '"';
                i += 2;
            }
            else if ( jsonstr[i] == '\'' )
                newstr[j++] = '"';
            else newstr[j++] = jsonstr[i];
        }
        newstr[j] = 0;
        params = cJSON_Parse(newstr);
        if ( 0 && params != 0 )
            printf("new.(%s) -> %s\n",newstr,jprint(params,0));
        free(newstr);
        *nump = cJSON_GetArraySize(params);
    }
    return(params);
}

uint256 payments_juint256(cJSON *obj)
{
    uint256 tmp; bits256 t = jbits256(obj,0);
    memcpy(&tmp,&t,sizeof(tmp));
    return(revuint256(tmp));
}

int32_t payments_parsehexdata(std::vector<uint8_t> &hexdata,cJSON *item,int32_t len)
{
    char *hexstr; int32_t val;
    if ( (hexstr= jstr(item,0)) != 0 && ((val= is_hexstr(hexstr,0)) == len*2 || (val > 0 && len == 0)) )
    {
        val >>= 1;
        hexdata.resize(val);
        decode_hex(&hexdata[0],val,hexstr);
        return(0);
    } else return(-1);
}

UniValue PaymentsRelease(struct CCcontract_info *cp,char *jsonstr)
{
    int32_t latestheight,nextheight = komodo_nextheight();
    CMutableTransaction tmpmtx,mtx = CreateNewContextualCMutableTransaction(Params().GetConsensus(),nextheight); UniValue result(UniValue::VOBJ); uint256 createtxid,hashBlock;
    CTransaction tx,txO; CPubKey mypk,txidpk,Paymentspk; int32_t i,n,m,numoprets=0,lockedblocks,minrelease; int64_t newamount,inputsum,amount,CCchange=0,totalallocations,checkallocations=0,allocation; CTxOut vout; CScript onlyopret; char txidaddr[64],destaddr[64]; std::vector<uint256> txidoprets;
    cJSON *params = payments_reparse(&n,jsonstr);
    mypk = pubkey2pk(Mypubkey());
    Paymentspk = GetUnspendable(cp,0);
    if ( params != 0 && n == 2 )
    {
        createtxid = payments_juint256(jitem(params,0));
        amount = jdouble(jitem(params,1),0) * SATOSHIDEN + 0.0000000049;
        if ( myGetTransaction(createtxid,tx,hashBlock) != 0 )
        {
            if ( tx.vout.size() > 0 && DecodePaymentsOpRet(tx.vout[tx.vout.size()-1].scriptPubKey,lockedblocks,minrelease,totalallocations,txidoprets) != 0 )
            {
                if ( lockedblocks < 0 || minrelease < 0 || totalallocations <= 0 || txidoprets.size() < 2 )
                {
                    result.push_back(Pair("result","error"));
                    result.push_back(Pair("error","negative parameter"));
                    return(result);
                }
                latestheight = (nextheight - lockedblocks - 1);
                if ( amount < minrelease*COIN )
                {
                    result.push_back(Pair("result","error"));
                    result.push_back(Pair("error","amount too smal"));
                    result.push_back(Pair("amount",ValueFromAmount(amount)));
                    result.push_back(Pair("minrelease",ValueFromAmount(minrelease*COIN)));
                    return(result);
                }
                txidpk = CCtxidaddr(txidaddr,createtxid);
                mtx.vout.push_back(MakeCC1of2vout(EVAL_PAYMENTS,0,Paymentspk,txidpk));
                m = txidoprets.size();
                for (i=0; i<m; i++)
                {
                    std::vector<uint8_t> scriptPubKey,opret;
                    vout.nValue = 0;
                    if ( myGetTransaction(txidoprets[i],txO,hashBlock) != 0 && txO.vout.size() > 1 && DecodePaymentsTxidOpRet(txO.vout[txO.vout.size()-1].scriptPubKey,allocation,scriptPubKey,opret) == 'T' )
                    {
                        vout.nValue = allocation;
                        vout.scriptPubKey.resize(scriptPubKey.size());
                        memcpy(&vout.scriptPubKey[0],&scriptPubKey[0],scriptPubKey.size());
                        checkallocations += allocation;
                        if ( opret.size() > 0 )
                        {
                            onlyopret.resize(opret.size());
                            memcpy(&onlyopret[0],&opret[0],opret.size());
                            numoprets++;
                        }
                    } else break;
                    mtx.vout.push_back(vout);
                }
                result.push_back(Pair("numoprets",(int64_t)numoprets));
                if ( i != m )
                {
                    result.push_back(Pair("result","error"));
                    result.push_back(Pair("error","invalid txidoprets[i]"));
                    result.push_back(Pair("txi",(int64_t)i));
                    if ( params != 0 )
                        free_json(params);
                    return(result);
                }
                else if ( checkallocations != totalallocations )
                {
                    result.push_back(Pair("result","error"));
                    result.push_back(Pair("error","totalallocations mismatch"));
                    result.push_back(Pair("checkallocations",(int64_t)checkallocations));
                    result.push_back(Pair("totalallocations",(int64_t)totalallocations));
                    if ( params != 0 )
                        free_json(params);
                    return(result);
                }
                else if ( numoprets > 1 )
                {
                    result.push_back(Pair("result","error"));
                    result.push_back(Pair("error","too many oprets"));
                    if ( params != 0 )
                        free_json(params);
                    return(result);
                }
                newamount = amount;
                for (i=0; i<m; i++)
                {
                    mtx.vout[i+1].nValue *= amount;
                    mtx.vout[i+1].nValue /= totalallocations;
                    if ( mtx.vout[i+1].nValue < PAYMENTS_TXFEE )
                    {
                        newamount += (PAYMENTS_TXFEE - mtx.vout[i+1].nValue);
                        mtx.vout[i+1].nValue = PAYMENTS_TXFEE;
                    }
                }
                if ( (inputsum= AddPaymentsInputs(cp,mtx,txidpk,newamount+2*PAYMENTS_TXFEE,CC_MAXVINS/2,createtxid,latestheight)) >= newamount+2*PAYMENTS_TXFEE )
                {
                    std::string rawtx;
                    if ( (CCchange= (inputsum - newamount - 2*PAYMENTS_TXFEE)) >= PAYMENTS_TXFEE )
                        mtx.vout[0].nValue = CCchange;
                    mtx.vout.push_back(CTxOut(PAYMENTS_TXFEE,CScript() << ParseHex(HexStr(txidpk)) << OP_CHECKSIG));
                    GetCCaddress1of2(cp,destaddr,Paymentspk,txidpk);
                    CCaddr1of2set(cp,Paymentspk,txidpk,cp->CCpriv,destaddr);
                    rawtx = FinalizeCCTx(0,cp,mtx,mypk,PAYMENTS_TXFEE,onlyopret);
                    if ( params != 0 )
                        free_json(params);
                    result.push_back(Pair("amount",ValueFromAmount(amount)));
                    result.push_back(Pair("newamount",ValueFromAmount(newamount)));
                    return(payments_rawtxresult(result,rawtx,1));
                }
                else
                {
                    result.push_back(Pair("result","error"));
                    result.push_back(Pair("error","couldnt find enough locked funds"));
                }
            }
            else
            {
                result.push_back(Pair("result","error"));
                result.push_back(Pair("error","couldnt decode paymentscreate txid opret"));
>>>>>>> 3fb8cba0
            }
        }
        else
        {
            result.push_back(Pair("result","error"));
            result.push_back(Pair("error","couldnt find paymentscreate txid"));
        }
    }
<<<<<<< HEAD
    return(totalinputs);
}

UniValue payments_rawtxresult(UniValue &result,std::string rawtx,int32_t broadcastflag)
{
    CTransaction tx;
    if ( rawtx.size() > 0 )
    {
        result.push_back(Pair("hex",rawtx));
        if ( DecodeHexTx(tx,rawtx) != 0 )
        {
            if ( broadcastflag != 0 && myAddtomempool(tx) != 0 )
                RelayTransaction(tx);
            result.push_back(Pair("txid",tx.GetHash().ToString()));
            result.push_back(Pair("result","success"));
        } else result.push_back(Pair("error","decode hex"));
    } else result.push_back(Pair("error","couldnt finalize payments CCtx"));
    return(result);
}

cJSON *payments_reparse(int32_t *nump,char *jsonstr)
{
    cJSON *params=0; char *newstr; int32_t i,j;
    *nump = 0;
    if ( jsonstr != 0 )
    {
        if ( jsonstr[0] == '"' && jsonstr[strlen(jsonstr)-1] == '"' )
        {
            jsonstr[strlen(jsonstr)-1] = 0;
            jsonstr++;
        }
        newstr = (char *)malloc(strlen(jsonstr)+1);
        for (i=j=0; jsonstr[i]!=0; i++)
        {
            if ( jsonstr[i] == '%' && jsonstr[i+1] == '2' && jsonstr[i+2] == '2' )
            {
                newstr[j++] = '"';
                i += 2;
            }
            else if ( jsonstr[i] == '\'' )
                newstr[j++] = '"';
            else newstr[j++] = jsonstr[i];
        }
        newstr[j] = 0;
        params = cJSON_Parse(newstr);
        if ( 0 && params != 0 )
            printf("new.(%s) -> %s\n",newstr,jprint(params,0));
        free(newstr);
        *nump = cJSON_GetArraySize(params);
    }
    return(params);
}

uint256 payments_juint256(cJSON *obj)
{
    uint256 tmp; bits256 t = jbits256(obj,0);
    memcpy(&tmp,&t,sizeof(tmp));
    return(revuint256(tmp));
}

int32_t payments_parsehexdata(std::vector<uint8_t> &hexdata,cJSON *item,int32_t len)
{
    char *hexstr; int32_t val;
    if ( (hexstr= jstr(item,0)) != 0 && ((val= is_hexstr(hexstr,0)) == len*2 || (val > 0 && len == 0)) )
    {
        val >>= 1;
        hexdata.resize(val);
        decode_hex(&hexdata[0],val,hexstr);
        return(0);
    } else return(-1);
}

UniValue PaymentsRelease(struct CCcontract_info *cp,char *jsonstr)
{
    int32_t latestheight,nextheight = komodo_nextheight();
    CMutableTransaction tmpmtx,mtx = CreateNewContextualCMutableTransaction(Params().GetConsensus(),nextheight); UniValue result(UniValue::VOBJ); uint256 createtxid,hashBlock;
    CTransaction tx,txO; CPubKey mypk,txidpk,Paymentspk; int32_t i,n,m,numoprets=0,lockedblocks,minrelease,totalallocations,checkallocations=0,allocation; int64_t newamount,inputsum,amount,CCchange=0; CTxOut vout; CScript onlyopret; char txidaddr[64],destaddr[64]; std::vector<uint256> txidoprets;
    cJSON *params = payments_reparse(&n,jsonstr);
    mypk = pubkey2pk(Mypubkey());
    Paymentspk = GetUnspendable(cp,0);
    if ( params != 0 && n == 2 )
    {
        createtxid = payments_juint256(jitem(params,0));
        amount = jdouble(jitem(params,1),0) * SATOSHIDEN + 0.0000000049;
        if ( myGetTransaction(createtxid,tx,hashBlock) != 0 )
        {
            if ( tx.vout.size() > 0 && DecodePaymentsOpRet(tx.vout[tx.vout.size()-1].scriptPubKey,lockedblocks,minrelease,totalallocations,txidoprets) != 0 )
            {
                if ( lockedblocks < 0 || minrelease < 0 || totalallocations <= 0 || txidoprets.size() < 2 )
                {
                    result.push_back(Pair("result","error"));
                    result.push_back(Pair("error","negative parameter"));
                    return(result);
                }
                latestheight = (nextheight - lockedblocks - 1);
                if ( amount < minrelease*COIN )
                {
                    result.push_back(Pair("result","error"));
                    result.push_back(Pair("error","amount too smal"));
                    result.push_back(Pair("amount",ValueFromAmount(amount)));
                    result.push_back(Pair("minrelease",ValueFromAmount(minrelease*COIN)));
                    return(result);
                }
                txidpk = CCtxidaddr(txidaddr,createtxid);
                mtx.vout.push_back(MakeCC1of2vout(EVAL_PAYMENTS,0,Paymentspk,txidpk));
                m = txidoprets.size();
                for (i=0; i<m; i++)
                {
                    std::vector<uint8_t> scriptPubKey,opret;
                    vout.nValue = 0;
                    if ( myGetTransaction(txidoprets[i],txO,hashBlock) != 0 && txO.vout.size() > 1 && DecodePaymentsTxidOpRet(txO.vout[txO.vout.size()-1].scriptPubKey,allocation,scriptPubKey,opret) == 'T' )
                    {
                        vout.nValue = allocation;
                        vout.scriptPubKey.resize(scriptPubKey.size());
                        memcpy(&vout.scriptPubKey[0],&scriptPubKey[0],scriptPubKey.size());
                        checkallocations += allocation;
                        if ( opret.size() > 0 )
                        {
                            onlyopret.resize(opret.size());
                            memcpy(&onlyopret[0],&opret[0],opret.size());
                            numoprets++;
                        }
                    } else break;
                    mtx.vout.push_back(vout);
                }
                result.push_back(Pair("numoprets",(int64_t)numoprets));
                if ( i != m )
                {
                    result.push_back(Pair("result","error"));
                    result.push_back(Pair("error","invalid txidoprets[i]"));
                    result.push_back(Pair("txi",(int64_t)i));
                    if ( params != 0 )
                        free_json(params);
                    return(result);
                }
                else if ( checkallocations != totalallocations )
                {
                    result.push_back(Pair("result","error"));
                    result.push_back(Pair("error","totalallocations mismatch"));
                    result.push_back(Pair("checkallocations",(int64_t)checkallocations));
                    result.push_back(Pair("totalallocations",(int64_t)totalallocations));
                    if ( params != 0 )
                        free_json(params);
                    return(result);
                }
                else if ( numoprets > 1 )
                {
                    result.push_back(Pair("result","error"));
                    result.push_back(Pair("error","too many oprets"));
                    if ( params != 0 )
                        free_json(params);
                    return(result);
                }
                newamount = amount;
                for (i=0; i<m; i++)
                {
                    mtx.vout[i+1].nValue *= amount;
                    mtx.vout[i+1].nValue /= totalallocations;
                    if ( mtx.vout[i+1].nValue < PAYMENTS_TXFEE )
                    {
                        newamount += (PAYMENTS_TXFEE - mtx.vout[i+1].nValue);
                        mtx.vout[i+1].nValue = PAYMENTS_TXFEE;
                    }
                }
                if ( (inputsum= AddPaymentsInputs(cp,mtx,txidpk,newamount+2*PAYMENTS_TXFEE,CC_MAXVINS/2,createtxid,latestheight)) >= newamount+2*PAYMENTS_TXFEE )
                {
                    std::string rawtx;
                    if ( (CCchange= (inputsum - newamount - 2*PAYMENTS_TXFEE)) >= PAYMENTS_TXFEE )
                        mtx.vout[0].nValue = CCchange;
                    mtx.vout.push_back(CTxOut(PAYMENTS_TXFEE,CScript() << ParseHex(HexStr(txidpk)) << OP_CHECKSIG));
                    GetCCaddress1of2(cp,destaddr,Paymentspk,txidpk);
                    CCaddr1of2set(cp,Paymentspk,txidpk,cp->CCpriv,destaddr);
                    rawtx = FinalizeCCTx(0,cp,mtx,mypk,PAYMENTS_TXFEE,onlyopret);
                    if ( params != 0 )
                        free_json(params);
                    result.push_back(Pair("amount",ValueFromAmount(amount)));
                    result.push_back(Pair("newamount",ValueFromAmount(newamount)));
                    return(payments_rawtxresult(result,rawtx,0));
                }
                else
                {
                    result.push_back(Pair("result","error"));
                    result.push_back(Pair("error","couldnt find enough locked funds"));
                }
            }
            else
            {
                result.push_back(Pair("result","error"));
                result.push_back(Pair("error","couldnt decode paymentscreate txid opret"));
            }
        }
        else
        {
            result.push_back(Pair("result","error"));
            result.push_back(Pair("error","couldnt find paymentscreate txid"));
        }
    }
    else
    {
        result.push_back(Pair("result","error"));
        result.push_back(Pair("error","parameters error"));
    }
    if ( params != 0 )
        free_json(params);
    return(result);
}

UniValue PaymentsFund(struct CCcontract_info *cp,char *jsonstr)
{
    CMutableTransaction mtx = CreateNewContextualCMutableTransaction(Params().GetConsensus(), komodo_nextheight()); UniValue result(UniValue::VOBJ);
    CPubKey Paymentspk,mypk,txidpk; uint256 txid,hashBlock; int64_t amount; CScript opret; CTransaction tx; char txidaddr[64]; std::string rawtx; int32_t n,useopret = 0,lockedblocks,minrelease,totalallocations; std::vector<uint256> txidoprets;
    cJSON *params = payments_reparse(&n,jsonstr);
    mypk = pubkey2pk(Mypubkey());
    Paymentspk = GetUnspendable(cp,0);
    if ( params != 0 && n > 1 && n <= 3 )
    {
        txid = payments_juint256(jitem(params,0));
        amount = jdouble(jitem(params,1),0) * SATOSHIDEN + 0.0000000049;
        if ( n == 3 )
            useopret = jint(jitem(params,2),0) != 0;
        if ( myGetTransaction(txid,tx,hashBlock) == 0 || tx.vout.size() == 1 || DecodePaymentsOpRet(tx.vout[tx.vout.size()-1].scriptPubKey,lockedblocks,minrelease,totalallocations,txidoprets) == 0 )
        {
            result.push_back(Pair("result","error"));
            result.push_back(Pair("error","invalid createtxid"));
        }
        else if ( AddNormalinputs(mtx,mypk,amount+PAYMENTS_TXFEE,60) > 0 )
        {
            if ( lockedblocks < 0 || minrelease < 0 || totalallocations <= 0 || txidoprets.size() < 2 )
            {
                result.push_back(Pair("result","error"));
                result.push_back(Pair("error","negative parameter"));
                if ( params != 0 )
                    free_json(params);
                return(result);
            }
            if ( useopret == 0 )
            {
                txidpk = CCtxidaddr(txidaddr,txid);
                mtx.vout.push_back(MakeCC1of2vout(EVAL_PAYMENTS,amount,Paymentspk,txidpk));
            }
            else
            {
                mtx.vout.push_back(MakeCC1vout(EVAL_PAYMENTS,amount,Paymentspk));
                opret = EncodePaymentsFundOpRet(txid);
            }
            rawtx = FinalizeCCTx(0,cp,mtx,mypk,PAYMENTS_TXFEE,opret);
            if ( params != 0 )
                free_json(params);
            return(payments_rawtxresult(result,rawtx,1));
=======
    else
    {
        result.push_back(Pair("result","error"));
        result.push_back(Pair("error","parameters error"));
    }
    if ( params != 0 )
        free_json(params);
    return(result);
}

UniValue PaymentsFund(struct CCcontract_info *cp,char *jsonstr)
{
    CMutableTransaction mtx = CreateNewContextualCMutableTransaction(Params().GetConsensus(), komodo_nextheight()); UniValue result(UniValue::VOBJ);
    CPubKey Paymentspk,mypk,txidpk; uint256 txid,hashBlock; int64_t amount,totalallocations; CScript opret; CTransaction tx; char txidaddr[64]; std::string rawtx; int32_t n,useopret = 0,lockedblocks,minrelease; std::vector<uint256> txidoprets;
    cJSON *params = payments_reparse(&n,jsonstr);
    mypk = pubkey2pk(Mypubkey());
    Paymentspk = GetUnspendable(cp,0);
    if ( params != 0 && n > 1 && n <= 3 )
    {
        txid = payments_juint256(jitem(params,0));
        amount = jdouble(jitem(params,1),0) * SATOSHIDEN + 0.0000000049;
        if ( n == 3 )
            useopret = jint(jitem(params,2),0) != 0;
        if ( myGetTransaction(txid,tx,hashBlock) == 0 || tx.vout.size() == 1 || DecodePaymentsOpRet(tx.vout[tx.vout.size()-1].scriptPubKey,lockedblocks,minrelease,totalallocations,txidoprets) == 0 )
        {
            result.push_back(Pair("result","error"));
            result.push_back(Pair("error","invalid createtxid"));
        }
        else if ( AddNormalinputs(mtx,mypk,amount+PAYMENTS_TXFEE,60) > 0 )
        {
            if ( lockedblocks < 0 || minrelease < 0 || totalallocations <= 0 || txidoprets.size() < 2 )
            {
                result.push_back(Pair("result","error"));
                result.push_back(Pair("error","negative parameter"));
                if ( params != 0 )
                    free_json(params);
                return(result);
            }
            if ( useopret == 0 )
            {
                txidpk = CCtxidaddr(txidaddr,txid);
                mtx.vout.push_back(MakeCC1of2vout(EVAL_PAYMENTS,amount,Paymentspk,txidpk));
            }
            else
            {
                mtx.vout.push_back(MakeCC1vout(EVAL_PAYMENTS,amount,Paymentspk));
                opret = EncodePaymentsFundOpRet(txid);
            }
            rawtx = FinalizeCCTx(0,cp,mtx,mypk,PAYMENTS_TXFEE,opret);
            if ( params != 0 )
                free_json(params);
            return(payments_rawtxresult(result,rawtx,1));
        }
        else
        {
            result.push_back(Pair("result","error"));
            result.push_back(Pair("error","couldnt find enough funds"));
        }
    }
    else
    {
        result.push_back(Pair("result","error"));
        result.push_back(Pair("error","parameters error"));
    }
    if ( params != 0 )
        free_json(params);
    return(result);
}

UniValue PaymentsTxidopret(struct CCcontract_info *cp,char *jsonstr)
{
    CMutableTransaction mtx = CreateNewContextualCMutableTransaction(Params().GetConsensus(), komodo_nextheight()); UniValue result(UniValue::VOBJ); CPubKey mypk; std::string rawtx;
    std::vector<uint8_t> scriptPubKey,opret; int32_t allocation,n,retval0,retval1=0;
    cJSON *params = payments_reparse(&n,jsonstr);
    mypk = pubkey2pk(Mypubkey());
    if ( params != 0 && n > 1 && n <= 3 )
    {
        allocation = juint(jitem(params,0),0);
        retval0 = payments_parsehexdata(scriptPubKey,jitem(params,1),0);
        if ( n == 3 )
            retval1 = payments_parsehexdata(opret,jitem(params,2),0);
        if ( allocation > 0 && retval0 == 0 && retval1 == 0 && AddNormalinputs(mtx,mypk,PAYMENTS_TXFEE,10) > 0 )
        {
            rawtx = FinalizeCCTx(0,cp,mtx,mypk,PAYMENTS_TXFEE,EncodePaymentsTxidOpRet(allocation,scriptPubKey,opret));
            if ( params != 0 )
                free_json(params);
            return(payments_rawtxresult(result,rawtx,1));
        }
        result.push_back(Pair("result","error"));
        result.push_back(Pair("error","invalid params or cant find txfee"));
    }
    else
    {
        result.push_back(Pair("result","error"));
        result.push_back(Pair("error","parameters error"));
        result.push_back(Pair("n",(int64_t)n));
        fprintf(stderr,"(%s) %p\n",jsonstr,params);
    }
    if ( params != 0 )
        free_json(params);
    return(result);
}

UniValue PaymentsCreate(struct CCcontract_info *cp,char *jsonstr)
{
    CMutableTransaction mtx = CreateNewContextualCMutableTransaction(Params().GetConsensus(), komodo_nextheight());
    UniValue result(UniValue::VOBJ); CTransaction tx; CPubKey Paymentspk,mypk; char markeraddr[64]; std::vector<uint256> txidoprets; uint256 hashBlock; int32_t i,n,numoprets=0,lockedblocks,minrelease; std::string rawtx; int64_t totalallocations = 0;
    cJSON *params = payments_reparse(&n,jsonstr);
    if ( params != 0 && n >= 4 )
    {
        lockedblocks = juint(jitem(params,0),0);
        minrelease = juint(jitem(params,1),0);
        if ( lockedblocks < 0 || minrelease < 0 )
        {
            result.push_back(Pair("result","error"));
            result.push_back(Pair("error","negative parameter"));
            if ( params != 0 )
                free_json(params);
            return(result);
        }
        for (i=0; i<n-2; i++)
            txidoprets.push_back(payments_juint256(jitem(params,2+i)));
        for (i=0; i<txidoprets.size(); i++)
        {
            std::vector<uint8_t> scriptPubKey,opret; int64_t allocation;
            if ( myGetTransaction(txidoprets[i],tx,hashBlock) != 0 && tx.vout.size() > 1 && DecodePaymentsTxidOpRet(tx.vout[tx.vout.size()-1].scriptPubKey,allocation,scriptPubKey,opret) == 'T' )
            {
                totalallocations += allocation;
                if ( opret.size() > 0 )
                    numoprets++;
            }
            else
            {
                result.push_back(Pair("result","error"));
                result.push_back(Pair("error","invalid txidopret"));
                result.push_back(Pair("txid",txidoprets[i].GetHex()));
                result.push_back(Pair("txi",(int64_t)i));
                if ( params != 0 )
                    free_json(params);
                return(result);
            }
        }
        if ( numoprets > 1 )
        {
            result.push_back(Pair("result","error"));
            result.push_back(Pair("error","too many opreturns"));
            result.push_back(Pair("numoprets",(int64_t)numoprets));
            if ( params != 0 )
                free_json(params);
            return(result);
>>>>>>> 3fb8cba0
        }
        mypk = pubkey2pk(Mypubkey());
        Paymentspk = GetUnspendable(cp,0);
        if ( AddNormalinputs(mtx,mypk,2*PAYMENTS_TXFEE,60) > 0 )
        {
<<<<<<< HEAD
            result.push_back(Pair("result","error"));
            result.push_back(Pair("error","couldnt find enough funds"));
=======
            mtx.vout.push_back(MakeCC1of2vout(cp->evalcode,PAYMENTS_TXFEE,Paymentspk,Paymentspk));
            rawtx = FinalizeCCTx(0,cp,mtx,mypk,PAYMENTS_TXFEE,EncodePaymentsOpRet(lockedblocks,minrelease,totalallocations,txidoprets));
            if ( params != 0 )
                free_json(params);
            return(payments_rawtxresult(result,rawtx,1));
>>>>>>> 3fb8cba0
        }
        result.push_back(Pair("result","error"));
        result.push_back(Pair("error","not enough normal funds"));
    }
    else
    {
        result.push_back(Pair("result","error"));
        result.push_back(Pair("error","parameters error"));
    }
<<<<<<< HEAD
    else
    {
        result.push_back(Pair("result","error"));
        result.push_back(Pair("error","parameters error"));
    }
=======
>>>>>>> 3fb8cba0
    if ( params != 0 )
        free_json(params);
    return(result);
}
<<<<<<< HEAD

UniValue PaymentsTxidopret(struct CCcontract_info *cp,char *jsonstr)
{
    CMutableTransaction mtx = CreateNewContextualCMutableTransaction(Params().GetConsensus(), komodo_nextheight()); UniValue result(UniValue::VOBJ); CPubKey mypk; std::string rawtx;
    std::vector<uint8_t> scriptPubKey,opret; int32_t allocation,n,retval0,retval1=0;
    cJSON *params = payments_reparse(&n,jsonstr);
    mypk = pubkey2pk(Mypubkey());
    if ( params != 0 && n > 1 && n <= 3 )
    {
        allocation = juint(jitem(params,0),0);
        retval0 = payments_parsehexdata(scriptPubKey,jitem(params,1),0);
        if ( n == 3 )
            retval1 = payments_parsehexdata(opret,jitem(params,2),0);
        if ( allocation > 0 && retval0 == 0 && retval1 == 0 && AddNormalinputs(mtx,mypk,PAYMENTS_TXFEE,10) > 0 )
        {
            rawtx = FinalizeCCTx(0,cp,mtx,mypk,PAYMENTS_TXFEE,EncodePaymentsTxidOpRet(allocation,scriptPubKey,opret));
            if ( params != 0 )
                free_json(params);
            return(payments_rawtxresult(result,rawtx,1));
        }
        result.push_back(Pair("result","error"));
        result.push_back(Pair("error","invalid params or cant find txfee"));
    }
    else
    {
        result.push_back(Pair("result","error"));
        result.push_back(Pair("error","parameters error"));
        result.push_back(Pair("n",(int64_t)n));
        fprintf(stderr,"(%s) %p\n",jsonstr,params);
    }
    if ( params != 0 )
        free_json(params);
    return(result);
}

UniValue PaymentsCreate(struct CCcontract_info *cp,char *jsonstr)
{
    CMutableTransaction mtx = CreateNewContextualCMutableTransaction(Params().GetConsensus(), komodo_nextheight());
    UniValue result(UniValue::VOBJ); CTransaction tx; CPubKey Paymentspk,mypk; char markeraddr[64]; std::vector<uint256> txidoprets; uint256 hashBlock; int32_t i,n,numoprets=0,lockedblocks,minrelease,totalallocations=0; std::string rawtx;
=======

UniValue PaymentsAirdrop(struct CCcontract_info *cp,char *jsonstr)
{
    // need to code: exclude list of tokenid, dust threshold, maxpayees, excluded pubkeys[]
    CMutableTransaction mtx = CreateNewContextualCMutableTransaction(Params().GetConsensus(), komodo_nextheight());
    UniValue result(UniValue::VOBJ); CTransaction tx; CPubKey Paymentspk,mypk; char markeraddr[64]; std::vector<uint256> txidoprets; uint256 hashBlock; int32_t i,n,numoprets=0,lockedblocks,minrelease; std::string rawtx; int64_t totalallocations = 0;
>>>>>>> 3fb8cba0
    cJSON *params = payments_reparse(&n,jsonstr);
    if ( params != 0 && n >= 4 )
    {
        lockedblocks = juint(jitem(params,0),0);
        minrelease = juint(jitem(params,1),0);
        if ( lockedblocks < 0 || minrelease < 0 )
        {
            result.push_back(Pair("result","error"));
            result.push_back(Pair("error","negative parameter"));
            if ( params != 0 )
                free_json(params);
            return(result);
        }
        for (i=0; i<n-2; i++)
            txidoprets.push_back(payments_juint256(jitem(params,2+i)));
        for (i=0; i<txidoprets.size(); i++)
        {
<<<<<<< HEAD
            std::vector<uint8_t> scriptPubKey,opret; int32_t allocation;
=======
            std::vector<uint8_t> scriptPubKey,opret; int64_t allocation;
>>>>>>> 3fb8cba0
            if ( myGetTransaction(txidoprets[i],tx,hashBlock) != 0 && tx.vout.size() > 1 && DecodePaymentsTxidOpRet(tx.vout[tx.vout.size()-1].scriptPubKey,allocation,scriptPubKey,opret) == 'T' )
            {
                totalallocations += allocation;
                if ( opret.size() > 0 )
                    numoprets++;
<<<<<<< HEAD
=======
            }
            else
            {
                result.push_back(Pair("result","error"));
                result.push_back(Pair("error","invalid txidopret"));
                result.push_back(Pair("txid",txidoprets[i].GetHex()));
                result.push_back(Pair("txi",(int64_t)i));
                if ( params != 0 )
                    free_json(params);
                return(result);
>>>>>>> 3fb8cba0
            }
            else
            {
                result.push_back(Pair("result","error"));
                result.push_back(Pair("error","invalid txidopret"));
                result.push_back(Pair("txid",txidoprets[i].GetHex()));
                result.push_back(Pair("txi",(int64_t)i));
                if ( params != 0 )
                    free_json(params);
                return(result);
            }
        }
        if ( numoprets > 1 )
        {
            result.push_back(Pair("result","error"));
            result.push_back(Pair("error","too many opreturns"));
            result.push_back(Pair("numoprets",(int64_t)numoprets));
            if ( params != 0 )
                free_json(params);
            return(result);
        }
<<<<<<< HEAD
=======
        if ( numoprets > 1 )
        {
            result.push_back(Pair("result","error"));
            result.push_back(Pair("error","too many opreturns"));
            result.push_back(Pair("numoprets",(int64_t)numoprets));
            if ( params != 0 )
                free_json(params);
            return(result);
        }
>>>>>>> 3fb8cba0
        mypk = pubkey2pk(Mypubkey());
        Paymentspk = GetUnspendable(cp,0);
        if ( AddNormalinputs(mtx,mypk,2*PAYMENTS_TXFEE,60) > 0 )
        {
            mtx.vout.push_back(MakeCC1of2vout(cp->evalcode,PAYMENTS_TXFEE,Paymentspk,Paymentspk));
            rawtx = FinalizeCCTx(0,cp,mtx,mypk,PAYMENTS_TXFEE,EncodePaymentsOpRet(lockedblocks,minrelease,totalallocations,txidoprets));
            if ( params != 0 )
                free_json(params);
            return(payments_rawtxresult(result,rawtx,1));
        }
        result.push_back(Pair("result","error"));
        result.push_back(Pair("error","not enough normal funds"));
    }
    else
    {
        result.push_back(Pair("result","error"));
        result.push_back(Pair("error","parameters error"));
    }
    if ( params != 0 )
        free_json(params);
    return(result);
}

UniValue PaymentsInfo(struct CCcontract_info *cp,char *jsonstr)
{
<<<<<<< HEAD
    UniValue result(UniValue::VOBJ),a(UniValue::VARR); CTransaction tx,txO; CPubKey Paymentspk,txidpk; int32_t i,j,n,flag=0,allocation,numoprets=0,lockedblocks,minrelease,totalallocations; std::vector<uint256> txidoprets; int64_t funds,fundsopret; char fundsaddr[64],fundsopretaddr[64],txidaddr[64],*outstr; uint256 createtxid,hashBlock;
=======
    UniValue result(UniValue::VOBJ),a(UniValue::VARR); CTransaction tx,txO; CPubKey Paymentspk,txidpk; int32_t i,j,n,flag=0,numoprets=0,lockedblocks,minrelease; std::vector<uint256> txidoprets; int64_t funds,fundsopret,totalallocations=0,allocation; char fundsaddr[64],fundsopretaddr[64],txidaddr[64],*outstr; uint256 createtxid,hashBlock;
>>>>>>> 3fb8cba0
    cJSON *params = payments_reparse(&n,jsonstr);
    if ( params != 0 && n == 1 )
    {
        Paymentspk = GetUnspendable(cp,0);
        createtxid = payments_juint256(jitem(params,0));
        if ( myGetTransaction(createtxid,tx,hashBlock) != 0 )
        {
            if ( tx.vout.size() > 0 && DecodePaymentsOpRet(tx.vout[tx.vout.size()-1].scriptPubKey,lockedblocks,minrelease,totalallocations,txidoprets) != 0 )
            {
                if ( lockedblocks < 0 || minrelease < 0 || totalallocations <= 0 || txidoprets.size() < 2 )
                {
                    result.push_back(Pair("result","error"));
                    result.push_back(Pair("error","negative parameter"));
                    if ( params != 0 )
                        free_json(params);
                    return(result);
                }
                result.push_back(Pair("lockedblocks",(int64_t)lockedblocks));
                result.push_back(Pair("totalallocations",(int64_t)totalallocations));
                result.push_back(Pair("minrelease",(int64_t)minrelease));
                for (i=0; i<txidoprets.size(); i++)
                {
                    UniValue obj(UniValue::VOBJ); std::vector<uint8_t> scriptPubKey,opret;
                    obj.push_back(Pair("txid",txidoprets[i].GetHex()));
                    if ( myGetTransaction(txidoprets[i],txO,hashBlock) != 0 && txO.vout.size() > 1 && DecodePaymentsTxidOpRet(txO.vout[txO.vout.size()-1].scriptPubKey,allocation,scriptPubKey,opret) == 'T' )
                    {
                        outstr = (char *)malloc(2*(scriptPubKey.size() + opret.size()) + 1);
                        for (j=0; j<scriptPubKey.size(); j++)
                            sprintf(&outstr[j<<1],"%02x",scriptPubKey[j]);
                        outstr[j<<1] = 0;
                        //fprintf(stderr,"scriptPubKey.(%s)\n",outstr);
                        obj.push_back(Pair("scriptPubKey",outstr));
                        if ( opret.size() != 0 )
                        {
                            for (j=0; j<opret.size(); j++)
                                sprintf(&outstr[j<<1],"%02x",opret[j]);
                            outstr[j<<1] = 0;
                            //fprintf(stderr,"opret.(%s)\n",outstr);
                            obj.push_back(Pair("opreturn",outstr));
                            numoprets++;
                        }
                        free(outstr);
                    } else fprintf(stderr,"error decoding voutsize.%d\n",(int32_t)txO.vout.size());
                    a.push_back(obj);
                }
                flag++;
                result.push_back(Pair("numoprets",(int64_t)numoprets));
                if ( numoprets > 1 )
<<<<<<< HEAD
                {
                    result.push_back(Pair("result","error"));
                    result.push_back(Pair("error","too many opreturns"));
                }
                else
                {
                    result.push_back(Pair("txidoprets",a));
                    txidpk = CCtxidaddr(txidaddr,createtxid);
                    GetCCaddress1of2(cp,fundsaddr,Paymentspk,txidpk);
                    funds = CCaddress_balance(fundsaddr);
                    result.push_back(Pair(fundsaddr,ValueFromAmount(funds)));
                    GetCCaddress(cp,fundsopretaddr,Paymentspk);
                    fundsopret = CCaddress_balance(fundsopretaddr);
=======
                {
                    result.push_back(Pair("result","error"));
                    result.push_back(Pair("error","too many opreturns"));
                }
                else
                {
                    result.push_back(Pair("txidoprets",a));
                    txidpk = CCtxidaddr(txidaddr,createtxid);
                    GetCCaddress1of2(cp,fundsaddr,Paymentspk,txidpk);
                    funds = CCaddress_balance(fundsaddr,1);
                    result.push_back(Pair(fundsaddr,ValueFromAmount(funds)));
                    GetCCaddress(cp,fundsopretaddr,Paymentspk);
                    fundsopret = CCaddress_balance(fundsopretaddr,1);
>>>>>>> 3fb8cba0
                    result.push_back(Pair(fundsopretaddr,ValueFromAmount(fundsopret)));
                    result.push_back(Pair("totalfunds",ValueFromAmount(funds+fundsopret)));
                    result.push_back(Pair("result","success"));
                }
            }
        }
        if ( flag == 0 )
        {
            result.push_back(Pair("result","error"));
            result.push_back(Pair("error","couldnt find valid payments create txid"));
        }
    }
    else
    {
        result.push_back(Pair("result","error"));
        result.push_back(Pair("error","parameters error"));
    }
    if ( params != 0 )
        free_json(params);
    return(result);
}

UniValue PaymentsList(struct CCcontract_info *cp,char *jsonstr)
{
    std::vector<std::pair<CAddressIndexKey, CAmount> > addressIndex; uint256 txid,hashBlock;
<<<<<<< HEAD
    UniValue result(UniValue::VOBJ),a(UniValue::VARR); char markeraddr[64],str[65]; CPubKey Paymentspk; CTransaction tx; int32_t lockedblocks,minrelease,totalallocations; std::vector<uint256> txidoprets;
    Paymentspk = GetUnspendable(cp,0);
    GetCCaddress1of2(cp,markeraddr,Paymentspk,Paymentspk);
    SetCCtxids(addressIndex,markeraddr);
=======
    UniValue result(UniValue::VOBJ),a(UniValue::VARR); char markeraddr[64],str[65]; CPubKey Paymentspk; CTransaction tx; int32_t lockedblocks,minrelease; std::vector<uint256> txidoprets; int64_t totalallocations;
    Paymentspk = GetUnspendable(cp,0);
    GetCCaddress1of2(cp,markeraddr,Paymentspk,Paymentspk);
    SetCCtxids(addressIndex,markeraddr,true);
>>>>>>> 3fb8cba0
    for (std::vector<std::pair<CAddressIndexKey, CAmount> >::const_iterator it=addressIndex.begin(); it!=addressIndex.end(); it++)
    {
        txid = it->first.txhash;
        if ( it->first.index == 0 && myGetTransaction(txid,tx,hashBlock) != 0 )
        {
            if ( tx.vout.size() > 0 && DecodePaymentsOpRet(tx.vout[tx.vout.size()-1].scriptPubKey,lockedblocks,minrelease,totalallocations,txidoprets) == 'C' )
            {
                if ( lockedblocks < 0 || minrelease < 0 || totalallocations <= 0 || txidoprets.size() < 2 )
                {
                    result.push_back(Pair("result","error"));
                    result.push_back(Pair("error","negative parameter"));
                    return(result);
                }
                a.push_back(uint256_str(str,txid));
            }
        }
    }
    result.push_back(Pair("result","success"));
    result.push_back(Pair("createtxids",a));
    return(result);
}<|MERGE_RESOLUTION|>--- conflicted
+++ resolved
@@ -77,22 +77,14 @@
 
 // start of consensus code
 
-<<<<<<< HEAD
-CScript EncodePaymentsTxidOpRet(int32_t allocation,std::vector<uint8_t> scriptPubKey,std::vector<uint8_t> destopret)
-=======
 CScript EncodePaymentsTxidOpRet(int64_t allocation,std::vector<uint8_t> scriptPubKey,std::vector<uint8_t> destopret)
->>>>>>> 3fb8cba0
 {
     CScript opret; uint8_t evalcode = EVAL_PAYMENTS;
     opret << OP_RETURN << E_MARSHAL(ss << evalcode << 'T' << allocation << scriptPubKey << destopret);
     return(opret);
 }
 
-<<<<<<< HEAD
-uint8_t DecodePaymentsTxidOpRet(CScript scriptPubKey,int32_t &allocation,std::vector<uint8_t> &destscriptPubKey,std::vector<uint8_t> &destopret)
-=======
 uint8_t DecodePaymentsTxidOpRet(CScript scriptPubKey,int64_t &allocation,std::vector<uint8_t> &destscriptPubKey,std::vector<uint8_t> &destopret)
->>>>>>> 3fb8cba0
 {
     std::vector<uint8_t> vopret; uint8_t *script,e,f;
     GetOpReturnData(scriptPubKey, vopret);
@@ -125,22 +117,14 @@
     return(0);
 }
 
-<<<<<<< HEAD
-CScript EncodePaymentsOpRet(int32_t lockedblocks,int32_t minrelease,int32_t totalallocations,std::vector<uint256> txidoprets)
-=======
 CScript EncodePaymentsOpRet(int32_t lockedblocks,int32_t minrelease,int64_t totalallocations,std::vector<uint256> txidoprets)
->>>>>>> 3fb8cba0
 {
     CScript opret; uint8_t evalcode = EVAL_PAYMENTS;
     opret << OP_RETURN << E_MARSHAL(ss << evalcode << 'C' << lockedblocks << minrelease << totalallocations << txidoprets);
     return(opret);
 }
 
-<<<<<<< HEAD
-uint8_t DecodePaymentsOpRet(CScript scriptPubKey,int32_t &lockedblocks,int32_t &minrelease,int32_t &totalallocations,std::vector<uint256> &txidoprets)
-=======
 uint8_t DecodePaymentsOpRet(CScript scriptPubKey,int32_t &lockedblocks,int32_t &minrelease,int64_t &totalallocations,std::vector<uint256> &txidoprets)
->>>>>>> 3fb8cba0
 {
     std::vector<uint8_t> vopret; uint8_t *script,e,f;
     GetOpReturnData(scriptPubKey, vopret);
@@ -164,8 +148,6 @@
     return(0);
 }
 
-<<<<<<< HEAD
-=======
 void pub2createtxid(char *str)
 {
     int i,n;
@@ -182,39 +164,10 @@
     free(rev);
 }
 
->>>>>>> 3fb8cba0
 bool PaymentsValidate(struct CCcontract_info *cp,Eval* eval,const CTransaction &tx, uint32_t nIn)
 {
     // one of two addresses
     // change must go to 1of2 txidaddr
-<<<<<<< HEAD
-    // only 'F' or 1of2 txidaddr can be spent
-    // all vouts must match exactly
-    return(true);
-}
-// end of consensus code
-
-// helper functions for rpc calls in rpcwallet.cpp
-
-int64_t AddPaymentsInputs(struct CCcontract_info *cp,CMutableTransaction &mtx,CPubKey txidpk,int64_t total,int32_t maxinputs,uint256 createtxid,int32_t latestheight)
-{
-    char coinaddr[64]; CPubKey Paymentspk; int64_t nValue,threshold,price,totalinputs = 0; uint256 txid,checktxid,hashBlock; std::vector<uint8_t> origpubkey; CTransaction vintx,tx; int32_t iter,vout,ht,n = 0;
-    std::vector<std::pair<CAddressUnspentKey, CAddressUnspentValue> > unspentOutputs;
-    if ( maxinputs > CC_MAXVINS )
-        maxinputs = CC_MAXVINS;
-    if ( maxinputs > 0 )
-        threshold = total/maxinputs;
-    else threshold = total;
-    Paymentspk = GetUnspendable(cp,0);
-    for (iter=0; iter<2; iter++)
-    {
-        if ( iter == 0 )
-            GetCCaddress(cp,coinaddr,Paymentspk);
-        else GetCCaddress1of2(cp,coinaddr,Paymentspk,txidpk);
-        SetCCunspents(unspentOutputs,coinaddr);
-        for (std::vector<std::pair<CAddressUnspentKey, CAddressUnspentValue> >::const_iterator it=unspentOutputs.begin(); it!=unspentOutputs.end(); it++)
-        {
-=======
     //    change is/must be in vout[0]
     // only 'F' or 1of2 txidaddr can be spent
     // all vouts must match exactly
@@ -367,47 +320,10 @@
         SetCCunspents(unspentOutputs,coinaddr,true);
         for (std::vector<std::pair<CAddressUnspentKey, CAddressUnspentValue> >::const_iterator it=unspentOutputs.begin(); it!=unspentOutputs.end(); it++)
         {
->>>>>>> 3fb8cba0
             txid = it->first.txhash;
             vout = (int32_t)it->first.index;
             //fprintf(stderr,"iter.%d %s/v%d %s\n",iter,txid.GetHex().c_str(),vout,coinaddr);
             if ( vout == 0 && GetTransaction(txid,vintx,hashBlock,false) != 0 )
-<<<<<<< HEAD
-            {
-                if ( latestheight != 0 )
-                {
-                    if ( (ht= komodo_blockheight(hashBlock)) == 0 )
-                    {
-                        fprintf(stderr,"null ht\n");
-                        continue;
-                    }
-                    else if ( ht > latestheight )
-                    {
-                        fprintf(stderr,"ht.%d > lastheight.%d\n",ht,latestheight);
-                        continue;
-                    }
-                }
-                if ( iter == 0 )
-                {
-                    std::vector<uint8_t> scriptPubKey,opret;
-                    if ( myGetTransaction(txid,tx,hashBlock) == 0 || tx.vout.size() < 2 || DecodePaymentsFundOpRet(tx.vout[tx.vout.size()-1].scriptPubKey,checktxid) != 'F' || checktxid != createtxid )
-                    {
-                        fprintf(stderr,"bad opret %s vs %s\n",checktxid.GetHex().c_str(),createtxid.GetHex().c_str());
-                        continue;
-                    }
-                }
-                if ( (nValue= IsPaymentsvout(cp,vintx,vout,coinaddr)) > PAYMENTS_TXFEE && nValue >= threshold && myIsutxo_spentinmempool(ignoretxid,ignorevin,txid,vout) == 0 )
-                {
-                    if ( total != 0 && maxinputs != 0 )
-                        mtx.vin.push_back(CTxIn(txid,vout,CScript()));
-                    nValue = it->second.satoshis;
-                    totalinputs += nValue;
-                    n++;
-                    //fprintf(stderr,"iter.%d %s/v%d %s %.8f\n",iter,txid.GetHex().c_str(),vout,coinaddr,(double)nValue/COIN);
-                    if ( (total > 0 && totalinputs >= total) || (maxinputs > 0 && n >= maxinputs) )
-                        break;
-                } //else fprintf(stderr,"nValue %.8f vs threshold %.8f\n",(double)nValue/COIN,(double)threshold/COIN);
-=======
             {
                 if ( latestheight != 0 )
                 {
@@ -634,7 +550,6 @@
             {
                 result.push_back(Pair("result","error"));
                 result.push_back(Pair("error","couldnt decode paymentscreate txid opret"));
->>>>>>> 3fb8cba0
             }
         }
         else
@@ -643,257 +558,6 @@
             result.push_back(Pair("error","couldnt find paymentscreate txid"));
         }
     }
-<<<<<<< HEAD
-    return(totalinputs);
-}
-
-UniValue payments_rawtxresult(UniValue &result,std::string rawtx,int32_t broadcastflag)
-{
-    CTransaction tx;
-    if ( rawtx.size() > 0 )
-    {
-        result.push_back(Pair("hex",rawtx));
-        if ( DecodeHexTx(tx,rawtx) != 0 )
-        {
-            if ( broadcastflag != 0 && myAddtomempool(tx) != 0 )
-                RelayTransaction(tx);
-            result.push_back(Pair("txid",tx.GetHash().ToString()));
-            result.push_back(Pair("result","success"));
-        } else result.push_back(Pair("error","decode hex"));
-    } else result.push_back(Pair("error","couldnt finalize payments CCtx"));
-    return(result);
-}
-
-cJSON *payments_reparse(int32_t *nump,char *jsonstr)
-{
-    cJSON *params=0; char *newstr; int32_t i,j;
-    *nump = 0;
-    if ( jsonstr != 0 )
-    {
-        if ( jsonstr[0] == '"' && jsonstr[strlen(jsonstr)-1] == '"' )
-        {
-            jsonstr[strlen(jsonstr)-1] = 0;
-            jsonstr++;
-        }
-        newstr = (char *)malloc(strlen(jsonstr)+1);
-        for (i=j=0; jsonstr[i]!=0; i++)
-        {
-            if ( jsonstr[i] == '%' && jsonstr[i+1] == '2' && jsonstr[i+2] == '2' )
-            {
-                newstr[j++] = '"';
-                i += 2;
-            }
-            else if ( jsonstr[i] == '\'' )
-                newstr[j++] = '"';
-            else newstr[j++] = jsonstr[i];
-        }
-        newstr[j] = 0;
-        params = cJSON_Parse(newstr);
-        if ( 0 && params != 0 )
-            printf("new.(%s) -> %s\n",newstr,jprint(params,0));
-        free(newstr);
-        *nump = cJSON_GetArraySize(params);
-    }
-    return(params);
-}
-
-uint256 payments_juint256(cJSON *obj)
-{
-    uint256 tmp; bits256 t = jbits256(obj,0);
-    memcpy(&tmp,&t,sizeof(tmp));
-    return(revuint256(tmp));
-}
-
-int32_t payments_parsehexdata(std::vector<uint8_t> &hexdata,cJSON *item,int32_t len)
-{
-    char *hexstr; int32_t val;
-    if ( (hexstr= jstr(item,0)) != 0 && ((val= is_hexstr(hexstr,0)) == len*2 || (val > 0 && len == 0)) )
-    {
-        val >>= 1;
-        hexdata.resize(val);
-        decode_hex(&hexdata[0],val,hexstr);
-        return(0);
-    } else return(-1);
-}
-
-UniValue PaymentsRelease(struct CCcontract_info *cp,char *jsonstr)
-{
-    int32_t latestheight,nextheight = komodo_nextheight();
-    CMutableTransaction tmpmtx,mtx = CreateNewContextualCMutableTransaction(Params().GetConsensus(),nextheight); UniValue result(UniValue::VOBJ); uint256 createtxid,hashBlock;
-    CTransaction tx,txO; CPubKey mypk,txidpk,Paymentspk; int32_t i,n,m,numoprets=0,lockedblocks,minrelease,totalallocations,checkallocations=0,allocation; int64_t newamount,inputsum,amount,CCchange=0; CTxOut vout; CScript onlyopret; char txidaddr[64],destaddr[64]; std::vector<uint256> txidoprets;
-    cJSON *params = payments_reparse(&n,jsonstr);
-    mypk = pubkey2pk(Mypubkey());
-    Paymentspk = GetUnspendable(cp,0);
-    if ( params != 0 && n == 2 )
-    {
-        createtxid = payments_juint256(jitem(params,0));
-        amount = jdouble(jitem(params,1),0) * SATOSHIDEN + 0.0000000049;
-        if ( myGetTransaction(createtxid,tx,hashBlock) != 0 )
-        {
-            if ( tx.vout.size() > 0 && DecodePaymentsOpRet(tx.vout[tx.vout.size()-1].scriptPubKey,lockedblocks,minrelease,totalallocations,txidoprets) != 0 )
-            {
-                if ( lockedblocks < 0 || minrelease < 0 || totalallocations <= 0 || txidoprets.size() < 2 )
-                {
-                    result.push_back(Pair("result","error"));
-                    result.push_back(Pair("error","negative parameter"));
-                    return(result);
-                }
-                latestheight = (nextheight - lockedblocks - 1);
-                if ( amount < minrelease*COIN )
-                {
-                    result.push_back(Pair("result","error"));
-                    result.push_back(Pair("error","amount too smal"));
-                    result.push_back(Pair("amount",ValueFromAmount(amount)));
-                    result.push_back(Pair("minrelease",ValueFromAmount(minrelease*COIN)));
-                    return(result);
-                }
-                txidpk = CCtxidaddr(txidaddr,createtxid);
-                mtx.vout.push_back(MakeCC1of2vout(EVAL_PAYMENTS,0,Paymentspk,txidpk));
-                m = txidoprets.size();
-                for (i=0; i<m; i++)
-                {
-                    std::vector<uint8_t> scriptPubKey,opret;
-                    vout.nValue = 0;
-                    if ( myGetTransaction(txidoprets[i],txO,hashBlock) != 0 && txO.vout.size() > 1 && DecodePaymentsTxidOpRet(txO.vout[txO.vout.size()-1].scriptPubKey,allocation,scriptPubKey,opret) == 'T' )
-                    {
-                        vout.nValue = allocation;
-                        vout.scriptPubKey.resize(scriptPubKey.size());
-                        memcpy(&vout.scriptPubKey[0],&scriptPubKey[0],scriptPubKey.size());
-                        checkallocations += allocation;
-                        if ( opret.size() > 0 )
-                        {
-                            onlyopret.resize(opret.size());
-                            memcpy(&onlyopret[0],&opret[0],opret.size());
-                            numoprets++;
-                        }
-                    } else break;
-                    mtx.vout.push_back(vout);
-                }
-                result.push_back(Pair("numoprets",(int64_t)numoprets));
-                if ( i != m )
-                {
-                    result.push_back(Pair("result","error"));
-                    result.push_back(Pair("error","invalid txidoprets[i]"));
-                    result.push_back(Pair("txi",(int64_t)i));
-                    if ( params != 0 )
-                        free_json(params);
-                    return(result);
-                }
-                else if ( checkallocations != totalallocations )
-                {
-                    result.push_back(Pair("result","error"));
-                    result.push_back(Pair("error","totalallocations mismatch"));
-                    result.push_back(Pair("checkallocations",(int64_t)checkallocations));
-                    result.push_back(Pair("totalallocations",(int64_t)totalallocations));
-                    if ( params != 0 )
-                        free_json(params);
-                    return(result);
-                }
-                else if ( numoprets > 1 )
-                {
-                    result.push_back(Pair("result","error"));
-                    result.push_back(Pair("error","too many oprets"));
-                    if ( params != 0 )
-                        free_json(params);
-                    return(result);
-                }
-                newamount = amount;
-                for (i=0; i<m; i++)
-                {
-                    mtx.vout[i+1].nValue *= amount;
-                    mtx.vout[i+1].nValue /= totalallocations;
-                    if ( mtx.vout[i+1].nValue < PAYMENTS_TXFEE )
-                    {
-                        newamount += (PAYMENTS_TXFEE - mtx.vout[i+1].nValue);
-                        mtx.vout[i+1].nValue = PAYMENTS_TXFEE;
-                    }
-                }
-                if ( (inputsum= AddPaymentsInputs(cp,mtx,txidpk,newamount+2*PAYMENTS_TXFEE,CC_MAXVINS/2,createtxid,latestheight)) >= newamount+2*PAYMENTS_TXFEE )
-                {
-                    std::string rawtx;
-                    if ( (CCchange= (inputsum - newamount - 2*PAYMENTS_TXFEE)) >= PAYMENTS_TXFEE )
-                        mtx.vout[0].nValue = CCchange;
-                    mtx.vout.push_back(CTxOut(PAYMENTS_TXFEE,CScript() << ParseHex(HexStr(txidpk)) << OP_CHECKSIG));
-                    GetCCaddress1of2(cp,destaddr,Paymentspk,txidpk);
-                    CCaddr1of2set(cp,Paymentspk,txidpk,cp->CCpriv,destaddr);
-                    rawtx = FinalizeCCTx(0,cp,mtx,mypk,PAYMENTS_TXFEE,onlyopret);
-                    if ( params != 0 )
-                        free_json(params);
-                    result.push_back(Pair("amount",ValueFromAmount(amount)));
-                    result.push_back(Pair("newamount",ValueFromAmount(newamount)));
-                    return(payments_rawtxresult(result,rawtx,0));
-                }
-                else
-                {
-                    result.push_back(Pair("result","error"));
-                    result.push_back(Pair("error","couldnt find enough locked funds"));
-                }
-            }
-            else
-            {
-                result.push_back(Pair("result","error"));
-                result.push_back(Pair("error","couldnt decode paymentscreate txid opret"));
-            }
-        }
-        else
-        {
-            result.push_back(Pair("result","error"));
-            result.push_back(Pair("error","couldnt find paymentscreate txid"));
-        }
-    }
-    else
-    {
-        result.push_back(Pair("result","error"));
-        result.push_back(Pair("error","parameters error"));
-    }
-    if ( params != 0 )
-        free_json(params);
-    return(result);
-}
-
-UniValue PaymentsFund(struct CCcontract_info *cp,char *jsonstr)
-{
-    CMutableTransaction mtx = CreateNewContextualCMutableTransaction(Params().GetConsensus(), komodo_nextheight()); UniValue result(UniValue::VOBJ);
-    CPubKey Paymentspk,mypk,txidpk; uint256 txid,hashBlock; int64_t amount; CScript opret; CTransaction tx; char txidaddr[64]; std::string rawtx; int32_t n,useopret = 0,lockedblocks,minrelease,totalallocations; std::vector<uint256> txidoprets;
-    cJSON *params = payments_reparse(&n,jsonstr);
-    mypk = pubkey2pk(Mypubkey());
-    Paymentspk = GetUnspendable(cp,0);
-    if ( params != 0 && n > 1 && n <= 3 )
-    {
-        txid = payments_juint256(jitem(params,0));
-        amount = jdouble(jitem(params,1),0) * SATOSHIDEN + 0.0000000049;
-        if ( n == 3 )
-            useopret = jint(jitem(params,2),0) != 0;
-        if ( myGetTransaction(txid,tx,hashBlock) == 0 || tx.vout.size() == 1 || DecodePaymentsOpRet(tx.vout[tx.vout.size()-1].scriptPubKey,lockedblocks,minrelease,totalallocations,txidoprets) == 0 )
-        {
-            result.push_back(Pair("result","error"));
-            result.push_back(Pair("error","invalid createtxid"));
-        }
-        else if ( AddNormalinputs(mtx,mypk,amount+PAYMENTS_TXFEE,60) > 0 )
-        {
-            if ( lockedblocks < 0 || minrelease < 0 || totalallocations <= 0 || txidoprets.size() < 2 )
-            {
-                result.push_back(Pair("result","error"));
-                result.push_back(Pair("error","negative parameter"));
-                if ( params != 0 )
-                    free_json(params);
-                return(result);
-            }
-            if ( useopret == 0 )
-            {
-                txidpk = CCtxidaddr(txidaddr,txid);
-                mtx.vout.push_back(MakeCC1of2vout(EVAL_PAYMENTS,amount,Paymentspk,txidpk));
-            }
-            else
-            {
-                mtx.vout.push_back(MakeCC1vout(EVAL_PAYMENTS,amount,Paymentspk));
-                opret = EncodePaymentsFundOpRet(txid);
-            }
-            rawtx = FinalizeCCTx(0,cp,mtx,mypk,PAYMENTS_TXFEE,opret);
-            if ( params != 0 )
-                free_json(params);
-            return(payments_rawtxresult(result,rawtx,1));
-=======
     else
     {
         result.push_back(Pair("result","error"));
@@ -1044,22 +708,16 @@
             if ( params != 0 )
                 free_json(params);
             return(result);
->>>>>>> 3fb8cba0
         }
         mypk = pubkey2pk(Mypubkey());
         Paymentspk = GetUnspendable(cp,0);
         if ( AddNormalinputs(mtx,mypk,2*PAYMENTS_TXFEE,60) > 0 )
         {
-<<<<<<< HEAD
-            result.push_back(Pair("result","error"));
-            result.push_back(Pair("error","couldnt find enough funds"));
-=======
             mtx.vout.push_back(MakeCC1of2vout(cp->evalcode,PAYMENTS_TXFEE,Paymentspk,Paymentspk));
             rawtx = FinalizeCCTx(0,cp,mtx,mypk,PAYMENTS_TXFEE,EncodePaymentsOpRet(lockedblocks,minrelease,totalallocations,txidoprets));
             if ( params != 0 )
                 free_json(params);
             return(payments_rawtxresult(result,rawtx,1));
->>>>>>> 3fb8cba0
         }
         result.push_back(Pair("result","error"));
         result.push_back(Pair("error","not enough normal funds"));
@@ -1069,66 +727,16 @@
         result.push_back(Pair("result","error"));
         result.push_back(Pair("error","parameters error"));
     }
-<<<<<<< HEAD
-    else
-    {
-        result.push_back(Pair("result","error"));
-        result.push_back(Pair("error","parameters error"));
-    }
-=======
->>>>>>> 3fb8cba0
     if ( params != 0 )
         free_json(params);
     return(result);
 }
-<<<<<<< HEAD
-
-UniValue PaymentsTxidopret(struct CCcontract_info *cp,char *jsonstr)
-{
-    CMutableTransaction mtx = CreateNewContextualCMutableTransaction(Params().GetConsensus(), komodo_nextheight()); UniValue result(UniValue::VOBJ); CPubKey mypk; std::string rawtx;
-    std::vector<uint8_t> scriptPubKey,opret; int32_t allocation,n,retval0,retval1=0;
-    cJSON *params = payments_reparse(&n,jsonstr);
-    mypk = pubkey2pk(Mypubkey());
-    if ( params != 0 && n > 1 && n <= 3 )
-    {
-        allocation = juint(jitem(params,0),0);
-        retval0 = payments_parsehexdata(scriptPubKey,jitem(params,1),0);
-        if ( n == 3 )
-            retval1 = payments_parsehexdata(opret,jitem(params,2),0);
-        if ( allocation > 0 && retval0 == 0 && retval1 == 0 && AddNormalinputs(mtx,mypk,PAYMENTS_TXFEE,10) > 0 )
-        {
-            rawtx = FinalizeCCTx(0,cp,mtx,mypk,PAYMENTS_TXFEE,EncodePaymentsTxidOpRet(allocation,scriptPubKey,opret));
-            if ( params != 0 )
-                free_json(params);
-            return(payments_rawtxresult(result,rawtx,1));
-        }
-        result.push_back(Pair("result","error"));
-        result.push_back(Pair("error","invalid params or cant find txfee"));
-    }
-    else
-    {
-        result.push_back(Pair("result","error"));
-        result.push_back(Pair("error","parameters error"));
-        result.push_back(Pair("n",(int64_t)n));
-        fprintf(stderr,"(%s) %p\n",jsonstr,params);
-    }
-    if ( params != 0 )
-        free_json(params);
-    return(result);
-}
-
-UniValue PaymentsCreate(struct CCcontract_info *cp,char *jsonstr)
-{
-    CMutableTransaction mtx = CreateNewContextualCMutableTransaction(Params().GetConsensus(), komodo_nextheight());
-    UniValue result(UniValue::VOBJ); CTransaction tx; CPubKey Paymentspk,mypk; char markeraddr[64]; std::vector<uint256> txidoprets; uint256 hashBlock; int32_t i,n,numoprets=0,lockedblocks,minrelease,totalallocations=0; std::string rawtx;
-=======
 
 UniValue PaymentsAirdrop(struct CCcontract_info *cp,char *jsonstr)
 {
     // need to code: exclude list of tokenid, dust threshold, maxpayees, excluded pubkeys[]
     CMutableTransaction mtx = CreateNewContextualCMutableTransaction(Params().GetConsensus(), komodo_nextheight());
     UniValue result(UniValue::VOBJ); CTransaction tx; CPubKey Paymentspk,mypk; char markeraddr[64]; std::vector<uint256> txidoprets; uint256 hashBlock; int32_t i,n,numoprets=0,lockedblocks,minrelease; std::string rawtx; int64_t totalallocations = 0;
->>>>>>> 3fb8cba0
     cJSON *params = payments_reparse(&n,jsonstr);
     if ( params != 0 && n >= 4 )
     {
@@ -1146,18 +754,12 @@
             txidoprets.push_back(payments_juint256(jitem(params,2+i)));
         for (i=0; i<txidoprets.size(); i++)
         {
-<<<<<<< HEAD
-            std::vector<uint8_t> scriptPubKey,opret; int32_t allocation;
-=======
             std::vector<uint8_t> scriptPubKey,opret; int64_t allocation;
->>>>>>> 3fb8cba0
             if ( myGetTransaction(txidoprets[i],tx,hashBlock) != 0 && tx.vout.size() > 1 && DecodePaymentsTxidOpRet(tx.vout[tx.vout.size()-1].scriptPubKey,allocation,scriptPubKey,opret) == 'T' )
             {
                 totalallocations += allocation;
                 if ( opret.size() > 0 )
                     numoprets++;
-<<<<<<< HEAD
-=======
             }
             else
             {
@@ -1168,17 +770,6 @@
                 if ( params != 0 )
                     free_json(params);
                 return(result);
->>>>>>> 3fb8cba0
-            }
-            else
-            {
-                result.push_back(Pair("result","error"));
-                result.push_back(Pair("error","invalid txidopret"));
-                result.push_back(Pair("txid",txidoprets[i].GetHex()));
-                result.push_back(Pair("txi",(int64_t)i));
-                if ( params != 0 )
-                    free_json(params);
-                return(result);
             }
         }
         if ( numoprets > 1 )
@@ -1190,18 +781,6 @@
                 free_json(params);
             return(result);
         }
-<<<<<<< HEAD
-=======
-        if ( numoprets > 1 )
-        {
-            result.push_back(Pair("result","error"));
-            result.push_back(Pair("error","too many opreturns"));
-            result.push_back(Pair("numoprets",(int64_t)numoprets));
-            if ( params != 0 )
-                free_json(params);
-            return(result);
-        }
->>>>>>> 3fb8cba0
         mypk = pubkey2pk(Mypubkey());
         Paymentspk = GetUnspendable(cp,0);
         if ( AddNormalinputs(mtx,mypk,2*PAYMENTS_TXFEE,60) > 0 )
@@ -1227,11 +806,7 @@
 
 UniValue PaymentsInfo(struct CCcontract_info *cp,char *jsonstr)
 {
-<<<<<<< HEAD
-    UniValue result(UniValue::VOBJ),a(UniValue::VARR); CTransaction tx,txO; CPubKey Paymentspk,txidpk; int32_t i,j,n,flag=0,allocation,numoprets=0,lockedblocks,minrelease,totalallocations; std::vector<uint256> txidoprets; int64_t funds,fundsopret; char fundsaddr[64],fundsopretaddr[64],txidaddr[64],*outstr; uint256 createtxid,hashBlock;
-=======
     UniValue result(UniValue::VOBJ),a(UniValue::VARR); CTransaction tx,txO; CPubKey Paymentspk,txidpk; int32_t i,j,n,flag=0,numoprets=0,lockedblocks,minrelease; std::vector<uint256> txidoprets; int64_t funds,fundsopret,totalallocations=0,allocation; char fundsaddr[64],fundsopretaddr[64],txidaddr[64],*outstr; uint256 createtxid,hashBlock;
->>>>>>> 3fb8cba0
     cJSON *params = payments_reparse(&n,jsonstr);
     if ( params != 0 && n == 1 )
     {
@@ -1280,21 +855,6 @@
                 flag++;
                 result.push_back(Pair("numoprets",(int64_t)numoprets));
                 if ( numoprets > 1 )
-<<<<<<< HEAD
-                {
-                    result.push_back(Pair("result","error"));
-                    result.push_back(Pair("error","too many opreturns"));
-                }
-                else
-                {
-                    result.push_back(Pair("txidoprets",a));
-                    txidpk = CCtxidaddr(txidaddr,createtxid);
-                    GetCCaddress1of2(cp,fundsaddr,Paymentspk,txidpk);
-                    funds = CCaddress_balance(fundsaddr);
-                    result.push_back(Pair(fundsaddr,ValueFromAmount(funds)));
-                    GetCCaddress(cp,fundsopretaddr,Paymentspk);
-                    fundsopret = CCaddress_balance(fundsopretaddr);
-=======
                 {
                     result.push_back(Pair("result","error"));
                     result.push_back(Pair("error","too many opreturns"));
@@ -1308,7 +868,6 @@
                     result.push_back(Pair(fundsaddr,ValueFromAmount(funds)));
                     GetCCaddress(cp,fundsopretaddr,Paymentspk);
                     fundsopret = CCaddress_balance(fundsopretaddr,1);
->>>>>>> 3fb8cba0
                     result.push_back(Pair(fundsopretaddr,ValueFromAmount(fundsopret)));
                     result.push_back(Pair("totalfunds",ValueFromAmount(funds+fundsopret)));
                     result.push_back(Pair("result","success"));
@@ -1334,17 +893,10 @@
 UniValue PaymentsList(struct CCcontract_info *cp,char *jsonstr)
 {
     std::vector<std::pair<CAddressIndexKey, CAmount> > addressIndex; uint256 txid,hashBlock;
-<<<<<<< HEAD
-    UniValue result(UniValue::VOBJ),a(UniValue::VARR); char markeraddr[64],str[65]; CPubKey Paymentspk; CTransaction tx; int32_t lockedblocks,minrelease,totalallocations; std::vector<uint256> txidoprets;
-    Paymentspk = GetUnspendable(cp,0);
-    GetCCaddress1of2(cp,markeraddr,Paymentspk,Paymentspk);
-    SetCCtxids(addressIndex,markeraddr);
-=======
     UniValue result(UniValue::VOBJ),a(UniValue::VARR); char markeraddr[64],str[65]; CPubKey Paymentspk; CTransaction tx; int32_t lockedblocks,minrelease; std::vector<uint256> txidoprets; int64_t totalallocations;
     Paymentspk = GetUnspendable(cp,0);
     GetCCaddress1of2(cp,markeraddr,Paymentspk,Paymentspk);
     SetCCtxids(addressIndex,markeraddr,true);
->>>>>>> 3fb8cba0
     for (std::vector<std::pair<CAddressIndexKey, CAmount> >::const_iterator it=addressIndex.begin(); it!=addressIndex.end(); it++)
     {
         txid = it->first.txhash;
