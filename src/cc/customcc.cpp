--- conflicted
+++ resolved
@@ -67,14 +67,6 @@
         // make op_return payload as normal. 
         CScript opret = custom_opret('1',mypk);
         std::vector<std::vector<unsigned char>> vData = std::vector<std::vector<unsigned char>>();
-<<<<<<< HEAD
-        vData.push_back(std::vector<unsigned char>(opret.begin(), opret.end()));
-        // make vout0 with op_return included as payload.
-        mtx.vout.push_back(MakeCC1vout(cp->evalcode,amount,mypk,&vData));
-        fprintf(stderr, "vout size2.%li\n", mtx.vout.size());
-        rawtx = FinalizeCCTx(0,cp,mtx,mypk,txfee,CScript());
-        return(custom_rawtxresult(result,rawtx,broadcastflag));
-=======
         if ( makeCCopret(opret, vData) )
         {
             // make vout0 with op_return included as payload.
@@ -83,40 +75,18 @@
             rawtx = FinalizeCCTx(0,cp,mtx,mypk,txfee,CScript());
             return(custom_rawtxresult(result,rawtx,broadcastflag));
         }
->>>>>>> 07fdce99
     }
     return(result);
-}
-
-bool has_opret(const CTransaction &tx, uint8_t evalcode)
-{
-    for ( auto vout : tx.vout )
-    {
-        if ( vout.scriptPubKey[0] == OP_RETURN && vout.scriptPubKey[1] == evalcode )
-            return true;
-    }
-    return false;
 }
 
 bool custom_validate(struct CCcontract_info *cp,int32_t height,Eval *eval,const CTransaction tx)
 {
     char expectedaddress[64]; CPubKey pk;
     CScript opret; int32_t numvout;
-<<<<<<< HEAD
-    if ( !has_opret(tx, EVAL_CUSTOM) )
-    {
-        std::vector<std::vector<unsigned char>> vParams = std::vector<std::vector<unsigned char>>();
-        CScript dummy;
-        if ( tx.vout[0].scriptPubKey.IsPayToCryptoCondition(&dummy, vParams) && vParams.size() == 1 )
-        {
-            opret << E_MARSHAL(ss << vParams[0]);
-        }
-=======
     if ( has_opret(tx, EVAL_CUSTOM) == 0 )
     {
         std::vector<std::vector<unsigned char>> vParams = std::vector<std::vector<unsigned char>>();
         opret = getCCopret(tx.vout[0].scriptPubKey);
->>>>>>> 07fdce99
         numvout = 1;
     }
     else 
