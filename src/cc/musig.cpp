--- conflicted
+++ resolved
@@ -89,7 +89,7 @@
   "numsigners": 2,
   "commitment": "bbea1f2562eca01b9a1393c5dc188bdd44551aebf684f4459930f59dde01f7ae",
   "result": "success"
-}
+ }
 
  on node with pubkey: 0255c46dbce584e3751081b39d7fc054fc807100557e73fc444481618b5706afb4
  ./komodo-cli -ac_name=MUSIG cclib session 18 '[1,2,"03f016c348437c7422eed92d865aa9789614f75327cada463eefc566126b54785b","5cb5a225064ca6ffc1438cb2a6ac2ac65fe2d5055dc7f6c7ebffb9a231f8912b","f7fb85d1412814e3c2f98b990802af6ee33dad368c6ba05c2050e9e5506fcd75"]'
@@ -221,9 +221,7 @@
     secp256k1_musig_partial_signature *partial_sig; //[N_SIGNERS];
     int32_t myind,num,numcommits,numnonces,numpartials;
     uint8_t msg[32],pkhash[32],combpk[33];
-};
-
-std::vector <struct musig_info *> MUSIG;
+} *MUSIG;
 
 struct musig_info *musig_infocreate(int32_t myind,int32_t num)
 {
@@ -423,21 +421,14 @@
         num = juint(jitem(params,1),0);
         if ( myind < 0 || myind >= num || num <= 0 )
             return(cclib_error(result,"illegal myindex and numsigners"));
-        //if ( MUSIG[myind] != 0 )
-        //    musig_infofree(MUSIG[myind]), MUSIG[myind] = 0;
-        struct musig_info *temp_musig = musig_infocreate(myind,num);
-        MUSIG.push_back(temp_musig);
-        if ( musig_parsepubkey(ctx,MUSIG[myind]->combined_pk,jitem(params,2)) < 0 )
+        if ( MUSIG != 0 )
+            musig_infofree(MUSIG), MUSIG = 0;
+        MUSIG = musig_infocreate(myind,num);
+        if ( musig_parsepubkey(ctx,MUSIG->combined_pk,jitem(params,2)) < 0 )
             return(cclib_error(result,"error parsing combined_pubkey"));
-<<<<<<< HEAD
-        else if ( musig_parsehash(MUSIG[myind]->pkhash,jitem(params,3),32) < 0 )
-            return(cclib_error(result,"error parsing pkhash"));
-        else if ( musig_parsehash(MUSIG[myind]->msg,jitem(params,4),32) < 0 )
-=======
         else if ( cclib_parsehash(MUSIG->pkhash,jitem(params,3),32) < 0 )
             return(cclib_error(result,"error parsing pkhash"));
         else if ( cclib_parsehash(MUSIG->msg,jitem(params,4),32) < 0 )
->>>>>>> b0735e2f
             return(cclib_error(result,"error parsing msg"));
         Myprivkey(privkey);
         GetRandBytes(session,32);
@@ -467,13 +458,13 @@
              *           my_index: index of this signer in the signers array
              *             seckey: the signer's 32-byte secret key (cannot be NULL)
              */
-        if ( secp256k1_musig_session_initialize(ctx,&MUSIG[myind]->session,MUSIG[myind]->signer_data, &MUSIG[myind]->nonce_commitments[MUSIG[myind]->myind * 32],session,MUSIG[myind]->msg,&MUSIG[myind]->combined_pk,MUSIG[myind]->pkhash,MUSIG[myind]->num,MUSIG[myind]->myind,privkey) > 0 )
+        if ( secp256k1_musig_session_initialize(ctx,&MUSIG->session,MUSIG->signer_data, &MUSIG->nonce_commitments[MUSIG->myind * 32],session,MUSIG->msg,&MUSIG->combined_pk,MUSIG->pkhash,MUSIG->num,MUSIG->myind,privkey) > 0 )
         {
             memset(session,0,sizeof(session));
             result.push_back(Pair("myind",(int64_t)myind));
             result.push_back(Pair("numsigners",(int64_t)num));
             for (i=0; i<32; i++)
-                sprintf(&str[i<<1],"%02x",MUSIG[myind]->nonce_commitments[MUSIG[myind]->myind*32 + i]);
+                sprintf(&str[i<<1],"%02x",MUSIG->nonce_commitments[MUSIG->myind*32 + i]);
             str[64] = 0;
             MUSIG->numcommits = 1;
             result.push_back(Pair("commitment",str));
@@ -492,28 +483,18 @@
 {
     static secp256k1_context *ctx;
     size_t clen = CPubKey::PUBLIC_KEY_SIZE;
-    UniValue result(UniValue::VOBJ); int32_t i,n,ind,myind; uint8_t pkhash[32]; CPubKey pk; char str[67];
+    UniValue result(UniValue::VOBJ); int32_t i,n,ind; uint8_t pkhash[32]; CPubKey pk; char str[67];
     if ( ctx == 0 )
         ctx = secp256k1_context_create(SECP256K1_CONTEXT_SIGN | SECP256K1_CONTEXT_VERIFY);
-    if ( params != 0 && (n= cJSON_GetArraySize(params)) == 4 )
-    {
-<<<<<<< HEAD
-        if ( (myind= juint(jitem(params,0),0)) < 0 )
-            return(cclib_error(result,"myind is wrong"));
-        if ( musig_parsehash(pkhash,jitem(params,1),32) < 0 )
-=======
+    if ( params != 0 && (n= cJSON_GetArraySize(params)) == 3 )
+    {
         if ( cclib_parsehash(pkhash,jitem(params,0),32) < 0 )
->>>>>>> b0735e2f
             return(cclib_error(result,"error parsing pkhash"));
-        else if ( memcmp(MUSIG[myind]->pkhash,pkhash,32) != 0 )
+        else if ( memcmp(MUSIG->pkhash,pkhash,32) != 0 )
             return(cclib_error(result,"pkhash doesnt match session pkhash"));
-        else if ( (ind= juint(jitem(params,2),0)) < 0 || ind >= MUSIG[myind]->num )
+        else if ( (ind= juint(jitem(params,1),0)) < 0 || ind >= MUSIG->num )
             return(cclib_error(result,"illegal ind for session"));
-<<<<<<< HEAD
-        else if ( musig_parsehash(&MUSIG[myind]->nonce_commitments[ind*32],jitem(params,3),32) < 0 )
-=======
         else if ( cclib_parsehash(&MUSIG->nonce_commitments[ind*32],jitem(params,2),32) < 0 )
->>>>>>> b0735e2f
             return(cclib_error(result,"error parsing commitment"));
         /** Gets the signer's public nonce given a list of all signers' data with commitments
          *
@@ -530,31 +511,17 @@
          *     n_commitments: the length of commitments and signers array. Must be the total
          *                    number of signers participating in the MuSig.
          */
-         if ( ind != MUSIG[myind]->num-1 )
-         {
-             //fprintf(stderr, "ind.%i MUSIG[myind]->num.%i\n", ind, MUSIG[myind]->num);
-             return(cclib_error(result,"need rest of nonce's to continue"));
-         }
         result.push_back(Pair("added_index",ind));
-<<<<<<< HEAD
-        //fprintf(stderr, "COMMIT: number of MUSIG structs.%li using struct.%i addedindex.%i\n",MUSIG.size(),myind,ind);
-        if ( secp256k1_musig_session_get_public_nonce(ctx,&MUSIG[myind]->session,MUSIG[myind]->signer_data,&MUSIG[myind]->nonces[MUSIG[myind]->myind],MUSIG[myind]->commitment_ptrs,MUSIG[myind]->num) > 0 )
-=======
         MUSIG->numcommits++;
         if ( MUSIG->numcommits >= MUSIG->num && secp256k1_musig_session_get_public_nonce(ctx,&MUSIG->session,MUSIG->signer_data,&MUSIG->nonces[MUSIG->myind],MUSIG->commitment_ptrs,MUSIG->num) > 0 )
->>>>>>> b0735e2f
-        {
-            if ( secp256k1_ec_pubkey_serialize(ctx,(uint8_t *)pk.begin(),&clen,&MUSIG[myind]->nonces[MUSIG[myind]->myind],SECP256K1_EC_COMPRESSED) > 0 && clen == 33 )
+        {
+            if ( secp256k1_ec_pubkey_serialize(ctx,(uint8_t *)pk.begin(),&clen,&MUSIG->nonces[MUSIG->myind],SECP256K1_EC_COMPRESSED) > 0 && clen == 33 )
             {
                 for (i=0; i<33; i++)
                     sprintf(&str[i<<1],"%02x",((uint8_t *)pk.begin())[i]);
                 str[66] = 0;
-<<<<<<< HEAD
-                result.push_back(Pair("myind",MUSIG[myind]->myind));
-=======
                 MUSIG->numnonces = 1;
                 result.push_back(Pair("myind",MUSIG->myind));
->>>>>>> b0735e2f
                 result.push_back(Pair("nonce",str));
                 result.push_back(Pair("result","success"));
             } else return(cclib_error(result,"error serializing nonce (pubkey)"));
@@ -565,33 +532,26 @@
             result.push_back(Pair("result","success"));
         }
         return(result);
-    } else return(cclib_error(result,"wrong number of params, need 4: myind, pkhash, ind, commitment"));
+    } else return(cclib_error(result,"wrong number of params, need 3: pkhash, ind, commitment"));
 }
 
 UniValue musig_nonce(uint64_t txfee,struct CCcontract_info *cp,cJSON *params)
 {
     static secp256k1_context *ctx;
-    UniValue result(UniValue::VOBJ); int32_t i,n,ind,myind; uint8_t pkhash[32],psig[32]; CPubKey pk; char str[67];
+    UniValue result(UniValue::VOBJ); int32_t i,n,ind; uint8_t pkhash[32],psig[32]; CPubKey pk; char str[67];
     if ( ctx == 0 )
         ctx = secp256k1_context_create(SECP256K1_CONTEXT_SIGN | SECP256K1_CONTEXT_VERIFY);
-    if ( params != 0 && (n= cJSON_GetArraySize(params)) == 4 )
-    {
-<<<<<<< HEAD
-        if ( (myind= juint(jitem(params,0),0)) < 0 )
-            return(cclib_error(result,"myind is wrong"));
-        if ( musig_parsehash(pkhash,jitem(params,1),32) < 0 )
-=======
+    if ( params != 0 && (n= cJSON_GetArraySize(params)) == 3 )
+    {
         if ( cclib_parsehash(pkhash,jitem(params,0),32) < 0 )
->>>>>>> b0735e2f
             return(cclib_error(result,"error parsing pkhash"));
-        else if ( memcmp(MUSIG[myind]->pkhash,pkhash,32) != 0 )
+        else if ( memcmp(MUSIG->pkhash,pkhash,32) != 0 )
             return(cclib_error(result,"pkhash doesnt match session pkhash"));
-        else if ( (ind= juint(jitem(params,2),0)) < 0 || ind >= MUSIG[myind]->num )
+        else if ( (ind= juint(jitem(params,1),0)) < 0 || ind >= MUSIG->num )
             return(cclib_error(result,"illegal ind for session"));
-        else if ( musig_parsepubkey(ctx,MUSIG[myind]->nonces[ind],jitem(params,3)) < 0 )
+        else if ( musig_parsepubkey(ctx,MUSIG->nonces[ind],jitem(params,2)) < 0 )
             return(cclib_error(result,"error parsing nonce"));
         result.push_back(Pair("added_index",ind));
-        //fprintf(stderr, "NONCE: number of MUSIG structs.%li using struct.%i addedindex.%i\n",MUSIG.size(),myind,ind);
         /** Checks a signer's public nonce against a commitment to said nonce, and update
          *  data structure if they match
          *
@@ -603,15 +563,9 @@
          *                  with `musig_session_initialize_verifier`.
          *  In:     nonce: signer's alleged public nonce (cannot be NULL)
          */
-        if ( ind != MUSIG[myind]->num-1 )
-        {
-            //fprintf(stderr, "ind.%i MUSIG[myind]->num.%i\n", ind, MUSIG[myind]->num);
-            return(cclib_error(result,"need rest of nonce's to continue"));
-        }
-        for (i=0; i<MUSIG[myind]->num; i++)
-        {
-            //fprintf(stderr, "setting nonce for index.%i\n",i);
-            if ( secp256k1_musig_set_nonce(ctx,&MUSIG[myind]->signer_data[i],&MUSIG[myind]->nonces[i]) == 0 )
+        for (i=0; i<MUSIG->num; i++)
+        {
+            if ( secp256k1_musig_set_nonce(ctx,&MUSIG->signer_data[i],&MUSIG->nonces[i]) == 0 )
                 return(cclib_error(result,"error setting nonce"));
         }
         /** Updates a session with the combined public nonce of all signers. The combined
@@ -632,21 +586,17 @@
          *           adaptor: point to add to the combined public nonce. If NULL, nothing is
          *                    added to the combined nonce.
          */
-<<<<<<< HEAD
-        if ( secp256k1_musig_session_combine_nonces(ctx,&MUSIG[myind]->session,MUSIG[myind]->signer_data,MUSIG[myind]->num,NULL,NULL) > 0 )
-=======
         MUSIG->numnonces++;
         if ( MUSIG->numnonces >= MUSIG->num && secp256k1_musig_session_combine_nonces(ctx,&MUSIG->session,MUSIG->signer_data,MUSIG->num,NULL,NULL) > 0 )
->>>>>>> b0735e2f
-        {
-            if ( secp256k1_musig_partial_sign(ctx,&MUSIG[myind]->session,&MUSIG[myind]->partial_sig[MUSIG[myind]->myind]) > 0 )
-            {
-                if ( secp256k1_musig_partial_signature_serialize(ctx,psig,&MUSIG[myind]->partial_sig[MUSIG[myind]->myind]) > 0 )
+        {
+            if ( secp256k1_musig_partial_sign(ctx,&MUSIG->session,&MUSIG->partial_sig[MUSIG->myind]) > 0 )
+            {
+                if ( secp256k1_musig_partial_signature_serialize(ctx,psig,&MUSIG->partial_sig[MUSIG->myind]) > 0 )
                 {
                     for (i=0; i<32; i++)
                         sprintf(&str[i<<1],"%02x",psig[i]);
                     str[64] = 0;
-                    result.push_back(Pair("myind",MUSIG[myind]->myind));
+                    result.push_back(Pair("myind",MUSIG->myind));
                     result.push_back(Pair("partialsig",str));
                     result.push_back(Pair("result","success"));
                     MUSIG->numpartials = 1;
@@ -654,50 +604,30 @@
                 } else return(cclib_error(result,"error serializing partial sig"));
             } else return(cclib_error(result,"error making partial sig"));
         } else return(cclib_error(result,"error combining nonces"));
-    } else return(cclib_error(result,"wrong number of params, need 4: myind, pkhash, ind, nonce"));
+    } else return(cclib_error(result,"wrong number of params, need 3: pkhash, ind, nonce"));
 }
 
 UniValue musig_partialsig(uint64_t txfee,struct CCcontract_info *cp,cJSON *params)
 {
     static secp256k1_context *ctx;
-    UniValue result(UniValue::VOBJ); int32_t i,ind,myind,n; uint8_t pkhash[32],psig[32],out64[64]; char str[129]; secp256k1_schnorrsig sig;
+    UniValue result(UniValue::VOBJ); int32_t i,ind,n; uint8_t pkhash[32],psig[32],out64[64]; char str[129]; secp256k1_schnorrsig sig;
     if ( ctx == 0 )
         ctx = secp256k1_context_create(SECP256K1_CONTEXT_SIGN | SECP256K1_CONTEXT_VERIFY);
-    if ( params != 0 && (n= cJSON_GetArraySize(params)) == 4 )
-    {
-<<<<<<< HEAD
-        if ( (myind= juint(jitem(params,0),0)) < 0 )
-            return(cclib_error(result,"myind is wrong"));
-        if ( musig_parsehash(pkhash,jitem(params,1),32) < 0 )
-=======
+    if ( params != 0 && (n= cJSON_GetArraySize(params)) == 3 )
+    {
         if ( cclib_parsehash(pkhash,jitem(params,0),32) < 0 )
->>>>>>> b0735e2f
             return(cclib_error(result,"error parsing pkhash"));
-        else if ( memcmp(MUSIG[myind]->pkhash,pkhash,32) != 0 )
+        else if ( memcmp(MUSIG->pkhash,pkhash,32) != 0 )
             return(cclib_error(result,"pkhash doesnt match session pkhash"));
-        else if ( (ind= juint(jitem(params,2),0)) < 0 || ind >= MUSIG[myind]->num )
+        else if ( (ind= juint(jitem(params,1),0)) < 0 || ind >= MUSIG->num )
             return(cclib_error(result,"illegal ind for session"));
-<<<<<<< HEAD
-        else if ( musig_parsehash(psig,jitem(params,3),32) < 0 )
-=======
         else if ( cclib_parsehash(psig,jitem(params,2),32) < 0 )
->>>>>>> b0735e2f
             return(cclib_error(result,"error parsing psig"));
-        else if ( secp256k1_musig_partial_signature_parse(ctx,&MUSIG[myind]->partial_sig[ind],psig) == 0 )
+        else if ( secp256k1_musig_partial_signature_parse(ctx,&MUSIG->partial_sig[ind],psig) == 0 )
             return(cclib_error(result,"error parsing partialsig"));
         result.push_back(Pair("added_index",ind));
-<<<<<<< HEAD
-        //fprintf(stderr, "PARTIALSIG: number of MUSIG structs.%li using struct.%i addedindex.%i\n",MUSIG.size(),myind,ind);
-        if ( ind != MUSIG[myind]->num-1 )
-        {
-            //fprintf(stderr, "ind.%i MUSIG[myind]->num.%i\n", ind, MUSIG[myind]->num);
-            return(cclib_error(result,"need rest of nonce's to continue"));
-        }
-        if ( secp256k1_musig_partial_sig_combine(ctx,&MUSIG[myind]->session,&sig,MUSIG[myind]->partial_sig,MUSIG[myind]->num) > 0 )
-=======
         MUSIG->numpartials++;
         if ( MUSIG->numpartials >= MUSIG->num && secp256k1_musig_partial_sig_combine(ctx,&MUSIG->session,&sig,MUSIG->partial_sig,MUSIG->num) > 0 )
->>>>>>> b0735e2f
         {
             if ( secp256k1_schnorrsig_serialize(ctx,out64,&sig) > 0 )
             {
@@ -710,7 +640,7 @@
         }
         else
         {
-            if ( secp256k1_musig_partial_signature_serialize(ctx,psig,&MUSIG[myind]->partial_sig[MUSIG[myind]->myind]) > 0 )
+            if ( secp256k1_musig_partial_signature_serialize(ctx,psig,&MUSIG->partial_sig[MUSIG->myind]) > 0 )
             {
                 result.push_back(Pair("myind",ind));
                 for (i=0; i<32; i++)
@@ -722,7 +652,7 @@
             } else return(cclib_error(result,"error generating my partialsig"));
         }
         return(result);
-    } else return(cclib_error(result,"wrong number of params, need 4: myind, pkhash, ind, partialsig"));
+    } else return(cclib_error(result,"wrong number of params, need 3: pkhash, ind, partialsig"));
 }
 
 //int testmain(void);
