// Copyright (c) 2009-2010 Satoshi Nakamoto
// Copyright (c) 2009-2014 The Bitcoin Core developers
// Distributed under the MIT software license, see the accompanying
// file COPYING or http://www.opensource.org/licenses/mit-license.php.

#ifndef BITCOIN_CONSENSUS_PARAMS_H
#define BITCOIN_CONSENSUS_PARAMS_H

#include "uint256.h"

#include <boost/optional.hpp>

namespace Consensus {

/**
 * Index into Params.vUpgrades and NetworkUpgradeInfo
 *
 * Being array indices, these MUST be numbered consecutively.
 *
 * The order of these indices MUST match the order of the upgrades on-chain, as
 * several functions depend on the enum being sorted.
 */
enum UpgradeIndex {
    // Sprout must be first
    BASE_SPROUT,
    UPGRADE_TESTDUMMY,
    UPGRADE_OVERWINTER,
    UPGRADE_SAPLING,
    // NOTE: Also add new upgrades to NetworkUpgradeInfo in upgrades.cpp
    MAX_NETWORK_UPGRADES
};

struct NetworkUpgrade {
    /**
     * The first protocol version which will understand the new consensus rules
     */
    int nProtocolVersion;

    /**
     * Height of the first block for which the new consensus rules will be active
     */
    int nActivationHeight;

    /**
     * Special value for nActivationHeight indicating that the upgrade is always active.
     * This is useful for testing, as it means tests don't need to deal with the activation
     * process (namely, faking a chain of somewhat-arbitrary length).
     *
     * New blockchains that want to enable upgrade rules from the beginning can also use
     * this value. However, additional care must be taken to ensure the genesis block
     * satisfies the enabled rules.
     */
    static constexpr int ALWAYS_ACTIVE = 0;

    /**
     * Special value for nActivationHeight indicating that the upgrade will never activate.
     * This is useful when adding upgrade code that has a testnet activation height, but
     * should remain disabled on mainnet.
     */
    static constexpr int NO_ACTIVATION_HEIGHT = -1;
};

/**
 * Parameters that influence chain consensus.
 */
struct Params {
    uint256 hashGenesisBlock;

    bool fCoinbaseMustBeProtected;

    /** Needs to evenly divide MAX_SUBSIDY to avoid rounding errors. */
    int nSubsidySlowStartInterval;
    /**
     * Shift based on a linear ramp for slow start:
     *
     * MAX_SUBSIDY*(t_s/2 + t_r) = MAX_SUBSIDY*t_h  Coin balance
     *              t_s   + t_r  = t_h + t_c        Block balance
     *
     * t_s = nSubsidySlowStartInterval
     * t_r = number of blocks between end of slow start and first halving
     * t_h = nSubsidyHalvingInterval
     * t_c = SubsidySlowStartShift()
     */
    int SubsidySlowStartShift() const { return nSubsidySlowStartInterval / 2; }
    int nSubsidyHalvingInterval;
    int GetLastFoundersRewardBlockHeight() const {
        return nSubsidyHalvingInterval + SubsidySlowStartShift() - 1;
    }
    /** Used to check majorities for block version upgrade */
    int nMajorityEnforceBlockUpgrade;
    int nMajorityRejectBlockOutdated;
    int nMajorityWindow;
    int fPowAllowMinDifficultyBlocks;
    NetworkUpgrade vUpgrades[MAX_NETWORK_UPGRADES];

    /** Proof of work parameters */
    uint256 powLimit;
<<<<<<< HEAD
    uint256 powAlternate;
=======
    boost::optional<uint32_t> nPowAllowMinDifficultyBlocksAfterHeight;
>>>>>>> 72f6925d
    int64_t nPowAveragingWindow;
    int64_t nPowMaxAdjustDown;
    int64_t nPowMaxAdjustUp;
    int64_t nPowTargetSpacing;
    int64_t nLwmaAjustedWeight;

    /* Proof of stake parameters */
    uint256 posLimit;
    int64_t nPOSAveragingWindow;    // can be completely different than POW and initially trying a relatively large number, like 100
    int64_t nPOSTargetSpacing;      // spacing is 1000 units per block to get better resolution, (100 % = 1000, 50% = 2000, 10% = 10000)
    int64_t nLwmaPOSAjustedWeight;

    /* applied to all block times */
    int64_t nMaxFutureBlockTime;

    int64_t AveragingWindowTimespan() const { return nPowAveragingWindow * nPowTargetSpacing; }
    int64_t MinActualTimespan() const { return (AveragingWindowTimespan() * (100 - nPowMaxAdjustUp  )) / 100; }
    int64_t MaxActualTimespan() const { return (AveragingWindowTimespan() * (100 + nPowMaxAdjustDown)) / 100; }
    int32_t SetSaplingHeight(int32_t height) { vUpgrades[Consensus::UPGRADE_SAPLING].nActivationHeight = height; }
    int32_t SetOverwinterHeight(int32_t height) { vUpgrades[Consensus::UPGRADE_OVERWINTER].nActivationHeight = height; }
    uint256 nMinimumChainWork;
};
} // namespace Consensus

#endif // BITCOIN_CONSENSUS_PARAMS_H<|MERGE_RESOLUTION|>--- conflicted
+++ resolved
@@ -90,16 +90,12 @@
     int nMajorityEnforceBlockUpgrade;
     int nMajorityRejectBlockOutdated;
     int nMajorityWindow;
-    int fPowAllowMinDifficultyBlocks;
     NetworkUpgrade vUpgrades[MAX_NETWORK_UPGRADES];
 
     /** Proof of work parameters */
     uint256 powLimit;
-<<<<<<< HEAD
     uint256 powAlternate;
-=======
     boost::optional<uint32_t> nPowAllowMinDifficultyBlocksAfterHeight;
->>>>>>> 72f6925d
     int64_t nPowAveragingWindow;
     int64_t nPowMaxAdjustDown;
     int64_t nPowMaxAdjustUp;
