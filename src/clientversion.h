--- conflicted
+++ resolved
@@ -1,6 +1,6 @@
 // Copyright (c) 2009-2014 The Bitcoin Core developers
 // Copyright (c) 2016-2017 The Zcash developers
-// Copyright (c) 2019      The Hush developers
+// Copyright (c) 2019-2020 The Hush developers
 // Distributed under the MIT software license, see the accompanying
 // file COPYING or http://www.opensource.org/licenses/mit-license.php.
 
@@ -33,13 +33,8 @@
 //! These need to be macros, as clientversion.cpp's and bitcoin*-res.rc's voodoo requires it
 // Must be kept in sync with configure.ac !
 #define CLIENT_VERSION_MAJOR 3
-<<<<<<< HEAD
-#define CLIENT_VERSION_MINOR 2
-#define CLIENT_VERSION_REVISION 3
-=======
 #define CLIENT_VERSION_MINOR 3
 #define CLIENT_VERSION_REVISION 0
->>>>>>> 55c8d52d
 #define CLIENT_VERSION_BUILD 50
 
 //! Set to true for release, false for prerelease or test build
