--- conflicted
+++ resolved
@@ -221,10 +221,7 @@
 extern UniValue tokenask(const UniValue& params, bool fHelp);
 extern UniValue tokencancelask(const UniValue& params, bool fHelp);
 extern UniValue tokenfillask(const UniValue& params, bool fHelp);
-<<<<<<< HEAD
-=======
 extern UniValue tokenconvert(const UniValue& params, bool fHelp);
->>>>>>> 1513c37f
 extern UniValue mofnaddress(const UniValue& params, bool fHelp);
 extern UniValue channelsaddress(const UniValue& params, bool fHelp);
 extern UniValue oraclesaddress(const UniValue& params, bool fHelp);
@@ -236,8 +233,6 @@
 extern UniValue oraclesdata(const UniValue& params, bool fHelp);
 extern UniValue oraclessamples(const UniValue& params, bool fHelp);
 extern UniValue pricesaddress(const UniValue& params, bool fHelp);
-<<<<<<< HEAD
-=======
 extern UniValue priceslist(const UniValue& params, bool fHelp);
 extern UniValue pricesinfo(const UniValue& params, bool fHelp);
 extern UniValue pricescreate(const UniValue& params, bool fHelp);
@@ -245,14 +240,10 @@
 extern UniValue pricesbet(const UniValue& params, bool fHelp);
 extern UniValue pricesstatus(const UniValue& params, bool fHelp);
 extern UniValue pricesfinish(const UniValue& params, bool fHelp);
->>>>>>> 1513c37f
 extern UniValue pegsaddress(const UniValue& params, bool fHelp);
 extern UniValue triggersaddress(const UniValue& params, bool fHelp);
 extern UniValue paymentsaddress(const UniValue& params, bool fHelp);
 extern UniValue gatewaysaddress(const UniValue& params, bool fHelp);
-<<<<<<< HEAD
-extern UniValue channelsinfo(const UniValue& params, bool fHelp);
-=======
 extern UniValue gatewayslist(const UniValue& params, bool fHelp);
 extern UniValue gatewaysinfo(const UniValue& params, bool fHelp);
 extern UniValue gatewaysbind(const UniValue& params, bool fHelp);
@@ -264,7 +255,6 @@
 extern UniValue gatewaysmultisig(const UniValue& params, bool fHelp);
 extern UniValue channelsinfo(const UniValue& params, bool fHelp);
 extern UniValue channelsbind(const UniValue& params, bool fHelp);
->>>>>>> 1513c37f
 extern UniValue channelsopen(const UniValue& params, bool fHelp);
 extern UniValue channelspayment(const UniValue& params, bool fHelp);
 extern UniValue channelscollect(const UniValue& params, bool fHelp);
