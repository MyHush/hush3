// Copyright (c) 2009-2014 The Bitcoin Core developers
// Distributed under the MIT software license, see the accompanying
// file COPYING or http://www.opensource.org/licenses/mit-license.php.

#include "rpcserver.h"

#include "clientversion.h"
#include "main.h"
#include "net.h"
#include "netbase.h"
#include "protocol.h"
#include "sync.h"
#include "timedata.h"
#include "util.h"
#include "version.h"

#include <boost/foreach.hpp>

#include <univalue.h>

using namespace std;

UniValue getconnectioncount(const UniValue& params, bool fHelp)
{
    if (fHelp || params.size() != 0)
        throw runtime_error(
            "getconnectioncount\n"
            "\nReturns the number of connections to other nodes.\n"
            "\nbResult:\n"
            "n          (numeric) The connection count\n"
            "\nExamples:\n"
            + HelpExampleCli("getconnectioncount", "")
            + HelpExampleRpc("getconnectioncount", "")
        );

    LOCK2(cs_main, cs_vNodes);

    return (int)vNodes.size();
}

UniValue ping(const UniValue& params, bool fHelp)
{
    if (fHelp || params.size() != 0)
        throw runtime_error(
            "ping\n"
            "\nRequests that a ping be sent to all other nodes, to measure ping time.\n"
            "Results provided in getpeerinfo, pingtime and pingwait fields are decimal seconds.\n"
            "Ping command is handled in queue with all other commands, so it measures processing backlog, not just network ping.\n"
            "\nExamples:\n"
            + HelpExampleCli("ping", "")
            + HelpExampleRpc("ping", "")
        );

    // Request that each node send a ping during next message processing pass
    LOCK2(cs_main, cs_vNodes);

    BOOST_FOREACH(CNode* pNode, vNodes) {
        pNode->fPingQueued = true;
    }

    return NullUniValue;
}

static void CopyNodeStats(std::vector<CNodeStats>& vstats)
{
    vstats.clear();

    LOCK(cs_vNodes);
    vstats.reserve(vNodes.size());
    BOOST_FOREACH(CNode* pnode, vNodes) {
        CNodeStats stats;
        pnode->copyStats(stats);
        vstats.push_back(stats);
    }
}

UniValue getpeerinfo(const UniValue& params, bool fHelp)
{
    if (fHelp || params.size() != 0)
        throw runtime_error(
            "getpeerinfo\n"
            "\nReturns data about each connected network node as a json array of objects.\n"
            "\nbResult:\n"
            "[\n"
            "  {\n"
            "    \"id\": n,                   (numeric) Peer index\n"
            "    \"addr\":\"host:port\",      (string) The ip address and port of the peer\n"
            "    \"addrlocal\":\"ip:port\",   (string) local address\n"
            "    \"services\":\"xxxxxxxxxxxxxxxx\",   (string) The services offered\n"
            "    \"lastsend\": ttt,           (numeric) The time in seconds since epoch (Jan 1 1970 GMT) of the last send\n"
            "    \"lastrecv\": ttt,           (numeric) The time in seconds since epoch (Jan 1 1970 GMT) of the last receive\n"
            "    \"bytessent\": n,            (numeric) The total bytes sent\n"
            "    \"bytesrecv\": n,            (numeric) The total bytes received\n"
            "    \"conntime\": ttt,           (numeric) The connection time in seconds since epoch (Jan 1 1970 GMT)\n"
            "    \"timeoffset\": ttt,         (numeric) The time offset in seconds\n"
            "    \"pingtime\": n,             (numeric) ping time\n"
            "    \"pingwait\": n,             (numeric) ping wait\n"
            "    \"version\": v,              (numeric) The peer version, such as 170002\n"
            "    \"subver\": \"/MagicBean:x.y.z[-v]/\",  (string) The string version\n"
            "    \"inbound\": true|false,     (boolean) Inbound (true) or Outbound (false)\n"
            "    \"startingheight\": n,       (numeric) The starting height (block) of the peer\n"
            "    \"banscore\": n,             (numeric) The ban score\n"
            "    \"synced_headers\": n,       (numeric) The last header we have in common with this peer\n"
            "    \"synced_blocks\": n,        (numeric) The last block we have in common with this peer\n"
            "    \"inflight\": [\n"
            "       n,                        (numeric) The heights of blocks we're currently asking from this peer\n"
            "       ...\n"
            "    ]\n"
            "  }\n"
            "  ,...\n"
            "]\n"
            "\nExamples:\n"
            + HelpExampleCli("getpeerinfo", "")
            + HelpExampleRpc("getpeerinfo", "")
        );

    LOCK(cs_main);

    vector<CNodeStats> vstats;
    CopyNodeStats(vstats);

    UniValue ret(UniValue::VARR);

    BOOST_FOREACH(const CNodeStats& stats, vstats) {
        UniValue obj(UniValue::VOBJ);
        CNodeStateStats statestats;
        bool fStateStats = GetNodeStateStats(stats.nodeid, statestats);
        obj.push_back(Pair("id", stats.nodeid));
        obj.push_back(Pair("addr", stats.addrName));
        if (!(stats.addrLocal.empty()))
            obj.push_back(Pair("addrlocal", stats.addrLocal));
        obj.push_back(Pair("services", strprintf("%016x", stats.nServices)));
        obj.push_back(Pair("lastsend", stats.nLastSend));
        obj.push_back(Pair("lastrecv", stats.nLastRecv));
        obj.push_back(Pair("bytessent", stats.nSendBytes));
        obj.push_back(Pair("bytesrecv", stats.nRecvBytes));
        obj.push_back(Pair("conntime", stats.nTimeConnected));
        obj.push_back(Pair("timeoffset", stats.nTimeOffset));
        obj.push_back(Pair("pingtime", stats.dPingTime));
        if (stats.dPingWait > 0.0)
            obj.push_back(Pair("pingwait", stats.dPingWait));
        obj.push_back(Pair("version", stats.nVersion));
        // Use the sanitized form of subver here, to avoid tricksy remote peers from
        // corrupting or modifiying the JSON output by putting special characters in
        // their ver message.
        obj.push_back(Pair("subver", stats.cleanSubVer));
        obj.push_back(Pair("inbound", stats.fInbound));
        obj.push_back(Pair("startingheight", stats.nStartingHeight));
        if (fStateStats) {
            obj.push_back(Pair("banscore", statestats.nMisbehavior));
            obj.push_back(Pair("synced_headers", statestats.nSyncHeight));
            obj.push_back(Pair("synced_blocks", statestats.nCommonHeight));
            UniValue heights(UniValue::VARR);
            BOOST_FOREACH(int height, statestats.vHeightInFlight) {
                heights.push_back(height);
            }
            obj.push_back(Pair("inflight", heights));
        }
        obj.push_back(Pair("whitelisted", stats.fWhitelisted));

        ret.push_back(obj);
    }

    return ret;
}

<<<<<<< HEAD
int32_t komodo_longestchain()
{
    int32_t ht,n=0,num=0,maxheight=0,height = 0;
    LOCK(cs_main);
    vector<CNodeStats> vstats;
    CopyNodeStats(vstats);
    BOOST_FOREACH(const CNodeStats& stats, vstats)
    {
        CNodeStateStats statestats;
        bool fStateStats = GetNodeStateStats(stats.nodeid,statestats);
        ht = 0;
        if ( stats.nStartingHeight > ht )
            ht = stats.nStartingHeight;
        if ( statestats.nSyncHeight > ht )
            ht = statestats.nSyncHeight;
        if ( statestats.nCommonHeight > ht )
            ht = statestats.nCommonHeight;
        if ( maxheight == 0 || ht > maxheight*1.01 )
            maxheight = ht, num = 1;
        else if ( ht > maxheight*0.99 )
            num++;
        n++;
        if ( ht > height )
            height = ht;
    }
    if ( num > (n >> 1) )
        return(height);
    else return(0);
}

Value addnode(const Array& params, bool fHelp)
=======
UniValue addnode(const UniValue& params, bool fHelp)
>>>>>>> f630519d
{
    string strCommand;
    if (params.size() == 2)
        strCommand = params[1].get_str();
    if (fHelp || params.size() != 2 ||
        (strCommand != "onetry" && strCommand != "add" && strCommand != "remove"))
        throw runtime_error(
            "addnode \"node\" \"add|remove|onetry\"\n"
            "\nAttempts add or remove a node from the addnode list.\n"
            "Or try a connection to a node once.\n"
            "\nArguments:\n"
            "1. \"node\"     (string, required) The node (see getpeerinfo for nodes)\n"
            "2. \"command\"  (string, required) 'add' to add a node to the list, 'remove' to remove a node from the list, 'onetry' to try a connection to the node once\n"
            "\nExamples:\n"
            + HelpExampleCli("addnode", "\"192.168.0.6:8233\" \"onetry\"")
            + HelpExampleRpc("addnode", "\"192.168.0.6:8233\", \"onetry\"")
        );

    string strNode = params[0].get_str();

    if (strCommand == "onetry")
    {
        CAddress addr;
        OpenNetworkConnection(addr, NULL, strNode.c_str());
        return NullUniValue;
    }

    LOCK(cs_vAddedNodes);
    vector<string>::iterator it = vAddedNodes.begin();
    for(; it != vAddedNodes.end(); it++)
        if (strNode == *it)
            break;

    if (strCommand == "add")
    {
        if (it != vAddedNodes.end())
            throw JSONRPCError(RPC_CLIENT_NODE_ALREADY_ADDED, "Error: Node already added");
        vAddedNodes.push_back(strNode);
    }
    else if(strCommand == "remove")
    {
        if (it == vAddedNodes.end())
            throw JSONRPCError(RPC_CLIENT_NODE_NOT_ADDED, "Error: Node has not been added.");
        vAddedNodes.erase(it);
    }

    return NullUniValue;
}

UniValue disconnectnode(const UniValue& params, bool fHelp)
{
    if (fHelp || params.size() != 1)
        throw runtime_error(
            "disconnectnode \"node\" \n"
            "\nImmediately disconnects from the specified node.\n"
            "\nArguments:\n"
            "1. \"node\"     (string, required) The node (see getpeerinfo for nodes)\n"
            "\nExamples:\n"
            + HelpExampleCli("disconnectnode", "\"192.168.0.6:8233\"")
            + HelpExampleRpc("disconnectnode", "\"192.168.0.6:8233\"")
        );

    CNode* pNode = FindNode(params[0].get_str());
    if (pNode == NULL)
        throw JSONRPCError(RPC_CLIENT_NODE_NOT_CONNECTED, "Node not found in connected nodes");

    pNode->fDisconnect = true;

    return NullUniValue;
}

UniValue getaddednodeinfo(const UniValue& params, bool fHelp)
{
    if (fHelp || params.size() < 1 || params.size() > 2)
        throw runtime_error(
            "getaddednodeinfo dns ( \"node\" )\n"
            "\nReturns information about the given added node, or all added nodes\n"
            "(note that onetry addnodes are not listed here)\n"
            "If dns is false, only a list of added nodes will be provided,\n"
            "otherwise connected information will also be available.\n"
            "\nArguments:\n"
            "1. dns        (boolean, required) If false, only a list of added nodes will be provided, otherwise connected information will also be available.\n"
            "2. \"node\"   (string, optional) If provided, return information about this specific node, otherwise all nodes are returned.\n"
            "\nResult:\n"
            "[\n"
            "  {\n"
            "    \"addednode\" : \"192.168.0.201\",   (string) The node ip address\n"
            "    \"connected\" : true|false,          (boolean) If connected\n"
            "    \"addresses\" : [\n"
            "       {\n"
            "         \"address\" : \"192.168.0.201:8233\",  (string) The bitcoin server host and port\n"
            "         \"connected\" : \"outbound\"           (string) connection, inbound or outbound\n"
            "       }\n"
            "       ,...\n"
            "     ]\n"
            "  }\n"
            "  ,...\n"
            "]\n"
            "\nExamples:\n"
            + HelpExampleCli("getaddednodeinfo", "true")
            + HelpExampleCli("getaddednodeinfo", "true \"192.168.0.201\"")
            + HelpExampleRpc("getaddednodeinfo", "true, \"192.168.0.201\"")
        );

    bool fDns = params[0].get_bool();

    list<string> laddedNodes(0);
    if (params.size() == 1)
    {
        LOCK(cs_vAddedNodes);
        BOOST_FOREACH(const std::string& strAddNode, vAddedNodes)
            laddedNodes.push_back(strAddNode);
    }
    else
    {
        string strNode = params[1].get_str();
        LOCK(cs_vAddedNodes);
        BOOST_FOREACH(const std::string& strAddNode, vAddedNodes) {
            if (strAddNode == strNode)
            {
                laddedNodes.push_back(strAddNode);
                break;
            }
        }
        if (laddedNodes.size() == 0)
            throw JSONRPCError(RPC_CLIENT_NODE_NOT_ADDED, "Error: Node has not been added.");
    }

    UniValue ret(UniValue::VARR);
    if (!fDns)
    {
        BOOST_FOREACH (const std::string& strAddNode, laddedNodes) {
            UniValue obj(UniValue::VOBJ);
            obj.push_back(Pair("addednode", strAddNode));
            ret.push_back(obj);
        }
        return ret;
    }

    list<pair<string, vector<CService> > > laddedAddreses(0);
    BOOST_FOREACH(const std::string& strAddNode, laddedNodes) {
        vector<CService> vservNode(0);
        if(Lookup(strAddNode.c_str(), vservNode, Params().GetDefaultPort(), fNameLookup, 0))
            laddedAddreses.push_back(make_pair(strAddNode, vservNode));
        else
        {
            UniValue obj(UniValue::VOBJ);
            obj.push_back(Pair("addednode", strAddNode));
            obj.push_back(Pair("connected", false));
            UniValue addresses(UniValue::VARR);
            obj.push_back(Pair("addresses", addresses));
        }
    }

    LOCK(cs_vNodes);
    for (list<pair<string, vector<CService> > >::iterator it = laddedAddreses.begin(); it != laddedAddreses.end(); it++)
    {
        UniValue obj(UniValue::VOBJ);
        obj.push_back(Pair("addednode", it->first));

        UniValue addresses(UniValue::VARR);
        bool fConnected = false;
        BOOST_FOREACH(const CService& addrNode, it->second) {
            bool fFound = false;
            UniValue node(UniValue::VOBJ);
            node.push_back(Pair("address", addrNode.ToString()));
            BOOST_FOREACH(CNode* pnode, vNodes) {
                if (pnode->addr == addrNode)
                {
                    fFound = true;
                    fConnected = true;
                    node.push_back(Pair("connected", pnode->fInbound ? "inbound" : "outbound"));
                    break;
                }
            }
            if (!fFound)
                node.push_back(Pair("connected", "false"));
            addresses.push_back(node);
        }
        obj.push_back(Pair("connected", fConnected));
        obj.push_back(Pair("addresses", addresses));
        ret.push_back(obj);
    }

    return ret;
}

UniValue getnettotals(const UniValue& params, bool fHelp)
{
    if (fHelp || params.size() > 0)
        throw runtime_error(
            "getnettotals\n"
            "\nReturns information about network traffic, including bytes in, bytes out,\n"
            "and current time.\n"
            "\nResult:\n"
            "{\n"
            "  \"totalbytesrecv\": n,   (numeric) Total bytes received\n"
            "  \"totalbytessent\": n,   (numeric) Total bytes sent\n"
            "  \"timemillis\": t        (numeric) Total cpu time\n"
            "}\n"
            "\nExamples:\n"
            + HelpExampleCli("getnettotals", "")
            + HelpExampleRpc("getnettotals", "")
       );

    UniValue obj(UniValue::VOBJ);
    obj.push_back(Pair("totalbytesrecv", CNode::GetTotalBytesRecv()));
    obj.push_back(Pair("totalbytessent", CNode::GetTotalBytesSent()));
    obj.push_back(Pair("timemillis", GetTimeMillis()));
    return obj;
}

static UniValue GetNetworksInfo()
{
    UniValue networks(UniValue::VARR);
    for(int n=0; n<NET_MAX; ++n)
    {
        enum Network network = static_cast<enum Network>(n);
        if(network == NET_UNROUTABLE)
            continue;
        proxyType proxy;
        UniValue obj(UniValue::VOBJ);
        GetProxy(network, proxy);
        obj.push_back(Pair("name", GetNetworkName(network)));
        obj.push_back(Pair("limited", IsLimited(network)));
        obj.push_back(Pair("reachable", IsReachable(network)));
        obj.push_back(Pair("proxy", proxy.IsValid() ? proxy.proxy.ToStringIPPort() : string()));
        obj.push_back(Pair("proxy_randomize_credentials", proxy.randomize_credentials));
        networks.push_back(obj);
    }
    return networks;
}

UniValue getnetworkinfo(const UniValue& params, bool fHelp)
{
    if (fHelp || params.size() != 0)
        throw runtime_error(
            "getnetworkinfo\n"
            "Returns an object containing various state info regarding P2P networking.\n"
            "\nResult:\n"
            "{\n"
            "  \"version\": xxxxx,                      (numeric) the server version\n"
            "  \"subversion\": \"/MagicBean:x.y.z[-v]/\",     (string) the server subversion string\n"
            "  \"protocolversion\": xxxxx,              (numeric) the protocol version\n"
            "  \"localservices\": \"xxxxxxxxxxxxxxxx\", (string) the services we offer to the network\n"
            "  \"timeoffset\": xxxxx,                   (numeric) the time offset\n"
            "  \"connections\": xxxxx,                  (numeric) the number of connections\n"
            "  \"networks\": [                          (array) information per network\n"
            "  {\n"
            "    \"name\": \"xxx\",                     (string) network (ipv4, ipv6 or onion)\n"
            "    \"limited\": true|false,               (boolean) is the network limited using -onlynet?\n"
            "    \"reachable\": true|false,             (boolean) is the network reachable?\n"
            "    \"proxy\": \"host:port\"               (string) the proxy that is used for this network, or empty if none\n"
            "  }\n"
            "  ,...\n"
            "  ],\n"
            "  \"relayfee\": x.xxxxxxxx,                (numeric) minimum relay fee for non-free transactions in btc/kb\n"
            "  \"localaddresses\": [                    (array) list of local addresses\n"
            "  {\n"
            "    \"address\": \"xxxx\",                 (string) network address\n"
            "    \"port\": xxx,                         (numeric) network port\n"
            "    \"score\": xxx                         (numeric) relative score\n"
            "  }\n"
            "  ,...\n"
            "  ]\n"
            "  \"warnings\": \"...\"                    (string) any network warnings (such as alert messages) \n"
            "}\n"
            "\nExamples:\n"
            + HelpExampleCli("getnetworkinfo", "")
            + HelpExampleRpc("getnetworkinfo", "")
        );

    LOCK(cs_main);

    UniValue obj(UniValue::VOBJ);
    obj.push_back(Pair("version",       CLIENT_VERSION));
    obj.push_back(Pair("subversion",
        FormatSubVersion(CLIENT_NAME, CLIENT_VERSION, std::vector<string>())));
    obj.push_back(Pair("protocolversion",PROTOCOL_VERSION));
    obj.push_back(Pair("localservices",       strprintf("%016x", nLocalServices)));
    obj.push_back(Pair("timeoffset",    GetTimeOffset()));
    obj.push_back(Pair("connections",   (int)vNodes.size()));
    obj.push_back(Pair("networks",      GetNetworksInfo()));
    obj.push_back(Pair("relayfee",      ValueFromAmount(::minRelayTxFee.GetFeePerK())));
    UniValue localAddresses(UniValue::VARR);
    {
        LOCK(cs_mapLocalHost);
        BOOST_FOREACH(const PAIRTYPE(CNetAddr, LocalServiceInfo) &item, mapLocalHost)
        {
            UniValue rec(UniValue::VOBJ);
            rec.push_back(Pair("address", item.first.ToString()));
            rec.push_back(Pair("port", item.second.nPort));
            rec.push_back(Pair("score", item.second.nScore));
            localAddresses.push_back(rec);
        }
    }
    obj.push_back(Pair("localaddresses", localAddresses));
    obj.push_back(Pair("warnings",       GetWarnings("statusbar")));
    return obj;
}

UniValue setban(const UniValue& params, bool fHelp)
{
    string strCommand;
    if (params.size() >= 2)
        strCommand = params[1].get_str();
    if (fHelp || params.size() < 2 ||
        (strCommand != "add" && strCommand != "remove"))
        throw runtime_error(
                            "setban \"ip(/netmask)\" \"add|remove\" (bantime) (absolute)\n"
                            "\nAttempts add or remove a IP/Subnet from the banned list.\n"
                            "\nArguments:\n"
                            "1. \"ip(/netmask)\" (string, required) The IP/Subnet (see getpeerinfo for nodes ip) with a optional netmask (default is /32 = single ip)\n"
                            "2. \"command\"      (string, required) 'add' to add a IP/Subnet to the list, 'remove' to remove a IP/Subnet from the list\n"
                            "3. \"bantime\"      (numeric, optional) time in seconds how long (or until when if [absolute] is set) the ip is banned (0 or empty means using the default time of 24h which can also be overwritten by the -bantime startup argument)\n"
                            "4. \"absolute\"     (boolean, optional) If set, the bantime must be a absolute timestamp in seconds since epoch (Jan 1 1970 GMT)\n"
                            "\nExamples:\n"
                            + HelpExampleCli("setban", "\"192.168.0.6\" \"add\" 86400")
                            + HelpExampleCli("setban", "\"192.168.0.0/24\" \"add\"")
                            + HelpExampleRpc("setban", "\"192.168.0.6\", \"add\" 86400")
                            );

    CSubNet subNet;
    CNetAddr netAddr;
    bool isSubnet = false;

    if (params[0].get_str().find("/") != string::npos)
        isSubnet = true;

    if (!isSubnet)
        netAddr = CNetAddr(params[0].get_str());
    else
        subNet = CSubNet(params[0].get_str());

    if (! (isSubnet ? subNet.IsValid() : netAddr.IsValid()) )
        throw JSONRPCError(RPC_CLIENT_NODE_ALREADY_ADDED, "Error: Invalid IP/Subnet");

    if (strCommand == "add")
    {
        if (isSubnet ? CNode::IsBanned(subNet) : CNode::IsBanned(netAddr))
            throw JSONRPCError(RPC_CLIENT_NODE_ALREADY_ADDED, "Error: IP/Subnet already banned");

        int64_t banTime = 0; //use standard bantime if not specified
        if (params.size() >= 3 && !params[2].isNull())
            banTime = params[2].get_int64();

        bool absolute = false;
        if (params.size() == 4 && params[3].isTrue())
            absolute = true;

        isSubnet ? CNode::Ban(subNet, banTime, absolute) : CNode::Ban(netAddr, banTime, absolute);

        //disconnect possible nodes
        while(CNode *bannedNode = (isSubnet ? FindNode(subNet) : FindNode(netAddr)))
            bannedNode->fDisconnect = true;
    }
    else if(strCommand == "remove")
    {
        if (!( isSubnet ? CNode::Unban(subNet) : CNode::Unban(netAddr) ))
            throw JSONRPCError(RPC_MISC_ERROR, "Error: Unban failed");
    }

    return NullUniValue;
}

UniValue listbanned(const UniValue& params, bool fHelp)
{
    if (fHelp || params.size() != 0)
        throw runtime_error(
                            "listbanned\n"
                            "\nList all banned IPs/Subnets.\n"
                            "\nExamples:\n"
                            + HelpExampleCli("listbanned", "")
                            + HelpExampleRpc("listbanned", "")
                            );

    std::map<CSubNet, int64_t> banMap;
    CNode::GetBanned(banMap);

    UniValue bannedAddresses(UniValue::VARR);
    for (std::map<CSubNet, int64_t>::iterator it = banMap.begin(); it != banMap.end(); it++)
    {
        UniValue rec(UniValue::VOBJ);
        rec.push_back(Pair("address", (*it).first.ToString()));
        rec.push_back(Pair("banned_until", (*it).second));
        bannedAddresses.push_back(rec);
    }

    return bannedAddresses;
}

UniValue clearbanned(const UniValue& params, bool fHelp)
{
    if (fHelp || params.size() != 0)
        throw runtime_error(
                            "clearbanned\n"
                            "\nClear all banned IPs.\n"
                            "\nExamples:\n"
                            + HelpExampleCli("clearbanned", "")
                            + HelpExampleRpc("clearbanned", "")
                            );

    CNode::ClearBanned();

    return NullUniValue;
}<|MERGE_RESOLUTION|>--- conflicted
+++ resolved
@@ -164,7 +164,6 @@
     return ret;
 }
 
-<<<<<<< HEAD
 int32_t komodo_longestchain()
 {
     int32_t ht,n=0,num=0,maxheight=0,height = 0;
@@ -195,10 +194,7 @@
     else return(0);
 }
 
-Value addnode(const Array& params, bool fHelp)
-=======
 UniValue addnode(const UniValue& params, bool fHelp)
->>>>>>> f630519d
 {
     string strCommand;
     if (params.size() == 2)
