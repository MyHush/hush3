DIST_SUBDIRS = secp256k1 univalue cryptoconditions

AM_LDFLAGS = $(PTHREAD_CFLAGS) $(LIBTOOL_LDFLAGS) $(SAN_LDFLAGS) $(HARDENED_LDFLAGS)
AM_CXXFLAGS = $(SAN_CXXFLAGS) $(HARDENED_CXXFLAGS) $(ERROR_CXXFLAGS)
AM_CPPFLAGS = $(HARDENED_CPPFLAGS)

if EMBEDDED_LEVELDB
LEVELDB_CPPFLAGS += -I$(srcdir)/leveldb/include
LEVELDB_CPPFLAGS += -I$(srcdir)/leveldb/helpers/memenv
LIBLEVELDB += $(builddir)/leveldb/libleveldb.a
LIBMEMENV  += $(builddir)/leveldb/libmemenv.a

# NOTE: This dependency is not strictly necessary, but without it make may try to build both in parallel, which breaks the LevelDB build system in a race
$(LIBLEVELDB): $(LIBMEMENV)

$(LIBLEVELDB) $(LIBMEMENV):
	@echo "Building LevelDB ..." && $(MAKE) -C $(@D) $(@F) CXX="$(CXX)" \
	  CC="$(CC)" PLATFORM=$(TARGET_OS) AR="$(AR)" $(LEVELDB_TARGET_FLAGS) \
          OPT="$(AM_CXXFLAGS) $(PIE_FLAGS) $(CXXFLAGS) $(AM_CPPFLAGS) $(CPPFLAGS) -D__STDC_LIMIT_MACROS"
endif

BITCOIN_CONFIG_INCLUDES=-I$(builddir)/config
BITCOIN_INCLUDES=-I$(builddir) -I$(builddir)/obj $(BOOST_CPPFLAGS) $(LEVELDB_CPPFLAGS) $(CRYPTO_CFLAGS) $(SSL_CFLAGS)

BITCOIN_INCLUDES += -I$(srcdir)/secp256k1/include
BITCOIN_INCLUDES += -I$(srcdir)/cryptoconditions/include
BITCOIN_INCLUDES += -I$(srcdir)/snark
BITCOIN_INCLUDES += -I$(srcdir)/snark/libsnark
BITCOIN_INCLUDES += -I$(srcdir)/univalue/include

if TARGET_WINDOWS
LIBBITCOIN_SERVER=libbitcoin_server.a -lcurl
endif
if TARGET_DARWIN
LIBBITCOIN_SERVER=libbitcoin_server.a -lcurl
else
LIBBITCOIN_SERVER=libbitcoin_server.a
endif

LIBBITCOIN_WALLET=libbitcoin_wallet.a
LIBBITCOIN_COMMON=libbitcoin_common.a
LIBBITCOIN_CLI=libbitcoin_cli.a
LIBBITCOIN_UTIL=libbitcoin_util.a
LIBBITCOIN_CRYPTO=crypto/libbitcoin_crypto.a
LIBSECP256K1=secp256k1/libsecp256k1.la
LIBCRYPTOCONDITIONS=cryptoconditions/libcryptoconditions_core.la
LIBSNARK=snark/libsnark.a
LIBUNIVALUE=univalue/libunivalue.la
LIBZCASH=libzcash.a -lcurl

$(LIBSECP256K1): $(wildcard secp256k1/src/*) $(wildcard secp256k1/include/*)
	$(AM_V_at)$(MAKE) $(AM_MAKEFLAGS) -C $(@D) $(@F)

LIBSNARK_CXXFLAGS = -fPIC -DBINARY_OUTPUT -DNO_PT_COMPRESSION=1 -fstack-protector-all
LIBSNARK_CONFIG_FLAGS = CURVE=ALT_BN128 NO_PROCPS=1 NO_DOCS=1 STATIC=1 NO_SUPERCOP=1 FEATUREFLAGS=-DMONTGOMERY_OUTPUT NO_COPY_DEPINST=1 NO_COMPILE_LIBGTEST=1
if HAVE_OPENMP
LIBSNARK_CONFIG_FLAGS += MULTICORE=1
endif

$(LIBSNARK): $(wildcard snark/src/*)
	$(AM_V_at) CXXFLAGS="$(LIBSNARK_CXXFLAGS)" $(MAKE) $(AM_MAKEFLAGS) -C snark/ DEPINST="$(LIBSNARK_DEPINST)" $(LIBSNARK_CONFIG_FLAGS) OPTFLAGS="-O2 -march=x86-64"

libsnark-tests: $(wildcard snark/src/*)
	$(AM_V_at) CXXFLAGS="$(LIBSNARK_CXXFLAGS)" $(MAKE) $(AM_MAKEFLAGS) -C snark/ check DEPINST="$(LIBSNARK_DEPINST)" $(LIBSNARK_CONFIG_FLAGS) OPTFLAGS="-O2 -march=x86-64"

$(LIBUNIVALUE): $(wildcard univalue/lib/*)
	$(AM_V_at)$(MAKE) $(AM_MAKEFLAGS) -C univalue/

$(LIBCRYPTOCONDITIONS): $(wildcard cryptoconditions/src/*) $(wildcard cryptoconditions/include/*)
	$(AM_V_at)$(MAKE) $(AM_MAKEFLAGS) -C $(@D) $(@F)

# Make is not made aware of per-object dependencies to avoid limiting building parallelization
# But to build the less dependent modules first, we manually select their order here:
EXTRA_LIBRARIES = \
	crypto/libbitcoin_crypto.a \
	libbitcoin_util.a \
	libbitcoin_common.a \
	libbitcoin_server.a \
	libbitcoin_cli.a \
	libzcash.a
if ENABLE_WALLET
BITCOIN_INCLUDES += $(BDB_CPPFLAGS)
EXTRA_LIBRARIES += libbitcoin_wallet.a
endif
if ENABLE_ZMQ
EXTRA_LIBRARIES += libbitcoin_zmq.a
endif
if ENABLE_PROTON
EXTRA_LIBRARIES += libbitcoin_proton.a
endif

if BUILD_BITCOIN_LIBS
lib_LTLIBRARIES = libzcashconsensus.la
LIBZCASH_CONSENSUS=libzcashconsensus.la
else
LIBZCASH_CONSENSUS=
endif

bin_PROGRAMS =
noinst_PROGRAMS =
TESTS =

#if BUILD_BITCOIND
  bin_PROGRAMS += komodod
#endif

if BUILD_BITCOIN_UTILS
  bin_PROGRAMS += komodo-cli komodo-tx
endif
if ENABLE_WALLET
  bin_PROGRAMS += wallet-utility
endif


LIBZCASH_H = \
  zcash/IncrementalMerkleTree.hpp \
  zcash/NoteEncryption.hpp \
  zcash/Address.hpp \
  zcash/JoinSplit.hpp \
  zcash/Note.hpp \
  zcash/prf.h \
  zcash/Proof.hpp \
  zcash/util.h \
  zcash/Zcash.h

.PHONY: FORCE collate-libsnark check-symbols check-security
# bitcoin core #
BITCOIN_CORE_H = \
  addressindex.h \
  spentindex.h \
  addrman.h \
  alert.h \
  amount.h \
  amqp/amqpabstractnotifier.h \
  amqp/amqpconfig.h \
  amqp/amqpnotificationinterface.h \
  amqp/amqppublishnotifier.h \
  amqp/amqpsender.h \
  arith_uint256.h \
  asyncrpcoperation.h \
  asyncrpcqueue.h \
  base58.h \
  bloom.h \
  cc/eval.h \
  chain.h \
  chainparams.h \
  chainparamsbase.h \
  chainparamsseeds.h \
  checkpoints.h \
  checkqueue.h \
  clientversion.h \
  coincontrol.h \
  coins.h \
  compat.h \
  compat/byteswap.h \
  compat/endian.h \
  compat/sanity.h \
  compressor.h \
  consensus/consensus.h \
  consensus/params.h \
  consensus/upgrades.h \
  consensus/validation.h \
  core_io.h \
  core_memusage.h \
  deprecation.h \
  hash.h \
  httprpc.h \
  httpserver.h \
  init.h \
  key.h \
  keystore.h \
  leveldbwrapper.h \
  limitedmap.h \
  main.h \
  memusage.h \
  merkleblock.h \
  metrics.h \
  miner.h \
  mruset.h \
  net.h \
  netbase.h \
  noui.h \
  paymentdisclosure.h \
  paymentdisclosuredb.h \
  policy/fees.h \
  pow.h \
  primitives/block.h \
  primitives/transaction.h \
  protocol.h \
  pubkey.h \
  random.h \
  reverselock.h \
  rpcclient.h \
  rpcprotocol.h \
  rpcserver.h \
  scheduler.h \
  script/interpreter.h \
  script/script.h \
  script/script_error.h \
  script/serverchecker.h \
  script/sign.h \
  script/standard.h \
  serialize.h \
  streams.h \
  support/allocators/secure.h \
  support/allocators/zeroafterfree.h \
  support/cleanse.h \
  support/events.h \
  support/pagelocker.h \
  sync.h \
  threadsafety.h \
  timedata.h \
  tinyformat.h \
  torcontrol.h \
  txdb.h \
  txmempool.h \
  ui_interface.h \
  uint256.h \
  uint252.h \
  undo.h \
  util.h \
  utilmoneystr.h \
  utilstrencodings.h \
  utiltime.h \
  validationinterface.h \
  version.h \
  wallet/asyncrpcoperation_mergetoaddress.h \
  wallet/asyncrpcoperation_sendmany.h \
  wallet/asyncrpcoperation_shieldcoinbase.h \
  wallet/crypter.h \
  wallet/db.h \
  wallet/wallet.h \
  wallet/wallet_ismine.h \
  wallet/walletdb.h \
  zmq/zmqabstractnotifier.h \
  zmq/zmqconfig.h\
  zmq/zmqnotificationinterface.h \
  zmq/zmqpublishnotifier.h


obj/build.h: FORCE
	@$(MKDIR_P) $(builddir)/obj
	@$(top_srcdir)/share/genbuild.sh $(abs_top_builddir)/src/obj/build.h \
	$(abs_top_srcdir)
libbitcoin_util_a-clientversion.$(OBJEXT): obj/build.h

# server: zcashd
libbitcoin_server_a_CPPFLAGS = $(AM_CPPFLAGS) $(BITCOIN_INCLUDES) $(EVENT_CFLAGS) $(EVENT_PTHREADS_CFLAGS)
libbitcoin_server_a_CXXFLAGS = $(AM_CXXFLAGS) $(PIE_FLAGS)
libbitcoin_server_a_SOURCES = \
  sendalert.cpp \
  addrman.cpp \
  alert.cpp \
  alertkeys.h \
  asyncrpcoperation.cpp \
  asyncrpcqueue.cpp \
  bloom.cpp \
  cc/eval.cpp \
<<<<<<< HEAD
  cc/importpayout.cpp \
  cc/disputepayout.cpp \
  cc/betprotocol.cpp \
  chain.cpp \
  checkpoints.cpp \
=======
  cc/import.cpp \
  cc/CCassetsCore.cpp \
  cc/CCcustom.cpp \
  cc/CCtx.cpp \
  cc/CCutils.cpp \
  cc/assets.cpp \
  cc/faucet.cpp \
  cc/rewards.cpp \
  cc/dice.cpp \
  cc/lotto.cpp \
  cc/fsm.cpp \
  cc/auction.cpp \
  cc/betprotocol.cpp \
  chain.cpp \
  checkpoints.cpp \
  crosschain.cpp \
>>>>>>> 674c92fa
  deprecation.cpp \
  httprpc.cpp \
  httpserver.cpp \
  init.cpp \
  leveldbwrapper.cpp \
  main.cpp \
  merkleblock.cpp \
  metrics.cpp \
  miner.cpp \
  net.cpp \
  noui.cpp \
<<<<<<< HEAD
=======
  notarisationdb.cpp \
>>>>>>> 674c92fa
  paymentdisclosure.cpp \
  paymentdisclosuredb.cpp \
  policy/fees.cpp \
  pow.cpp \
  rest.cpp \
  rpcblockchain.cpp \
  rpccrosschain.cpp \
  rpcmining.cpp \
  rpcmisc.cpp \
  rpcnet.cpp \
  rpcrawtransaction.cpp \
  rpcserver.cpp \
  script/serverchecker.cpp \
  timedata.cpp \
  torcontrol.cpp \
  txdb.cpp \
  txmempool.cpp \
  validationinterface.cpp \
  $(BITCOIN_CORE_H) \
  $(LIBZCASH_H)

if ENABLE_ZMQ
LIBBITCOIN_ZMQ=libbitcoin_zmq.a

libbitcoin_zmq_a_CPPFLAGS = $(BITCOIN_INCLUDES) $(ZMQ_CFLAGS)
libbitcoin_zmq_a_CXXFLAGS = $(AM_CXXFLAGS) $(PIE_FLAGS)
libbitcoin_zmq_a_SOURCES = \
	zmq/zmqabstractnotifier.cpp \
	zmq/zmqnotificationinterface.cpp \
	zmq/zmqpublishnotifier.cpp
endif

if ENABLE_PROTON
LIBBITCOIN_PROTON=libbitcoin_proton.a

libbitcoin_proton_a_CPPFLAGS = $(BITCOIN_INCLUDES)
libbitcoin_proton_a_CXXFLAGS = $(AM_CXXFLAGS) $(PIE_FLAGS)
libbitcoin_proton_a_SOURCES = \
  amqp/amqpabstractnotifier.cpp \
  amqp/amqpnotificationinterface.cpp \
  amqp/amqppublishnotifier.cpp
endif

# wallet: zcashd, but only linked when wallet enabled
libbitcoin_wallet_a_CPPFLAGS = $(AM_CPPFLAGS) $(BITCOIN_INCLUDES)
libbitcoin_wallet_a_CXXFLAGS = $(AM_CXXFLAGS) $(PIE_FLAGS)
libbitcoin_wallet_a_SOURCES = \
  utiltest.cpp \
  utiltest.h \
  zcbenchmarks.cpp \
  zcbenchmarks.h \
  wallet/asyncrpcoperation_mergetoaddress.cpp \
  wallet/asyncrpcoperation_sendmany.cpp \
  wallet/asyncrpcoperation_shieldcoinbase.cpp \
  wallet/crypter.cpp \
  wallet/db.cpp \
  paymentdisclosure.cpp \
  paymentdisclosuredb.cpp \
  wallet/rpcdisclosure.cpp \
  wallet/rpcdump.cpp \
  cc/CCassetstx.cpp \
  cc/CCtx.cpp \
  wallet/rpcwallet.cpp \
  wallet/wallet.cpp \
  wallet/wallet_ismine.cpp \
  wallet/walletdb.cpp \
  $(BITCOIN_CORE_H) \
  $(LIBZCASH_H)

# crypto primitives library
crypto_libbitcoin_crypto_a_CPPFLAGS = $(AM_CPPFLAGS) $(BITCOIN_CONFIG_INCLUDES)
crypto_libbitcoin_crypto_a_CXXFLAGS = $(AM_CXXFLAGS) $(PIE_FLAGS)
crypto_libbitcoin_crypto_a_SOURCES = \
	crypto/common.h \
	crypto/equihash.cpp \
	crypto/equihash.h \
	crypto/equihash.tcc \
	crypto/hmac_sha256.cpp \
	crypto/hmac_sha256.h \
	crypto/hmac_sha512.cpp \
	crypto/hmac_sha512.h \
	crypto/ripemd160.cpp \
	crypto/ripemd160.h \
	crypto/sha1.cpp \
	crypto/sha1.h \
	crypto/sha256.cpp \
	crypto/sha256.h \
	crypto/sha512.cpp \
	crypto/sha512.h

if ENABLE_MINING
EQUIHASH_TROMP_SOURCES = \
	pow/tromp/equi_miner.h \
	pow/tromp/equi.h \
	pow/tromp/osx_barrier.h

crypto_libbitcoin_crypto_a_CPPFLAGS += \
	-DEQUIHASH_TROMP_ATOMIC
crypto_libbitcoin_crypto_a_SOURCES += \
	${EQUIHASH_TROMP_SOURCES}
endif

# common: shared between zcashd and non-server tools
libbitcoin_common_a_CPPFLAGS = $(AM_CPPFLAGS) $(BITCOIN_INCLUDES)
libbitcoin_common_a_CXXFLAGS = $(AM_CXXFLAGS) $(PIE_FLAGS)
libbitcoin_common_a_SOURCES = \
  amount.cpp \
  arith_uint256.cpp \
  base58.cpp \
  chainparams.cpp \
  coins.cpp \
  compressor.cpp \
  consensus/upgrades.cpp \
  core_read.cpp \
  core_write.cpp \
  hash.cpp \
  importcoin.cpp \
  key.cpp \
  keystore.cpp \
  netbase.cpp \
  primitives/block.cpp \
  primitives/transaction.cpp \
  protocol.cpp \
  pubkey.cpp \
  scheduler.cpp \
  script/cc.cpp \
  script/interpreter.cpp \
  script/script.cpp \
  script/script_error.cpp \
  script/sign.cpp \
  script/standard.cpp \
  $(BITCOIN_CORE_H) \
  $(LIBZCASH_H)

# util: shared between all executables.
# This library *must* be included to make sure that the glibc
# backward-compatibility objects and their sanity checks are linked.
libbitcoin_util_a_CPPFLAGS = $(AM_CPPFLAGS) $(BITCOIN_INCLUDES)
libbitcoin_util_a_CXXFLAGS = $(AM_CXXFLAGS) $(PIE_FLAGS)
libbitcoin_util_a_SOURCES = \
	support/pagelocker.cpp \
	chainparamsbase.cpp \
	clientversion.cpp \
	compat/glibc_sanity.cpp \
	compat/glibcxx_sanity.cpp \
	compat/strnlen.cpp \
	random.cpp \
	rpcprotocol.cpp \
	support/cleanse.cpp \
	sync.cpp \
	uint256.cpp \
	util.cpp \
	utilmoneystr.cpp \
	utilstrencodings.cpp \
	utiltime.cpp \
	$(BITCOIN_CORE_H) \
	$(LIBZCASH_H)

if GLIBC_BACK_COMPAT
libbitcoin_util_a_SOURCES += compat/glibc_compat.cpp
endif

# cli: zcash-cli
libbitcoin_cli_a_CPPFLAGS = $(AM_CPPFLAGS) $(BITCOIN_INCLUDES)
libbitcoin_cli_a_CXXFLAGS = $(AM_CXXFLAGS) $(PIE_FLAGS)
libbitcoin_cli_a_SOURCES = \
	rpcclient.cpp \
	$(BITCOIN_CORE_H) \
	$(LIBZCASH_H)

nodist_libbitcoin_util_a_SOURCES = $(srcdir)/obj/build.h
#

# bitcoind binary #
komodod_SOURCES = bitcoind.cpp
komodod_CPPFLAGS = $(AM_CPPFLAGS) $(BITCOIN_INCLUDES)
komodod_CXXFLAGS = $(AM_CXXFLAGS) $(PIE_FLAGS)
komodod_LDFLAGS = $(RELDFLAGS) $(AM_LDFLAGS) $(LIBTOOL_APP_LDFLAGS)

if TARGET_WINDOWS
komodod_SOURCES += bitcoind-res.rc
endif

komodod_LDADD = \
  $(LIBBITCOIN_SERVER) \
  $(LIBBITCOIN_COMMON) \
  $(LIBUNIVALUE) \
  $(LIBBITCOIN_UTIL) \
  $(LIBBITCOIN_CRYPTO) \
  $(LIBZCASH) \
  $(LIBSNARK) \
  $(LIBLEVELDB) \
  $(LIBMEMENV) \
  $(LIBSECP256K1) \
  $(LIBCRYPTOCONDITIONS)

if ENABLE_ZMQ
komodod_LDADD += $(LIBBITCOIN_ZMQ) $(ZMQ_LIBS)
endif

if ENABLE_WALLET
komodod_LDADD += libbitcoin_wallet.a
endif

komodod_LDADD += \
  $(BOOST_LIBS) \
  $(BDB_LIBS) \
  $(SSL_LIBS) \
  $(CRYPTO_LIBS) \
  $(EVENT_PTHREADS_LIBS) \
  $(EVENT_LIBS) \
  $(LIBBITCOIN_CRYPTO) \
  $(LIBZCASH_LIBS)

if ENABLE_PROTON
komodod_LDADD += $(LIBBITCOIN_PROTON) $(PROTON_LIBS)
endif

# bitcoin-cli binary #
komodo_cli_SOURCES = bitcoin-cli.cpp
komodo_cli_CPPFLAGS = $(AM_CPPFLAGS) $(BITCOIN_INCLUDES) $(EVENT_CFLAGS)
komodo_cli_CXXFLAGS = $(AM_CXXFLAGS) $(PIE_FLAGS)
komodo_cli_LDFLAGS = $(RELDFLAGS) $(AM_LDFLAGS) $(LIBTOOL_APP_LDFLAGS)

# wallet-utility binary #
if ENABLE_WALLET
wallet_utility_SOURCES = wallet-utility.cpp
wallet_utility_CPPFLAGS = $(AM_CPPFLAGS) $(BITCOIN_INCLUDES)
wallet_utility_CXXFLAGS = $(AM_CXXFLAGS) $(PIE_FLAGS)
wallet_utility_LDFLAGS = $(RELDFLAGS) $(AM_LDFLAGS) $(LIBTOOL_APP_LDFLAGS)
endif

if TARGET_WINDOWS
komodo_cli_SOURCES += bitcoin-cli-res.rc
endif

komodo_cli_LDADD = \
<<<<<<< HEAD
  $(LIBBITCOIN_CLI) \
  $(LIBUNIVALUE) \
  $(LIBBITCOIN_UTIL) \
  $(BOOST_LIBS) \
  $(SSL_LIBS) \
  $(CRYPTO_LIBS) \
  $(EVENT_LIBS) \
  $(LIBZCASH) \
  $(LIBSNARK) \
  $(LIBBITCOIN_CRYPTO) \
  $(LIBZCASH_LIBS)
#
=======
	$(LIBBITCOIN_CLI) \
	$(LIBUNIVALUE) \
	$(LIBBITCOIN_UTIL) \
	$(BOOST_LIBS) \
	$(SSL_LIBS) \
	$(CRYPTO_LIBS) \
	$(EVENT_LIBS) \
	$(LIBZCASH) \
	$(LIBBITCOIN_CRYPTO) \
	$(LIBZCASH_LIBS)

if ENABLE_WALLET
wallet_utility_LDADD = \
	libbitcoin_wallet.a \
	$(LIBBITCOIN_COMMON) \
	$(LIBBITCOIN_CRYPTO) \
	$(LIBSECP256K1) \
	$(LIBBITCOIN_UTIL) \
	$(BOOST_LIBS) \
	$(BDB_LIBS) \
	$(CRYPTO_LIBS) \
	$(LIBZCASH) \
	$(LIBSNARK) \
	$(LIBZCASH_LIBS)\
  $(LIBCRYPTOCONDITIONS)
endif
>>>>>>> 674c92fa

# zcash-tx binary #
komodo_tx_SOURCES = komodo-tx.cpp
komodo_tx_CPPFLAGS = $(AM_CPPFLAGS) $(BITCOIN_INCLUDES)
komodo_tx_CXXFLAGS = $(AM_CXXFLAGS) $(PIE_FLAGS)
komodo_tx_LDFLAGS = $(RELDFLAGS) $(AM_LDFLAGS) $(LIBTOOL_APP_LDFLAGS)

if TARGET_WINDOWS
komodo_tx_SOURCES += bitcoin-tx-res.rc
endif

# FIXME: Is libzcash needed for zcash_tx?
komodo_tx_LDADD = \
  $(LIBUNIVALUE) \
  $(LIBBITCOIN_COMMON) \
  $(LIBBITCOIN_UTIL) \
  $(LIBSECP256K1) \
  $(LIBZCASH) \
  $(LIBSNARK) \
  $(LIBBITCOIN_CRYPTO) \
  $(LIBZCASH_LIBS) \
  $(LIBCRYPTOCONDITIONS)

komodo_tx_LDADD += $(BOOST_LIBS) $(CRYPTO_LIBS)
#

# zcash protocol primitives #
libzcash_a_SOURCES = \
<<<<<<< HEAD
  zcash/IncrementalMerkleTree.cpp \
  zcash/NoteEncryption.cpp \
  zcash/Address.cpp \
  zcash/JoinSplit.cpp \
  zcash/Proof.cpp \
  zcash/Note.cpp \
  zcash/prf.cpp \
  zcash/util.cpp \
  zcash/circuit/commitment.tcc \
  zcash/circuit/gadget.tcc \
  zcash/circuit/merkle.tcc \
  zcash/circuit/note.tcc \
  zcash/circuit/prfs.tcc \
  zcash/circuit/utils.tcc
=======
	zcash/IncrementalMerkleTree.cpp \
	zcash/NoteEncryption.cpp \
	zcash/Address.cpp \
	zcash/JoinSplit.cpp \
	zcash/Proof.cpp \
	zcash/Note.cpp \
	zcash/prf.cpp \
	zcash/util.cpp \
	zcash/circuit/commitment.tcc \
	zcash/circuit/gadget.tcc \
	zcash/circuit/merkle.tcc \
	zcash/circuit/note.tcc \
	zcash/circuit/prfs.tcc \
	zcash/circuit/utils.tcc
>>>>>>> 674c92fa

libzcash_a_CPPFLAGS = -DMULTICORE -fopenmp -fPIC -DBINARY_OUTPUT -DCURVE_ALT_BN128 -DBOOST_SPIRIT_THREADSAFE -DHAVE_BUILD_INFO -D__STDC_FORMAT_MACROS $(HARDENED_CPPFLAGS) $(HARDENED_CXXFLAGS) $(HARDENED_LDFLAGS) -pipe $(SAN_LDFLAGS) -O1 -g -Wstack-protector $(SAN_CXXFLAGS) -fstack-protector-all -fPIE -fvisibility=hidden -DSTATIC $(BITCOIN_INCLUDES)

libzcash_a_CXXFLAGS = $(SAN_CXXFLAGS) $(HARDENED_CXXFLAGS) -fwrapv -fno-strict-aliasing
libzcash_a_LDFLAGS = $(SAN_LDFLAGS) $(HARDENED_LDFLAGS)
libzcash_a_CPPFLAGS += -DMONTGOMERY_OUTPUT

# zcashconsensus library #
if BUILD_BITCOIN_LIBS
include_HEADERS = script/zcashconsensus.h
libzcashconsensus_la_SOURCES = \
  crypto/equihash.cpp \
  crypto/hmac_sha512.cpp \
  crypto/ripemd160.cpp \
  crypto/sha1.cpp \
  crypto/sha256.cpp \
  crypto/sha512.cpp \
  hash.cpp \
  primitives/transaction.cpp \
  pubkey.cpp \
  script/zcashconsensus.cpp \
  script/interpreter.cpp \
  script/script.cpp \
  uint256.cpp \
  utilstrencodings.cpp

if GLIBC_BACK_COMPAT
libzcashconsensus_la_SOURCES += compat/glibc_compat.cpp
endif

libzcashconsensus_la_LDFLAGS = $(AM_LDFLAGS) -no-undefined $(RELDFLAGS)
libzcashconsensus_la_LIBADD = $(LIBSECP256K1)
<<<<<<< HEAD
libzcashconsensus_la_CPPFLAGS = $(AM_CPPFLAGS) -I$(builddir)/obj -I$(srcdir)/secp256k1/include -DBUILD_BITCOIN_INTERNAL
=======
libzcashconsensus_la_CPPFLAGS = $(AM_CPPFLAGS) -I$(builddir)/obj -I$(srcdir)/secp256k1/include -I$(srcdir)/cryptoconditions/include -DBUILD_BITCOIN_INTERNAL
>>>>>>> 674c92fa
libzcashconsensus_la_CXXFLAGS = $(AM_CXXFLAGS) $(PIE_FLAGS)

endif
#

CLEANFILES = leveldb/libleveldb.a leveldb/libmemenv.a *.gcda *.gcno */*.gcno wallet/*/*.gcno

DISTCLEANFILES = obj/build.h

EXTRA_DIST = leveldb snark

clean-local:
	-$(MAKE) -C leveldb clean
	-$(MAKE) -C secp256k1 clean
	-$(MAKE) -C snark clean
	rm -f leveldb/*/*.gcno leveldb/helpers/memenv/*.gcno
	-rm -f config.h

.rc.o:
	@test -f $(WINDRES)
	$(AM_V_GEN) $(WINDRES) -DWINDRES_PREPROC -i $< -o $@

.mm.o:
	$(AM_V_CXX) $(OBJCXX) $(DEFS) $(DEFAULT_INCLUDES) $(INCLUDES) $(AM_CPPFLAGS) \
	  $(CPPFLAGS) $(AM_CXXFLAGS) $(AM_CXXFLAGS) $(PIE_FLAGS) $(CXXFLAGS) -c -o $@ $<

check-symbols: $(bin_PROGRAMS)
if GLIBC_BACK_COMPAT
	@echo "Checking glibc back compat of [$(bin_PROGRAMS)]..."
	$(AM_V_at) READELF=$(READELF) CPPFILT=$(CPPFILT) $(top_srcdir)/contrib/devtools/symbol-check.py $(bin_PROGRAMS)
endif

check-security: $(bin_PROGRAMS)
if HARDEN
	@echo "Checking binary security of [$(bin_PROGRAMS)]..."
	$(AM_V_at) READELF=$(READELF) OBJDUMP=$(OBJDUMP) $(top_srcdir)/contrib/devtools/security-check.py $(bin_PROGRAMS)
endif

%.pb.cc %.pb.h: %.proto
	@test -f $(PROTOC)
	$(AM_V_GEN) $(PROTOC) --cpp_out=$(@D) --proto_path=$(abspath $(<D) $<)

if ENABLE_TESTS
include Makefile.ktest.include
#include Makefile.test.include
#include Makefile.gtest.include
endif

include Makefile.zcash.include<|MERGE_RESOLUTION|>--- conflicted
+++ resolved
@@ -256,13 +256,6 @@
   asyncrpcqueue.cpp \
   bloom.cpp \
   cc/eval.cpp \
-<<<<<<< HEAD
-  cc/importpayout.cpp \
-  cc/disputepayout.cpp \
-  cc/betprotocol.cpp \
-  chain.cpp \
-  checkpoints.cpp \
-=======
   cc/import.cpp \
   cc/CCassetsCore.cpp \
   cc/CCcustom.cpp \
@@ -279,7 +272,6 @@
   chain.cpp \
   checkpoints.cpp \
   crosschain.cpp \
->>>>>>> 674c92fa
   deprecation.cpp \
   httprpc.cpp \
   httpserver.cpp \
@@ -291,10 +283,7 @@
   miner.cpp \
   net.cpp \
   noui.cpp \
-<<<<<<< HEAD
-=======
   notarisationdb.cpp \
->>>>>>> 674c92fa
   paymentdisclosure.cpp \
   paymentdisclosuredb.cpp \
   policy/fees.cpp \
@@ -532,20 +521,6 @@
 endif
 
 komodo_cli_LDADD = \
-<<<<<<< HEAD
-  $(LIBBITCOIN_CLI) \
-  $(LIBUNIVALUE) \
-  $(LIBBITCOIN_UTIL) \
-  $(BOOST_LIBS) \
-  $(SSL_LIBS) \
-  $(CRYPTO_LIBS) \
-  $(EVENT_LIBS) \
-  $(LIBZCASH) \
-  $(LIBSNARK) \
-  $(LIBBITCOIN_CRYPTO) \
-  $(LIBZCASH_LIBS)
-#
-=======
 	$(LIBBITCOIN_CLI) \
 	$(LIBUNIVALUE) \
 	$(LIBBITCOIN_UTIL) \
@@ -572,7 +547,6 @@
 	$(LIBZCASH_LIBS)\
   $(LIBCRYPTOCONDITIONS)
 endif
->>>>>>> 674c92fa
 
 # zcash-tx binary #
 komodo_tx_SOURCES = komodo-tx.cpp
@@ -601,22 +575,6 @@
 
 # zcash protocol primitives #
 libzcash_a_SOURCES = \
-<<<<<<< HEAD
-  zcash/IncrementalMerkleTree.cpp \
-  zcash/NoteEncryption.cpp \
-  zcash/Address.cpp \
-  zcash/JoinSplit.cpp \
-  zcash/Proof.cpp \
-  zcash/Note.cpp \
-  zcash/prf.cpp \
-  zcash/util.cpp \
-  zcash/circuit/commitment.tcc \
-  zcash/circuit/gadget.tcc \
-  zcash/circuit/merkle.tcc \
-  zcash/circuit/note.tcc \
-  zcash/circuit/prfs.tcc \
-  zcash/circuit/utils.tcc
-=======
 	zcash/IncrementalMerkleTree.cpp \
 	zcash/NoteEncryption.cpp \
 	zcash/Address.cpp \
@@ -631,7 +589,6 @@
 	zcash/circuit/note.tcc \
 	zcash/circuit/prfs.tcc \
 	zcash/circuit/utils.tcc
->>>>>>> 674c92fa
 
 libzcash_a_CPPFLAGS = -DMULTICORE -fopenmp -fPIC -DBINARY_OUTPUT -DCURVE_ALT_BN128 -DBOOST_SPIRIT_THREADSAFE -DHAVE_BUILD_INFO -D__STDC_FORMAT_MACROS $(HARDENED_CPPFLAGS) $(HARDENED_CXXFLAGS) $(HARDENED_LDFLAGS) -pipe $(SAN_LDFLAGS) -O1 -g -Wstack-protector $(SAN_CXXFLAGS) -fstack-protector-all -fPIE -fvisibility=hidden -DSTATIC $(BITCOIN_INCLUDES)
 
@@ -664,11 +621,7 @@
 
 libzcashconsensus_la_LDFLAGS = $(AM_LDFLAGS) -no-undefined $(RELDFLAGS)
 libzcashconsensus_la_LIBADD = $(LIBSECP256K1)
-<<<<<<< HEAD
-libzcashconsensus_la_CPPFLAGS = $(AM_CPPFLAGS) -I$(builddir)/obj -I$(srcdir)/secp256k1/include -DBUILD_BITCOIN_INTERNAL
-=======
 libzcashconsensus_la_CPPFLAGS = $(AM_CPPFLAGS) -I$(builddir)/obj -I$(srcdir)/secp256k1/include -I$(srcdir)/cryptoconditions/include -DBUILD_BITCOIN_INTERNAL
->>>>>>> 674c92fa
 libzcashconsensus_la_CXXFLAGS = $(AM_CXXFLAGS) $(PIE_FLAGS)
 
 endif
