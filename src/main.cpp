// Copyright (c) 2009-2010 Satoshi Nakamoto
// Copyright (c) 2009-2014 The Bitcoin Core developers
// Distributed under the MIT software license, see the accompanying
// file COPYING or http://www.opensource.org/licenses/mit-license.php.

#include "main.h"
#include "notaries_staked.h"
#include "sodium.h"

#include "addrman.h"
#include "alert.h"
#include "arith_uint256.h"
#include "importcoin.h"
#include "chainparams.h"
#include "checkpoints.h"
#include "checkqueue.h"
#include "consensus/upgrades.h"
#include "consensus/validation.h"
#include "deprecation.h"
#include "init.h"
#include "merkleblock.h"
#include "metrics.h"
#include "notarisationdb.h"
#include "net.h"
#include "pow.h"
#include "script/interpreter.h"
#include "txdb.h"
#include "txmempool.h"
#include "ui_interface.h"
#include "undo.h"
#include "util.h"
#include "utilmoneystr.h"
#include "validationinterface.h"
#include "wallet/asyncrpcoperation_sendmany.h"
#include "wallet/asyncrpcoperation_shieldcoinbase.h"

<<<<<<< HEAD
#include "notaries_staked.h"

=======
#include <cstring>
#include <algorithm>
#include <atomic>
>>>>>>> cc77288f
#include <sstream>
#include <map>
#include <unordered_map>
#include <vector>

#include <boost/algorithm/string/replace.hpp>
#include <boost/filesystem.hpp>
#include <boost/filesystem/fstream.hpp>
#include <boost/math/distributions/poisson.hpp>
#include <boost/thread.hpp>
#include <boost/static_assert.hpp>

using namespace std;

#if defined(NDEBUG)
# error "Zcash cannot be compiled without assertions."
#endif

#include "librustzcash.h"

/**
 * Global state
 */

CCriticalSection cs_main;
extern uint8_t NOTARY_PUBKEY33[33];
extern int32_t KOMODO_LOADINGBLOCKS,KOMODO_LONGESTCHAIN,KOMODO_INSYNC,KOMODO_CONNECTING,KOMODO_EXTRASATOSHI;
int32_t KOMODO_NEWBLOCKS;
int32_t komodo_block2pubkey33(uint8_t *pubkey33,CBlock *block);
void komodo_broadcast(CBlock *pblock,int32_t limit);
bool Getscriptaddress(char *destaddr,const CScript &scriptPubKey);
void komodo_setactivation(int32_t height);

BlockMap mapBlockIndex;
CChain chainActive;
CBlockIndex *pindexBestHeader = NULL;
static int64_t nTimeBestReceived = 0;
CWaitableCriticalSection csBestBlock;
CConditionVariable cvBlockChange;
int nScriptCheckThreads = 0;
bool fExperimentalMode = false;
bool fImporting = false;
bool fReindex = false;
bool fTxIndex = false;
bool fAddressIndex = false;
bool fTimestampIndex = false;
bool fSpentIndex = false;
bool fHavePruned = false;
bool fPruneMode = false;
bool fIsBareMultisigStd = true;
bool fCheckBlockIndex = false;
bool fCheckpointsEnabled = true;
bool fCoinbaseEnforcedProtectionEnabled = true;
size_t nCoinCacheUsage = 5000 * 300;
uint64_t nPruneTarget = 0;
bool fAlerts = DEFAULT_ALERTS;
/* If the tip is older than this (in seconds), the node is considered to be in initial block download.
 */
int64_t nMaxTipAge = DEFAULT_MAX_TIP_AGE;

unsigned int expiryDelta = DEFAULT_TX_EXPIRY_DELTA;

/** Fees smaller than this (in satoshi) are considered zero fee (for relaying and mining) */
CFeeRate minRelayTxFee = CFeeRate(DEFAULT_MIN_RELAY_TX_FEE);

CTxMemPool mempool(::minRelayTxFee);
CTxMemPool tmpmempool(::minRelayTxFee);

struct COrphanTx {
    CTransaction tx;
    NodeId fromPeer;
};
map<uint256, COrphanTx> mapOrphanTransactions GUARDED_BY(cs_main);;
map<uint256, set<uint256> > mapOrphanTransactionsByPrev GUARDED_BY(cs_main);;
void EraseOrphansFor(NodeId peer) EXCLUSIVE_LOCKS_REQUIRED(cs_main);

/**
 * Returns true if there are nRequired or more blocks of minVersion or above
 * in the last Consensus::Params::nMajorityWindow blocks, starting at pstart and going backwards.
 */
static bool IsSuperMajority(int minVersion, const CBlockIndex* pstart, unsigned nRequired, const Consensus::Params& consensusParams);
static void CheckBlockIndex();

/** Constant stuff for coinbase transactions we create: */
CScript COINBASE_FLAGS;

const string strMessageMagic = "Komodo Signed Message:\n";

// Internal stuff
namespace {

    struct CBlockIndexWorkComparator
    {
        bool operator()(CBlockIndex *pa, CBlockIndex *pb) const {
            // First sort by most total work, ...
            if (pa->chainPower > pb->chainPower) return false;
            if (pa->chainPower < pb->chainPower) return true;
            
            // ... then by earliest time received, ...
            if (pa->nSequenceId < pb->nSequenceId) return false;
            if (pa->nSequenceId > pb->nSequenceId) return true;

            // Use pointer address as tie breaker (should only happen with blocks
            // loaded from disk, as those all have id 0).
            if (pa < pb) return false;
            if (pa > pb) return true;

            // Identical blocks.
            return false;
        }
    };

    CBlockIndex *pindexBestInvalid;

    /**
     * The set of all CBlockIndex entries with BLOCK_VALID_TRANSACTIONS (for itself and all ancestors) and
     * as good as our current tip or better. Entries may be failed, though, and pruning nodes may be
     * missing the data for the block.
     */
    set<CBlockIndex*, CBlockIndexWorkComparator> setBlockIndexCandidates;

    /** Number of nodes with fSyncStarted. */
    int nSyncStarted = 0;

    /** All pairs A->B, where A (or one if its ancestors) misses transactions, but B has transactions.
     * Pruned nodes may have entries where B is missing data.
     */
    multimap<CBlockIndex*, CBlockIndex*> mapBlocksUnlinked;

    CCriticalSection cs_LastBlockFile;
    std::vector<CBlockFileInfo> vinfoBlockFile;
    int nLastBlockFile = 0;
    /** Global flag to indicate we should check to see if there are
     *  block/undo files that should be deleted.  Set on startup
     *  or if we allocate more file space when we're in prune mode
     */
    bool fCheckForPruning = false;

    /**
     * Every received block is assigned a unique and increasing identifier, so we
     * know which one to give priority in case of a fork.
     */
    CCriticalSection cs_nBlockSequenceId;
    /** Blocks loaded from disk are assigned id 0, so start the counter at 1. */
    uint32_t nBlockSequenceId = 1;

    /**
     * Sources of received blocks, saved to be able to send them reject
     * messages or ban them when processing happens afterwards. Protected by
     * cs_main.
     */
    map<uint256, NodeId> mapBlockSource;

    /**
     * Filter for transactions that were recently rejected by
     * AcceptToMemoryPool. These are not rerequested until the chain tip
     * changes, at which point the entire filter is reset. Protected by
     * cs_main.
     *
     * Without this filter we'd be re-requesting txs from each of our peers,
     * increasing bandwidth consumption considerably. For instance, with 100
     * peers, half of which relay a tx we don't accept, that might be a 50x
     * bandwidth increase. A flooding attacker attempting to roll-over the
     * filter using minimum-sized, 60byte, transactions might manage to send
     * 1000/sec if we have fast peers, so we pick 120,000 to give our peers a
     * two minute window to send invs to us.
     *
     * Decreasing the false positive rate is fairly cheap, so we pick one in a
     * million to make it highly unlikely for users to have issues with this
     * filter.
     *
     * Memory used: 1.7MB
     */
    boost::scoped_ptr<CRollingBloomFilter> recentRejects;
    uint256 hashRecentRejectsChainTip;

    /** Blocks that are in flight, and that are in the queue to be downloaded. Protected by cs_main. */
    struct QueuedBlock {
        uint256 hash;
        CBlockIndex *pindex;  //! Optional.
        int64_t nTime;  //! Time of "getdata" request in microseconds.
        bool fValidatedHeaders;  //! Whether this block has validated headers at the time of request.
        int64_t nTimeDisconnect; //! The timeout for this block request (for disconnecting a slow peer)
    };
    map<uint256, pair<NodeId, list<QueuedBlock>::iterator> > mapBlocksInFlight;

    /** Number of blocks in flight with validated headers. */
    int nQueuedValidatedHeaders = 0;

    /** Number of preferable block download peers. */
    int nPreferredDownload = 0;

    /** Dirty block index entries. */
    set<CBlockIndex*> setDirtyBlockIndex;

    /** Dirty block file entries. */
    set<int> setDirtyFileInfo;
} // anon namespace

//////////////////////////////////////////////////////////////////////////////
//
// Registration of network node signals.
//

namespace {

    struct CBlockReject {
        unsigned char chRejectCode;
        string strRejectReason;
        uint256 hashBlock;
    };

    /**
     * Maintain validation-specific state about nodes, protected by cs_main, instead
     * by CNode's own locks. This simplifies asynchronous operation, where
     * processing of incoming data is done after the ProcessMessage call returns,
     * and we're no longer holding the node's locks.
     */
    struct CNodeState {
        //! The peer's address
        CService address;
        //! Whether we have a fully established connection.
        bool fCurrentlyConnected;
        //! Accumulated misbehaviour score for this peer.
        int nMisbehavior;
        //! Whether this peer should be disconnected and banned (unless whitelisted).
        bool fShouldBan;
        //! String name of this peer (debugging/logging purposes).
        std::string name;
        //! List of asynchronously-determined block rejections to notify this peer about.
        std::vector<CBlockReject> rejects;
        //! The best known block we know this peer has announced.
        CBlockIndex *pindexBestKnownBlock;
        //! The hash of the last unknown block this peer has announced.
        uint256 hashLastUnknownBlock;
        //! The last full block we both have.
        CBlockIndex *pindexLastCommonBlock;
        //! Whether we've started headers synchronization with this peer.
        bool fSyncStarted;
        //! Since when we're stalling block download progress (in microseconds), or 0.
        int64_t nStallingSince;
        list<QueuedBlock> vBlocksInFlight;
        int nBlocksInFlight;
        int nBlocksInFlightValidHeaders;
        //! Whether we consider this a preferred download peer.
        bool fPreferredDownload;

        CNodeState() {
            fCurrentlyConnected = false;
            nMisbehavior = 0;
            fShouldBan = false;
            pindexBestKnownBlock = NULL;
            hashLastUnknownBlock.SetNull();
            pindexLastCommonBlock = NULL;
            fSyncStarted = false;
            nStallingSince = 0;
            nBlocksInFlight = 0;
            nBlocksInFlightValidHeaders = 0;
            fPreferredDownload = false;
        }
    };

    /** Map maintaining per-node state. Requires cs_main. */
    map<NodeId, CNodeState> mapNodeState;

    // Requires cs_main.
    CNodeState *State(NodeId pnode) {
        map<NodeId, CNodeState>::iterator it = mapNodeState.find(pnode);
        if (it == mapNodeState.end())
            return NULL;
        return &it->second;
    }

    int GetHeight()
    {
        return chainActive.LastTip()->GetHeight();
    }

    void UpdatePreferredDownload(CNode* node, CNodeState* state)
    {
        nPreferredDownload -= state->fPreferredDownload;

        // Whether this node should be marked as a preferred download node.
        state->fPreferredDownload = (!node->fInbound || node->fWhitelisted) && !node->fOneShot && !node->fClient;

        nPreferredDownload += state->fPreferredDownload;
    }

    // Returns time at which to timeout block request (nTime in microseconds)
    int64_t GetBlockTimeout(int64_t nTime, int nValidatedQueuedBefore, const Consensus::Params &consensusParams)
    {
        return nTime + 500000 * consensusParams.nPowTargetSpacing * (4 + nValidatedQueuedBefore);
    }

    void InitializeNode(NodeId nodeid, const CNode *pnode) {
        LOCK(cs_main);
        CNodeState &state = mapNodeState.insert(std::make_pair(nodeid, CNodeState())).first->second;
        state.name = pnode->addrName;
        state.address = pnode->addr;
    }

    void FinalizeNode(NodeId nodeid) {
        LOCK(cs_main);
        CNodeState *state = State(nodeid);

        if (state->fSyncStarted)
            nSyncStarted--;

        if (state->nMisbehavior == 0 && state->fCurrentlyConnected) {
            AddressCurrentlyConnected(state->address);
        }

        BOOST_FOREACH(const QueuedBlock& entry, state->vBlocksInFlight)
        mapBlocksInFlight.erase(entry.hash);
        EraseOrphansFor(nodeid);
        nPreferredDownload -= state->fPreferredDownload;

        mapNodeState.erase(nodeid);
    }

    void LimitMempoolSize(CTxMemPool& pool, size_t limit, unsigned long age)
    {
        /*    int expired = pool.Expire(GetTime() - age);
         if (expired != 0)
         LogPrint("mempool", "Expired %i transactions from the memory pool\n", expired);

         std::vector<uint256> vNoSpendsRemaining;
         pool.TrimToSize(limit, &vNoSpendsRemaining);
         BOOST_FOREACH(const uint256& removed, vNoSpendsRemaining)
         pcoinsTip->Uncache(removed);*/
    }

    // Requires cs_main.
    // Returns a bool indicating whether we requested this block.
    bool MarkBlockAsReceived(const uint256& hash) {
        map<uint256, pair<NodeId, list<QueuedBlock>::iterator> >::iterator itInFlight = mapBlocksInFlight.find(hash);
        if (itInFlight != mapBlocksInFlight.end()) {
            CNodeState *state = State(itInFlight->second.first);
            nQueuedValidatedHeaders -= itInFlight->second.second->fValidatedHeaders;
            state->nBlocksInFlightValidHeaders -= itInFlight->second.second->fValidatedHeaders;
            state->vBlocksInFlight.erase(itInFlight->second.second);
            state->nBlocksInFlight--;
            state->nStallingSince = 0;
            mapBlocksInFlight.erase(itInFlight);
            return true;
        }
        return false;
    }

    // Requires cs_main.
    void MarkBlockAsInFlight(NodeId nodeid, const uint256& hash, const Consensus::Params& consensusParams, CBlockIndex *pindex = NULL) {
        CNodeState *state = State(nodeid);
        assert(state != NULL);

        // Make sure it's not listed somewhere already.
        MarkBlockAsReceived(hash);

        int64_t nNow = GetTimeMicros();
        QueuedBlock newentry = {hash, pindex, nNow, pindex != NULL, GetBlockTimeout(nNow, nQueuedValidatedHeaders, consensusParams)};
        nQueuedValidatedHeaders += newentry.fValidatedHeaders;
        list<QueuedBlock>::iterator it = state->vBlocksInFlight.insert(state->vBlocksInFlight.end(), newentry);
        state->nBlocksInFlight++;
        state->nBlocksInFlightValidHeaders += newentry.fValidatedHeaders;
        mapBlocksInFlight[hash] = std::make_pair(nodeid, it);
    }

    /** Check whether the last unknown block a peer advertized is not yet known. */
    void ProcessBlockAvailability(NodeId nodeid) {
        CNodeState *state = State(nodeid);
        assert(state != NULL);

        if (!state->hashLastUnknownBlock.IsNull()) {
            BlockMap::iterator itOld = mapBlockIndex.find(state->hashLastUnknownBlock);
            if (itOld != mapBlockIndex.end() && itOld->second != 0 && (itOld->second->chainPower > CChainPower()))
            {
                if (state->pindexBestKnownBlock == NULL || itOld->second->chainPower >= state->pindexBestKnownBlock->chainPower)
                    state->pindexBestKnownBlock = itOld->second;
                state->hashLastUnknownBlock.SetNull();
            }
        }
    }

    /** Update tracking information about which blocks a peer is assumed to have. */
    void UpdateBlockAvailability(NodeId nodeid, const uint256 &hash) {
        CNodeState *state = State(nodeid);
        assert(state != NULL);

        /*ProcessBlockAvailability(nodeid);

         BlockMap::iterator it = mapBlockIndex.find(hash);
         if (it != mapBlockIndex.end() && it->second->nChainWork > 0) {
         // An actually better block was announced.
         if (state->pindexBestKnownBlock == NULL || it->second->nChainWork >= state->pindexBestKnownBlock->nChainWork)
         state->pindexBestKnownBlock = it->second;
         } else*/
        {
            // An unknown block was announced; just assume that the latest one is the best one.
            state->hashLastUnknownBlock = hash;
        }
    }

    /** Find the last common ancestor two blocks have.
     *  Both pa and pb must be non-NULL. */
    CBlockIndex* LastCommonAncestor(CBlockIndex* pa, CBlockIndex* pb) {
        if (pa->GetHeight() > pb->GetHeight()) {
            pa = pa->GetAncestor(pb->GetHeight());
        } else if (pb->GetHeight() > pa->GetHeight()) {
            pb = pb->GetAncestor(pa->GetHeight());
        }

        while (pa != pb && pa && pb) {
            pa = pa->pprev;
            pb = pb->pprev;
        }

        // Eventually all chain branches meet at the genesis block.
        assert(pa == pb);
        return pa;
    }

    /** Update pindexLastCommonBlock and add not-in-flight missing successors to vBlocks, until it has
     *  at most count entries. */
    void FindNextBlocksToDownload(NodeId nodeid, unsigned int count, std::vector<CBlockIndex*>& vBlocks, NodeId& nodeStaller) {
        if (count == 0)
            return;

        vBlocks.reserve(vBlocks.size() + count);
        CNodeState *state = State(nodeid);
        assert(state != NULL);

        // Make sure pindexBestKnownBlock is up to date, we'll need it.
        ProcessBlockAvailability(nodeid);
        
        if (state->pindexBestKnownBlock == NULL || state->pindexBestKnownBlock->chainPower < chainActive.Tip()->chainPower) {
            // This peer has nothing interesting.
            return;
        }

        if (state->pindexLastCommonBlock == NULL) {
            // Bootstrap quickly by guessing a parent of our best tip is the forking point.
            // Guessing wrong in either direction is not a problem.
            state->pindexLastCommonBlock = chainActive[std::min(state->pindexBestKnownBlock->GetHeight(), chainActive.Height())];
        }

        // If the peer reorganized, our previous pindexLastCommonBlock may not be an ancestor
        // of its current tip anymore. Go back enough to fix that.
        state->pindexLastCommonBlock = LastCommonAncestor(state->pindexLastCommonBlock, state->pindexBestKnownBlock);
        if (state->pindexLastCommonBlock == state->pindexBestKnownBlock)
            return;

        std::vector<CBlockIndex*> vToFetch;
        CBlockIndex *pindexWalk = state->pindexLastCommonBlock;
        // Never fetch further than the best block we know the peer has, or more than BLOCK_DOWNLOAD_WINDOW + 1 beyond the last
        // linked block we have in common with this peer. The +1 is so we can detect stalling, namely if we would be able to
        // download that next block if the window were 1 larger.
        int nWindowEnd = state->pindexLastCommonBlock->GetHeight() + BLOCK_DOWNLOAD_WINDOW;
        int nMaxHeight = std::min<int>(state->pindexBestKnownBlock->GetHeight(), nWindowEnd + 1);
        NodeId waitingfor = -1;
        while (pindexWalk->GetHeight() < nMaxHeight) {
            // Read up to 128 (or more, if more blocks than that are needed) successors of pindexWalk (towards
            // pindexBestKnownBlock) into vToFetch. We fetch 128, because CBlockIndex::GetAncestor may be as expensive
            // as iterating over ~100 CBlockIndex* entries anyway.
            int nToFetch = std::min(nMaxHeight - pindexWalk->GetHeight(), std::max<int>(count - vBlocks.size(), 128));
            vToFetch.resize(nToFetch);
            pindexWalk = state->pindexBestKnownBlock->GetAncestor(pindexWalk->GetHeight() + nToFetch);
            vToFetch[nToFetch - 1] = pindexWalk;
            for (unsigned int i = nToFetch - 1; i > 0; i--) {
                vToFetch[i - 1] = vToFetch[i]->pprev;
            }

            // Iterate over those blocks in vToFetch (in forward direction), adding the ones that
            // are not yet downloaded and not in flight to vBlocks. In the meantime, update
            // pindexLastCommonBlock as long as all ancestors are already downloaded, or if it's
            // already part of our chain (and therefore don't need it even if pruned).
            BOOST_FOREACH(CBlockIndex* pindex, vToFetch) {
                if (!pindex->IsValid(BLOCK_VALID_TREE)) {
                    // We consider the chain that this peer is on invalid.
                    return;
                }
                if (pindex->nStatus & BLOCK_HAVE_DATA || chainActive.Contains(pindex)) {
                    if (pindex->nChainTx)
                        state->pindexLastCommonBlock = pindex;
                } else if (mapBlocksInFlight.count(pindex->GetBlockHash()) == 0) {
                    // The block is not already downloaded, and not yet in flight.
                    if (pindex->GetHeight() > nWindowEnd) {
                        // We reached the end of the window.
                        if (vBlocks.size() == 0 && waitingfor != nodeid) {
                            // We aren't able to fetch anything, but we would be if the download window was one larger.
                            nodeStaller = waitingfor;
                        }
                        return;
                    }
                    vBlocks.push_back(pindex);
                    if (vBlocks.size() == count) {
                        return;
                    }
                } else if (waitingfor == -1) {
                    // This is the first already-in-flight block.
                    waitingfor = mapBlocksInFlight[pindex->GetBlockHash()].first;
                }
            }
        }
    }

} // anon namespace

bool GetNodeStateStats(NodeId nodeid, CNodeStateStats &stats) {
    LOCK(cs_main);
    CNodeState *state = State(nodeid);
    if (state == NULL)
        return false;
    stats.nMisbehavior = state->nMisbehavior;
    stats.nSyncHeight = state->pindexBestKnownBlock ? state->pindexBestKnownBlock->GetHeight() : -1;
    stats.nCommonHeight = state->pindexLastCommonBlock ? state->pindexLastCommonBlock->GetHeight() : -1;
    BOOST_FOREACH(const QueuedBlock& queue, state->vBlocksInFlight) {
        if (queue.pindex)
            stats.vHeightInFlight.push_back(queue.pindex->GetHeight());
    }
    return true;
}

void RegisterNodeSignals(CNodeSignals& nodeSignals)
{
    nodeSignals.GetHeight.connect(&GetHeight);
    nodeSignals.ProcessMessages.connect(&ProcessMessages);
    nodeSignals.SendMessages.connect(&SendMessages);
    nodeSignals.InitializeNode.connect(&InitializeNode);
    nodeSignals.FinalizeNode.connect(&FinalizeNode);
}

void UnregisterNodeSignals(CNodeSignals& nodeSignals)
{
    nodeSignals.GetHeight.disconnect(&GetHeight);
    nodeSignals.ProcessMessages.disconnect(&ProcessMessages);
    nodeSignals.SendMessages.disconnect(&SendMessages);
    nodeSignals.InitializeNode.disconnect(&InitializeNode);
    nodeSignals.FinalizeNode.disconnect(&FinalizeNode);
}

CBlockIndex* FindForkInGlobalIndex(const CChain& chain, const CBlockLocator& locator)
{
    // Find the first block the caller has in the main chain
    BOOST_FOREACH(const uint256& hash, locator.vHave) {
        BlockMap::iterator mi = mapBlockIndex.find(hash);
        if (mi != mapBlockIndex.end())
        {
            CBlockIndex* pindex = (*mi).second;
            if (pindex != 0 && chain.Contains(pindex))
                return pindex;
            if (pindex != 0 && pindex->GetAncestor(chain.Height()) == chain.Tip()) {
                return chain.Tip();
            }
        }
    }
    return chain.Genesis();
}

CCoinsViewCache *pcoinsTip = NULL;
CBlockTreeDB *pblocktree = NULL;

// Komodo globals

#define KOMODO_ZCASH
#include "komodo.h"

UniValue komodo_snapshot(int top)
{
    LOCK(cs_main);
    int64_t total = -1;
    UniValue result(UniValue::VOBJ);

    if (fAddressIndex) {
	    if ( pblocktree != 0 ) {
		result = pblocktree->Snapshot(top);
	    } else {
		fprintf(stderr,"null pblocktree start with -addressindex=1\n");
	    }
    } else {
	    fprintf(stderr,"getsnapshot requires -addressindex=1\n");
    }
    return(result);
}

//////////////////////////////////////////////////////////////////////////////
//
// mapOrphanTransactions
//

bool AddOrphanTx(const CTransaction& tx, NodeId peer) EXCLUSIVE_LOCKS_REQUIRED(cs_main)
{
    uint256 hash = tx.GetHash();
    if (mapOrphanTransactions.count(hash))
        return false;

    // Ignore big transactions, to avoid a
    // send-big-orphans memory exhaustion attack. If a peer has a legitimate
    // large transaction with a missing parent then we assume
    // it will rebroadcast it later, after the parent transaction(s)
    // have been mined or received.
    // 10,000 orphans, each of which is at most 5,000 bytes big is
    // at most 500 megabytes of orphans:
    unsigned int sz = GetSerializeSize(tx, SER_NETWORK, tx.nVersion);
    if (sz > 5000)
    {
        LogPrint("mempool", "ignoring large orphan tx (size: %u, hash: %s)\n", sz, hash.ToString());
        return false;
    }

    mapOrphanTransactions[hash].tx = tx;
    mapOrphanTransactions[hash].fromPeer = peer;
    BOOST_FOREACH(const CTxIn& txin, tx.vin)
    mapOrphanTransactionsByPrev[txin.prevout.hash].insert(hash);

    LogPrint("mempool", "stored orphan tx %s (mapsz %u prevsz %u)\n", hash.ToString(),
             mapOrphanTransactions.size(), mapOrphanTransactionsByPrev.size());
    return true;
}

void static EraseOrphanTx(uint256 hash) EXCLUSIVE_LOCKS_REQUIRED(cs_main)
{
    map<uint256, COrphanTx>::iterator it = mapOrphanTransactions.find(hash);
    if (it == mapOrphanTransactions.end())
        return;
    BOOST_FOREACH(const CTxIn& txin, it->second.tx.vin)
    {
        map<uint256, set<uint256> >::iterator itPrev = mapOrphanTransactionsByPrev.find(txin.prevout.hash);
        if (itPrev == mapOrphanTransactionsByPrev.end())
            continue;
        itPrev->second.erase(hash);
        if (itPrev->second.empty())
            mapOrphanTransactionsByPrev.erase(itPrev);
    }
    mapOrphanTransactions.erase(it);
}

void EraseOrphansFor(NodeId peer)
{
    int nErased = 0;
    map<uint256, COrphanTx>::iterator iter = mapOrphanTransactions.begin();
    while (iter != mapOrphanTransactions.end())
    {
        map<uint256, COrphanTx>::iterator maybeErase = iter++; // increment to avoid iterator becoming invalid
        if (maybeErase->second.fromPeer == peer)
        {
            EraseOrphanTx(maybeErase->second.tx.GetHash());
            ++nErased;
        }
    }
    if (nErased > 0) LogPrint("mempool", "Erased %d orphan tx from peer %d\n", nErased, peer);
}


unsigned int LimitOrphanTxSize(unsigned int nMaxOrphans) EXCLUSIVE_LOCKS_REQUIRED(cs_main)
{
    unsigned int nEvicted = 0;
    while (mapOrphanTransactions.size() > nMaxOrphans)
    {
        // Evict a random orphan:
        uint256 randomhash = GetRandHash();
        map<uint256, COrphanTx>::iterator it = mapOrphanTransactions.lower_bound(randomhash);
        if (it == mapOrphanTransactions.end())
            it = mapOrphanTransactions.begin();
            EraseOrphanTx(it->first);
            ++nEvicted;
    }
    return nEvicted;
}


bool IsStandardTx(const CTransaction& tx, string& reason, const int nHeight)
{
    bool overwinterActive = NetworkUpgradeActive(nHeight, Params().GetConsensus(), Consensus::UPGRADE_OVERWINTER);
    bool saplingActive = NetworkUpgradeActive(nHeight, Params().GetConsensus(), Consensus::UPGRADE_SAPLING);

    if (saplingActive) {
        // Sapling standard rules apply
        if (tx.nVersion > CTransaction::SAPLING_MAX_CURRENT_VERSION || tx.nVersion < CTransaction::SAPLING_MIN_CURRENT_VERSION) {
            reason = "sapling-version";
            return false;
        }
    } else if (overwinterActive) {
        // Overwinter standard rules apply
        if (tx.nVersion > CTransaction::OVERWINTER_MAX_CURRENT_VERSION || tx.nVersion < CTransaction::OVERWINTER_MIN_CURRENT_VERSION) {
            reason = "overwinter-version";
            return false;
        }
    } else {
        // Sprout standard rules apply
        if (tx.nVersion > CTransaction::SPROUT_MAX_CURRENT_VERSION || tx.nVersion < CTransaction::SPROUT_MIN_CURRENT_VERSION) {
            reason = "version";
            return false;
        }
    }

    BOOST_FOREACH(const CTxIn& txin, tx.vin)
    {
        // Biggest 'standard' txin is a 15-of-15 P2SH multisig with compressed
        // keys. (remember the 520 byte limit on redeemScript size) That works
        // out to a (15*(33+1))+3=513 byte redeemScript, 513+1+15*(73+1)+3=1627
        // bytes of scriptSig, which we round off to 1650 bytes for some minor
        // future-proofing. That's also enough to spend a 20-of-20
        // CHECKMULTISIG scriptPubKey, though such a scriptPubKey is not
        // considered standard)
        if (txin.scriptSig.size() > 1650) {
            reason = "scriptsig-size";
            return false;
        }
        if (!txin.scriptSig.IsPushOnly()) {
            reason = "scriptsig-not-pushonly";
            return false;
        }
    }

    unsigned int v=0,nDataOut = 0;
    txnouttype whichType;
    BOOST_FOREACH(const CTxOut& txout, tx.vout)
    {
        if (!::IsStandard(txout.scriptPubKey, whichType))
        {
            reason = "scriptpubkey";
            //fprintf(stderr,">>>>>>>>>>>>>>> vout.%d nDataout.%d\n",v,nDataOut);
            return false;
        }

        if (whichType == TX_NULL_DATA)
        {
            if ( txout.scriptPubKey.size() > IGUANA_MAXSCRIPTSIZE )
            {
                reason = "opreturn too big";
                return(false);
            }
            nDataOut++;
            //fprintf(stderr,"is OP_RETURN\n");
        }
        else if ((whichType == TX_MULTISIG) && (!fIsBareMultisigStd)) {
            reason = "bare-multisig";
            return false;
        } else if (txout.scriptPubKey.IsPayToCryptoCondition() == 0 && txout.IsDust(::minRelayTxFee)) {
            reason = "dust";
            return false;
        }
        v++;
    }

    // only one OP_RETURN txout is permitted
    if (nDataOut > 1) {
        reason = "multi-op-return";
        return false;
    }

    return true;
}

bool IsFinalTx(const CTransaction &tx, int nBlockHeight, int64_t nBlockTime)
{
    int32_t i;
    if (tx.nLockTime == 0)
        return true;
    if ((int64_t)tx.nLockTime < ((int64_t)tx.nLockTime < LOCKTIME_THRESHOLD ? (int64_t)nBlockHeight : nBlockTime))
        return true;
    BOOST_FOREACH(const CTxIn& txin, tx.vin)
    {
        if ( txin.nSequence == 0xfffffffe && (((int64_t)tx.nLockTime >= LOCKTIME_THRESHOLD && (int64_t)tx.nLockTime > nBlockTime) || ((int64_t)tx.nLockTime < LOCKTIME_THRESHOLD && (int64_t)tx.nLockTime > nBlockHeight)) )
        {

        }
        else if (!txin.IsFinal())
        {
            //printf("non-final txin seq.%x locktime.%u vs nTime.%u\n",txin.nSequence,(uint32_t)tx.nLockTime,(uint32_t)nBlockTime);
            return false;
        }
    }
    return true;
}

bool IsExpiredTx(const CTransaction &tx, int nBlockHeight)
{
    if (tx.nExpiryHeight == 0 || tx.IsCoinBase()) {
        return false;
    }
    return static_cast<uint32_t>(nBlockHeight) > tx.nExpiryHeight;
}

bool CheckFinalTx(const CTransaction &tx, int flags)
{
    AssertLockHeld(cs_main);

    // By convention a negative value for flags indicates that the
    // current network-enforced consensus rules should be used. In
    // a future soft-fork scenario that would mean checking which
    // rules would be enforced for the next block and setting the
    // appropriate flags. At the present time no soft-forks are
    // scheduled, so no flags are set.
    flags = std::max(flags, 0);

    // CheckFinalTx() uses chainActive.Height()+1 to evaluate
    // nLockTime because when IsFinalTx() is called within
    // CBlock::AcceptBlock(), the height of the block *being*
    // evaluated is what is used. Thus if we want to know if a
    // transaction can be part of the *next* block, we need to call
    // IsFinalTx() with one more than chainActive.Height().
    const int nBlockHeight = chainActive.Height() + 1;

    // Timestamps on the other hand don't get any special treatment,
    // because we can't know what timestamp the next block will have,
    // and there aren't timestamp applications where it matters.
    // However this changes once median past time-locks are enforced:
    const int64_t nBlockTime = (flags & LOCKTIME_MEDIAN_TIME_PAST)
    ? chainActive.Tip()->GetMedianTimePast()
    : GetAdjustedTime();

    return IsFinalTx(tx, nBlockHeight, nBlockTime);
}

/**
 * Check transaction inputs to mitigate two
 * potential denial-of-service attacks:
 *
 * 1. scriptSigs with extra data stuffed into them,
 *    not consumed by scriptPubKey (or P2SH script)
 * 2. P2SH scripts with a crazy number of expensive
 *    CHECKSIG/CHECKMULTISIG operations
 */
bool AreInputsStandard(const CTransaction& tx, const CCoinsViewCache& mapInputs, uint32_t consensusBranchId)
{
    if (tx.IsCoinBase())
        return true; // Coinbases don't use vin normally

    if (tx.IsCoinImport())
        return tx.vin[0].scriptSig.IsCoinImport();

    for (unsigned int i = 0; i < tx.vin.size(); i++)
    {
        const CTxOut& prev = mapInputs.GetOutputFor(tx.vin[i]);

        vector<vector<unsigned char> > vSolutions;
        txnouttype whichType;
        // get the scriptPubKey corresponding to this input:
        const CScript& prevScript = prev.scriptPubKey;
        //printf("Previous script: %s\n", prevScript.ToString().c_str());

        if (!Solver(prevScript, whichType, vSolutions))
            return false;
        int nArgsExpected = ScriptSigArgsExpected(whichType, vSolutions);
        if (nArgsExpected < 0)
            return false;

        // Transactions with extra stuff in their scriptSigs are
        // non-standard. Note that this EvalScript() call will
        // be quick, because if there are any operations
        // beside "push data" in the scriptSig
        // IsStandardTx() will have already returned false
        // and this method isn't called.
        vector<vector<unsigned char> > stack;
        //printf("Checking script: %s\n", tx.vin[i].scriptSig.ToString().c_str());
        if (!EvalScript(stack, tx.vin[i].scriptSig, SCRIPT_VERIFY_NONE, BaseSignatureChecker(), consensusBranchId))
            return false;

        if (whichType == TX_SCRIPTHASH)
        {
            if (stack.empty())
                return false;
            CScript subscript(stack.back().begin(), stack.back().end());
            vector<vector<unsigned char> > vSolutions2;
            txnouttype whichType2;
            if (Solver(subscript, whichType2, vSolutions2))
            {
                int tmpExpected = ScriptSigArgsExpected(whichType2, vSolutions2);
                if (tmpExpected < 0)
                    return false;
                nArgsExpected += tmpExpected;
            }
            else
            {
                // Any other Script with less than 15 sigops OK:
                unsigned int sigops = subscript.GetSigOpCount(true);
                // ... extra data left on the stack after execution is OK, too:
                return (sigops <= MAX_P2SH_SIGOPS);
            }
        }

        if (stack.size() != (unsigned int)nArgsExpected)
            return false;
    }

    return true;
}

unsigned int GetLegacySigOpCount(const CTransaction& tx)
{
    unsigned int nSigOps = 0;
    BOOST_FOREACH(const CTxIn& txin, tx.vin)
    {
        nSigOps += txin.scriptSig.GetSigOpCount(false);
    }
    BOOST_FOREACH(const CTxOut& txout, tx.vout)
    {
        nSigOps += txout.scriptPubKey.GetSigOpCount(false);
    }
    return nSigOps;
}

unsigned int GetP2SHSigOpCount(const CTransaction& tx, const CCoinsViewCache& inputs)
{
    if (tx.IsCoinBase() || tx.IsCoinImport())
        return 0;

    unsigned int nSigOps = 0;
    for (unsigned int i = 0; i < tx.vin.size(); i++)
    {
        const CTxOut &prevout = inputs.GetOutputFor(tx.vin[i]);
        if (prevout.scriptPubKey.IsPayToScriptHash())
            nSigOps += prevout.scriptPubKey.GetSigOpCount(tx.vin[i].scriptSig);
    }
    return nSigOps;
}

/**
 * Ensure that a coinbase transaction is structured according to the consensus rules of the
 * chain
 */
bool ContextualCheckCoinbaseTransaction(const CTransaction& tx, const int nHeight)
{
    // if time locks are on, ensure that this coin base is time locked exactly as it should be
    if (((uint64_t)(tx.GetValueOut()) >= ASSETCHAINS_TIMELOCKGTE) || 
        (((nHeight >= 31680) || strcmp(ASSETCHAINS_SYMBOL, "VRSC") != 0) && komodo_ac_block_subsidy(nHeight) >= ASSETCHAINS_TIMELOCKGTE))
    {
        CScriptID scriptHash;

        // to be valid, it must be a P2SH transaction and have an op_return in vout[1] that 
        // holds the full output script, which may include multisig, etc., but starts with 
        // the time lock verify of the correct time lock for this block height
        if (tx.vout.size() == 2 &&
            CScriptExt(tx.vout[0].scriptPubKey).IsPayToScriptHash(&scriptHash) &&
            tx.vout[1].scriptPubKey.size() >= 7 && // minimum for any possible future to prevent out of bounds
            tx.vout[1].scriptPubKey[0] == OP_RETURN)
        {
            opcodetype op;
            std::vector<uint8_t> opretData = std::vector<uint8_t>();
            CScript::const_iterator it = tx.vout[1].scriptPubKey.begin() + 1;
            if (tx.vout[1].scriptPubKey.GetOp2(it, op, &opretData))
            {
                if (opretData.size() > 0 && opretData.data()[0] == OPRETTYPE_TIMELOCK)
                {
                    int64_t unlocktime;
                    CScriptExt opretScript = CScriptExt(&opretData[1], &opretData[opretData.size()]);

                    if (CScriptID(opretScript) == scriptHash &&
                        opretScript.IsCheckLockTimeVerify(&unlocktime) &&
                        komodo_block_unlocktime(nHeight) == unlocktime)
                    {
                        return(true);
                    }
                }
            }
        }
        return(false);
    }
    return(true);
}

/**
 * Check a transaction contextually against a set of consensus rules valid at a given block height.
 *
 * Notes:
 * 1. AcceptToMemoryPool calls CheckTransaction and this function.
 * 2. ProcessNewBlock calls AcceptBlock, which calls CheckBlock (which calls CheckTransaction)
 *    and ContextualCheckBlock (which calls this function).
 * 3. The isInitBlockDownload argument is only to assist with testing.
 */
bool ContextualCheckTransaction(
        const CTransaction& tx,
        CValidationState &state,
        const int nHeight,
        const int dosLevel,
        bool (*isInitBlockDownload)())
{
    bool overwinterActive = NetworkUpgradeActive(nHeight, Params().GetConsensus(), Consensus::UPGRADE_OVERWINTER);
    bool saplingActive = NetworkUpgradeActive(nHeight, Params().GetConsensus(), Consensus::UPGRADE_SAPLING);
    bool isSprout = !overwinterActive;

    // If Sprout rules apply, reject transactions which are intended for Overwinter and beyond
    if (isSprout && tx.fOverwintered) {
        return state.DoS(isInitBlockDownload() ? 0 : dosLevel,
                         error("ContextualCheckTransaction(): ht.%d activates.%d dosLevel.%d overwinter is not active yet",
                               nHeight, Params().GetConsensus().vUpgrades[Consensus::UPGRADE_OVERWINTER].nActivationHeight, dosLevel),
                         REJECT_INVALID, "tx-overwinter-not-active");
    }

    if (saplingActive) {
        // Reject transactions with valid version but missing overwintered flag
        if (tx.nVersion >= SAPLING_MIN_TX_VERSION && !tx.fOverwintered) {
            return state.DoS(dosLevel, error("ContextualCheckTransaction(): overwintered flag must be set"),
                            REJECT_INVALID, "tx-overwintered-flag-not-set");
        }

        // Reject transactions with non-Sapling version group ID
        if (tx.fOverwintered && tx.nVersionGroupId != SAPLING_VERSION_GROUP_ID) {
            return state.DoS(dosLevel, error("CheckTransaction(): invalid Sapling tx version"),
                    REJECT_INVALID, "bad-sapling-tx-version-group-id");
        }

        // Reject transactions with invalid version
        if (tx.fOverwintered && tx.nVersion < SAPLING_MIN_TX_VERSION ) {
            return state.DoS(100, error("CheckTransaction(): Sapling version too low"),
                REJECT_INVALID, "bad-tx-sapling-version-too-low");
        }

        // Reject transactions with invalid version
        if (tx.fOverwintered && tx.nVersion > SAPLING_MAX_TX_VERSION ) {
            return state.DoS(100, error("CheckTransaction(): Sapling version too high"),
                REJECT_INVALID, "bad-tx-sapling-version-too-high");
        }
    } else if (overwinterActive) {
        // Reject transactions with valid version but missing overwinter flag
        if (tx.nVersion >= OVERWINTER_MIN_TX_VERSION && !tx.fOverwintered) {
            return state.DoS(dosLevel, error("ContextualCheckTransaction(): overwinter flag must be set"),
                             REJECT_INVALID, "tx-overwinter-flag-not-set");
        }

        // Reject transactions with non-Overwinter version group ID
        if (tx.fOverwintered && tx.nVersionGroupId != OVERWINTER_VERSION_GROUP_ID) {
            return state.DoS(dosLevel, error("CheckTransaction(): invalid Overwinter tx version"),
                    REJECT_INVALID, "bad-overwinter-tx-version-group-id");
        }

        // Reject transactions with invalid version
        if (tx.fOverwintered && tx.nVersion > OVERWINTER_MAX_TX_VERSION ) {
            return state.DoS(100, error("CheckTransaction(): overwinter version too high"),
                             REJECT_INVALID, "bad-tx-overwinter-version-too-high");
        }
    }

    // Rules that apply to Overwinter or later:
    if (overwinterActive) {
        // Reject transactions intended for Sprout
        if (!tx.fOverwintered) {
            return state.DoS(dosLevel, error("ContextualCheckTransaction: overwinter is active"),
                             REJECT_INVALID, "tx-overwinter-active");
        }

        // Check that all transactions are unexpired
        if (IsExpiredTx(tx, nHeight)) {
            // Don't increase banscore if the transaction only just expired
            int expiredDosLevel = IsExpiredTx(tx, nHeight - 1) ? (dosLevel > 10 ? dosLevel : 10) : 0;
            return state.DoS(expiredDosLevel, error("ContextualCheckTransaction(): transaction is expired"), REJECT_INVALID, "tx-overwinter-expired");
        }
    }

    // Rules that apply before Sapling:
    if (!saplingActive) {
        // Size limits
        //BOOST_STATIC_ASSERT(MAX_BLOCK_SIZE(chainActive.LastTip()->GetHeight()+1) > MAX_TX_SIZE_BEFORE_SAPLING); // sanity
        if (::GetSerializeSize(tx, SER_NETWORK, PROTOCOL_VERSION) > MAX_TX_SIZE_BEFORE_SAPLING)
            return state.DoS(100, error("ContextualCheckTransaction(): size limits failed"),
                            REJECT_INVALID, "bad-txns-oversize");
    }

    uint256 dataToBeSigned;

    if (!tx.IsMint() &&
        (!tx.vjoinsplit.empty() ||
         !tx.vShieldedSpend.empty() ||
         !tx.vShieldedOutput.empty()))
    {
        auto consensusBranchId = CurrentEpochBranchId(nHeight, Params().GetConsensus());
        // Empty output script.
        CScript scriptCode;
        try {
            dataToBeSigned = SignatureHash(scriptCode, tx, NOT_AN_INPUT, SIGHASH_ALL, 0, consensusBranchId);
        } catch (std::logic_error ex) {
            return state.DoS(100, error("CheckTransaction(): error computing signature hash"),
                             REJECT_INVALID, "error-computing-signature-hash");
        }
        
    }

    if (!(tx.IsMint() || tx.vjoinsplit.empty()))
    {
        BOOST_STATIC_ASSERT(crypto_sign_PUBLICKEYBYTES == 32);

        // We rely on libsodium to check that the signature is canonical.
        // https://github.com/jedisct1/libsodium/commit/62911edb7ff2275cccd74bf1c8aefcc4d76924e0
        if (crypto_sign_verify_detached(&tx.joinSplitSig[0],
                                        dataToBeSigned.begin(), 32,
                                        tx.joinSplitPubKey.begin()
                                        ) != 0) {
            return state.DoS(isInitBlockDownload() ? 0 : 100,
                                error("CheckTransaction(): invalid joinsplit signature"),
                                REJECT_INVALID, "bad-txns-invalid-joinsplit-signature");
        }
    }

    if (tx.IsCoinBase())
    {
        if (!ContextualCheckCoinbaseTransaction(tx, nHeight))
            return state.DoS(100, error("CheckTransaction(): invalid script data for coinbase time lock"),
                                REJECT_INVALID, "bad-txns-invalid-script-data-for-coinbase-time-lock");
    }

    if (!tx.vShieldedSpend.empty() ||
        !tx.vShieldedOutput.empty())
    {
        auto ctx = librustzcash_sapling_verification_ctx_init();

        for (const SpendDescription &spend : tx.vShieldedSpend) {
            if (!librustzcash_sapling_check_spend(
                ctx,
                spend.cv.begin(),
                spend.anchor.begin(),
                spend.nullifier.begin(),
                spend.rk.begin(),
                spend.zkproof.begin(),
                spend.spendAuthSig.begin(),
                dataToBeSigned.begin()
            ))
            {
                librustzcash_sapling_verification_ctx_free(ctx);
                return state.DoS(100, error("ContextualCheckTransaction(): Sapling spend description invalid"),
                                      REJECT_INVALID, "bad-txns-sapling-spend-description-invalid");
            }
        }

        for (const OutputDescription &output : tx.vShieldedOutput) {
            if (!librustzcash_sapling_check_output(
                ctx,
                output.cv.begin(),
                output.cm.begin(),
                output.ephemeralKey.begin(),
                output.zkproof.begin()
            ))
            {
                librustzcash_sapling_verification_ctx_free(ctx);
                return state.DoS(100, error("ContextualCheckTransaction(): Sapling output description invalid"),
                                      REJECT_INVALID, "bad-txns-sapling-output-description-invalid");
            }
        }

        if (!librustzcash_sapling_final_check(
            ctx,
            tx.valueBalance,
            tx.bindingSig.begin(),
            dataToBeSigned.begin()
        ))
        {
            librustzcash_sapling_verification_ctx_free(ctx);
            return state.DoS(100, error("ContextualCheckTransaction(): Sapling binding signature invalid"),
                                  REJECT_INVALID, "bad-txns-sapling-binding-signature-invalid");
        }

        librustzcash_sapling_verification_ctx_free(ctx);
    }
    return true;
}

bool CheckTransaction(uint32_t tiptime,const CTransaction& tx, CValidationState &state,
                      libzcash::ProofVerifier& verifier)
{
    static uint256 array[64]; static int32_t numbanned,indallvouts; int32_t j,k,n;
    if ( *(int32_t *)&array[0] == 0 )
        numbanned = komodo_bannedset(&indallvouts,array,(int32_t)(sizeof(array)/sizeof(*array)));
    n = tx.vin.size();
    for (j=0; j<n; j++)
    {
        for (k=0; k<numbanned; k++)
        {
            if ( tx.vin[j].prevout.hash == array[k] && (tx.vin[j].prevout.n == 1 || k >= indallvouts) )
            {
                static uint32_t counter;
                if ( counter++ < 100 )
                    printf("MEMPOOL: banned tx.%d being used at ht.%d vout.%d\n",k,(int32_t)chainActive.Tip()->GetHeight(),j);
                return(false);
            }
        }
    }
    // Don't count coinbase transactions because mining skews the count
    if (!tx.IsCoinBase()) {
        transactionsValidated.increment();
    }

    if (!CheckTransactionWithoutProofVerification(tiptime,tx, state)) {
        return false;
    } else {
        // Ensure that zk-SNARKs v|| y
        BOOST_FOREACH(const JSDescription &joinsplit, tx.vjoinsplit) {
            if (!joinsplit.Verify(*pzcashParams, verifier, tx.joinSplitPubKey)) {
                return state.DoS(100, error("CheckTransaction(): joinsplit does not verify"),
                                 REJECT_INVALID, "bad-txns-joinsplit-verification-failed");
            }
        }
        return true;
    }
}

extern char NOTARYADDRS[64][36];
extern uint8_t NUM_NOTARIES;

int32_t komodo_isnotaryvout(char *coinaddr) // from ac_private chains only
{
  if ( is_STAKED(ASSETCHAINS_SYMBOL) != 0 )
  {
      if ( NOTARYADDRS[0][0] != 0 && NUM_NOTARIES != 0 ) {
          for (int32_t i=0; i<=NUM_NOTARIES; i++)
              if ( strcmp(coinaddr,NOTARYADDRS[i]) == 0 )
                  return(1);
      }
  }
  else
  {
      static int32_t didinit; static char notaryaddrs[sizeof(Notaries_elected1)/sizeof(*Notaries_elected1) + 1][64];
      int32_t i;
      if ( didinit == 0 )
      {
          uint8_t pubkey33[33];
          for (i=0; i<=sizeof(Notaries_elected1)/sizeof(*Notaries_elected1); i++)
          {
              if ( i < sizeof(Notaries_elected1)/sizeof(*Notaries_elected1) )
                  decode_hex(pubkey33,33,(char *)Notaries_elected1[i][1]);
              else decode_hex(pubkey33,33,(char *)CRYPTO777_PUBSECPSTR);
              pubkey2addr((char *)notaryaddrs[i],(uint8_t *)pubkey33);
            }
            didinit = 1;
      }
      for (i=0; i<=sizeof(Notaries_elected1)/sizeof(*Notaries_elected1); i++)
        if ( strcmp(coinaddr,notaryaddrs[i]) == 0 )
            return(1);
    }
    return(0);
}

bool CheckTransactionWithoutProofVerification(uint32_t tiptime,const CTransaction& tx, CValidationState &state)
{
    // Basic checks that don't depend on any context
    int32_t invalid_private_taddr=0,z_z=0,z_t=0,t_z=0,acpublic = ASSETCHAINS_PUBLIC;
    /**
     * Previously:
     * 1. The consensus rule below was:
     *        if (tx.nVersion < SPROUT_MIN_TX_VERSION) { ... }
     *    which checked if tx.nVersion fell within the range:
     *        INT32_MIN <= tx.nVersion < SPROUT_MIN_TX_VERSION
     * 2. The parser allowed tx.nVersion to be negative
     *
     * Now:
     * 1. The consensus rule checks to see if tx.Version falls within the range:
     *        0 <= tx.nVersion < SPROUT_MIN_TX_VERSION
     * 2. The previous consensus rule checked for negative values within the range:
     *        INT32_MIN <= tx.nVersion < 0
     *    This is unnecessary for Overwinter transactions since the parser now
     *    interprets the sign bit as fOverwintered, so tx.nVersion is always >=0,
     *    and when Overwinter is not active ContextualCheckTransaction rejects
     *    transactions with fOverwintered set.  When fOverwintered is set,
     *    this function and ContextualCheckTransaction will together check to
     *    ensure tx.nVersion avoids the following ranges:
     *        0 <= tx.nVersion < OVERWINTER_MIN_TX_VERSION
     *        OVERWINTER_MAX_TX_VERSION < tx.nVersion <= INT32_MAX
     */
    if (!tx.fOverwintered && tx.nVersion < SPROUT_MIN_TX_VERSION) {
        return state.DoS(100, error("CheckTransaction(): version too low"),
                         REJECT_INVALID, "bad-txns-version-too-low");
    }
    else if (tx.fOverwintered) {
        if (tx.nVersion < OVERWINTER_MIN_TX_VERSION) {
            return state.DoS(100, error("CheckTransaction(): overwinter version too low"),
                             REJECT_INVALID, "bad-tx-overwinter-version-too-low");
        }
        if (tx.nVersionGroupId != OVERWINTER_VERSION_GROUP_ID &&
                tx.nVersionGroupId != SAPLING_VERSION_GROUP_ID) {
            return state.DoS(100, error("CheckTransaction(): unknown tx version group id"),
                             REJECT_INVALID, "bad-tx-version-group-id");
        }
        if (tx.nExpiryHeight >= TX_EXPIRY_HEIGHT_THRESHOLD) {
            return state.DoS(100, error("CheckTransaction(): expiry height is too high"),
                             REJECT_INVALID, "bad-tx-expiry-height-too-high");
        }
    }

    // Transactions containing empty `vin` must have either non-empty
    // `vjoinsplit` or non-empty `vShieldedSpend`.
    if (tx.vin.empty() && tx.vjoinsplit.empty() && tx.vShieldedSpend.empty())
        return state.DoS(10, error("CheckTransaction(): vin empty"),
                         REJECT_INVALID, "bad-txns-vin-empty");
    // Transactions containing empty `vout` must have either non-empty
    // `vjoinsplit` or non-empty `vShieldedOutput`.
    if (tx.vout.empty() && tx.vjoinsplit.empty() && tx.vShieldedOutput.empty())
        return state.DoS(10, error("CheckTransaction(): vout empty"),
                         REJECT_INVALID, "bad-txns-vout-empty");

    // Size limits
    //BOOST_STATIC_ASSERT(MAX_BLOCK_SIZE(chainActive.LastTip()->GetHeight()+1) >= MAX_TX_SIZE_AFTER_SAPLING); // sanity
    BOOST_STATIC_ASSERT(MAX_TX_SIZE_AFTER_SAPLING > MAX_TX_SIZE_BEFORE_SAPLING); // sanity
    if (::GetSerializeSize(tx, SER_NETWORK, PROTOCOL_VERSION) > MAX_TX_SIZE_AFTER_SAPLING)
        return state.DoS(100, error("CheckTransaction(): size limits failed"),
                         REJECT_INVALID, "bad-txns-oversize");

    // Check for negative or overflow output values
    CAmount nValueOut = 0;
    int32_t iscoinbase = tx.IsCoinBase();
    BOOST_FOREACH(const CTxOut& txout, tx.vout)
    {
        if (txout.nValue < 0)
            return state.DoS(100, error("CheckTransaction(): txout.nValue negative"),
                             REJECT_INVALID, "bad-txns-vout-negative");
        if (txout.nValue > MAX_MONEY)
        {
            fprintf(stderr,"%.8f > max %.8f\n",(double)txout.nValue/COIN,(double)MAX_MONEY/COIN);
            return state.DoS(100, error("CheckTransaction(): txout.nValue too high"),REJECT_INVALID, "bad-txns-vout-toolarge");
        }
        if ( ASSETCHAINS_PRIVATE != 0 )
        {
            //fprintf(stderr,"private chain nValue %.8f iscoinbase.%d\n",(double)txout.nValue/COIN,iscoinbase);
            if (iscoinbase == 0 && txout.nValue > 0)
            {
                // TODO: if we are upgraded to Sapling, we can allow Sprout sourced funds to sit in a transparent address
                //
                char destaddr[65];
                Getscriptaddress(destaddr,txout.scriptPubKey);
                if ( komodo_isnotaryvout(destaddr) == 0 )
                {
                    invalid_private_taddr = 1;
                    //return state.DoS(100, error("CheckTransaction(): this is a private chain, no public allowed"),REJECT_INVALID, "bad-txns-acprivacy-chain");
                }
            }
        }
        if ( txout.scriptPubKey.size() > IGUANA_MAXSCRIPTSIZE )
            return state.DoS(100, error("CheckTransaction(): txout.scriptPubKey.size() too big"),REJECT_INVALID, "bad-txns-vout-negative");
        nValueOut += txout.nValue;
        if (!MoneyRange(nValueOut))
            return state.DoS(100, error("CheckTransaction(): txout total out of range"),
                             REJECT_INVALID, "bad-txns-txouttotal-toolarge");
    }

    // Check for non-zero valueBalance when there are no Sapling inputs or outputs
    if (tx.vShieldedSpend.empty() && tx.vShieldedOutput.empty() && tx.valueBalance != 0) {
        return state.DoS(100, error("CheckTransaction(): tx.valueBalance has no sources or sinks"),
                            REJECT_INVALID, "bad-txns-valuebalance-nonzero");
    }
    if ( (ASSETCHAINS_SYMBOL[0] == 0 || strcmp(ASSETCHAINS_SYMBOL,"ZEX") == 0) && tiptime >= KOMODO_SAPLING_DEADLINE )
        acpublic = 1;
    if ( acpublic != 0 && (tx.vShieldedSpend.empty() == 0 || tx.vShieldedOutput.empty() == 0) )
    {
        return state.DoS(100, error("CheckTransaction(): this is a public chain, no sapling allowed"),
                         REJECT_INVALID, "bad-txns-acpublic-chain");
    }
    if ( ASSETCHAINS_PRIVATE != 0 && invalid_private_taddr != 0 && tx.vShieldedSpend.empty() == 0 )
    {
        return state.DoS(100, error("CheckTransaction(): this is a private chain, no sapling -> taddr"),
                         REJECT_INVALID, "bad-txns-acprivate-chain");
    }
    // Check for overflow valueBalance
    if (tx.valueBalance > MAX_MONEY || tx.valueBalance < -MAX_MONEY) {
        return state.DoS(100, error("CheckTransaction(): abs(tx.valueBalance) too large"),
                            REJECT_INVALID, "bad-txns-valuebalance-toolarge");
    }

    if (tx.valueBalance <= 0) {
        // NB: negative valueBalance "takes" money from the transparent value pool just as outputs do
        nValueOut += -tx.valueBalance;

        if (!MoneyRange(nValueOut)) {
            return state.DoS(100, error("CheckTransaction(): txout total out of range"),
                                REJECT_INVALID, "bad-txns-txouttotal-toolarge");
        }
    }

    // Ensure that joinsplit values are well-formed
    BOOST_FOREACH(const JSDescription& joinsplit, tx.vjoinsplit)
    {
        if ( acpublic != 0 )
        {
            return state.DoS(100, error("CheckTransaction(): this is a public chain, no privacy allowed"),
                             REJECT_INVALID, "bad-txns-acpublic-chain");
        }
        if ( tiptime >= KOMODO_SAPLING_DEADLINE )
        {
            return state.DoS(100, error("CheckTransaction(): no more sprout after deadline"),
                             REJECT_INVALID, "bad-txns-sprout-expired");
        }
        if (joinsplit.vpub_old < 0) {
            return state.DoS(100, error("CheckTransaction(): joinsplit.vpub_old negative"),
                             REJECT_INVALID, "bad-txns-vpub_old-negative");
        }

        if (joinsplit.vpub_new < 0) {
            return state.DoS(100, error("CheckTransaction(): joinsplit.vpub_new negative"),
                             REJECT_INVALID, "bad-txns-vpub_new-negative");
        }

        if (joinsplit.vpub_old > MAX_MONEY) {
            return state.DoS(100, error("CheckTransaction(): joinsplit.vpub_old too high"),
                             REJECT_INVALID, "bad-txns-vpub_old-toolarge");
        }

        if (joinsplit.vpub_new > MAX_MONEY) {
            return state.DoS(100, error("CheckTransaction(): joinsplit.vpub_new too high"),
                             REJECT_INVALID, "bad-txns-vpub_new-toolarge");
        }

        if (joinsplit.vpub_new != 0 && joinsplit.vpub_old != 0) {
            return state.DoS(100, error("CheckTransaction(): joinsplit.vpub_new and joinsplit.vpub_old both nonzero"),
                             REJECT_INVALID, "bad-txns-vpubs-both-nonzero");
        }

        nValueOut += joinsplit.vpub_old;
        if (!MoneyRange(nValueOut)) {
            return state.DoS(100, error("CheckTransaction(): txout total out of range"),
                             REJECT_INVALID, "bad-txns-txouttotal-toolarge");
        }
        if ( joinsplit.vpub_new == 0 && joinsplit.vpub_old == 0 )
            z_z++;
        else if ( joinsplit.vpub_new == 0 && joinsplit.vpub_old != 0 )
            t_z++;
        else if ( joinsplit.vpub_new != 0 && joinsplit.vpub_old == 0 )
            z_t++;
    }
    if ( ASSETCHAINS_PRIVATE != 0 && invalid_private_taddr != 0 )
    {
        static uint32_t counter;
        if ( counter++ < 10 )
            fprintf(stderr,"found taddr in private chain: z_z.%d z_t.%d t_z.%d\n",z_z,z_t,t_z);
        if ( z_t == 0 || z_z != 0 || t_z != 0 || tx.vin.size() != 0 )
            return state.DoS(100, error("CheckTransaction(): this is a private chain, only sprout -> taddr allowed until deadline"),REJECT_INVALID, "bad-txns-acprivacy-chain");
    }
    if ( ASSETCHAINS_TXPOW != 0 )
    {
        // genesis coinbase 4a5e1e4baab89f3a32518a88c31bc87f618f76673e2cc77ab2127b7afdeda33b
        uint256 txid = tx.GetHash();
        if ( ((ASSETCHAINS_TXPOW & 2) != 0 && iscoinbase != 0) || ((ASSETCHAINS_TXPOW & 1) != 0 && iscoinbase == 0) )
        {
            if ( ((uint8_t *)&txid)[0] != 0 || ((uint8_t *)&txid)[31] != 0 )
            {
                uint256 genesistxid = uint256S("4a5e1e4baab89f3a32518a88c31bc87f618f76673e2cc77ab2127b7afdeda33b");
                if ( txid != genesistxid )
                {
                    fprintf(stderr,"private chain iscoinbase.%d invalid txpow.%d txid.%s\n",iscoinbase,ASSETCHAINS_TXPOW,txid.GetHex().c_str());
                    return state.DoS(100, error("CheckTransaction(): this is a txpow chain, must have 0x00 ends"),REJECT_INVALID, "bad-txns-actxpow-chain");
                }
            }
        }
    }

    if ( ASSETCHAINS_TXPOW != 0 && tx.vjoinsplit.size() == 0 )
    {
        // genesis coinbase 4a5e1e4baab89f3a32518a88c31bc87f618f76673e2cc77ab2127b7afdeda33b
        uint256 txid = tx.GetHash();
        if ( ((ASSETCHAINS_TXPOW & 2) != 0 && iscoinbase != 0) || ((ASSETCHAINS_TXPOW & 1) != 0 && iscoinbase == 0) )
        {
            if ( ((uint8_t *)&txid)[0] != 0 || ((uint8_t *)&txid)[31] != 0 )
            {
                uint256 genesistxid = uint256S("4a5e1e4baab89f3a32518a88c31bc87f618f76673e2cc77ab2127b7afdeda33b");
                if ( txid != genesistxid )
                {
                    fprintf(stderr,"private chain iscoinbase.%d invalid txpow.%d txid.%s\n",iscoinbase,ASSETCHAINS_TXPOW,txid.GetHex().c_str());
                    return state.DoS(100, error("CheckTransaction(): this is a txpow chain, must have 0x00 ends"),REJECT_INVALID, "bad-txns-actxpow-chain");
                }
            }
        }
    }

    // Ensure input values do not exceed MAX_MONEY
    // We have not resolved the txin values at this stage,
    // but we do know what the joinsplits claim to add
    // to the value pool.
    {
        CAmount nValueIn = 0;
        for (std::vector<JSDescription>::const_iterator it(tx.vjoinsplit.begin()); it != tx.vjoinsplit.end(); ++it)
        {
            nValueIn += it->vpub_new;

            if (!MoneyRange(it->vpub_new) || !MoneyRange(nValueIn)) {
                return state.DoS(100, error("CheckTransaction(): txin total out of range"),
                                 REJECT_INVALID, "bad-txns-txintotal-toolarge");
            }
        }

        // Also check for Sapling
        if (tx.valueBalance >= 0) {
            // NB: positive valueBalance "adds" money to the transparent value pool, just as inputs do
            nValueIn += tx.valueBalance;

            if (!MoneyRange(nValueIn)) {
                return state.DoS(100, error("CheckTransaction(): txin total out of range"),
                                    REJECT_INVALID, "bad-txns-txintotal-toolarge");
            }
        }
    }

    // Check for duplicate inputs
    set<COutPoint> vInOutPoints;
    BOOST_FOREACH(const CTxIn& txin, tx.vin)
    {
        if (vInOutPoints.count(txin.prevout))
            return state.DoS(100, error("CheckTransaction(): duplicate inputs"),
                             REJECT_INVALID, "bad-txns-inputs-duplicate");
        vInOutPoints.insert(txin.prevout);
    }

    // Check for duplicate joinsplit nullifiers in this transaction
    {
        set<uint256> vJoinSplitNullifiers;
        BOOST_FOREACH(const JSDescription& joinsplit, tx.vjoinsplit)
        {
            BOOST_FOREACH(const uint256& nf, joinsplit.nullifiers)
            {
                if (vJoinSplitNullifiers.count(nf))
                    return state.DoS(100, error("CheckTransaction(): duplicate nullifiers"),
                                REJECT_INVALID, "bad-joinsplits-nullifiers-duplicate");

                vJoinSplitNullifiers.insert(nf);
            }
        }
    }

    // Check for duplicate sapling nullifiers in this transaction
    {
        set<uint256> vSaplingNullifiers;
        BOOST_FOREACH(const SpendDescription& spend_desc, tx.vShieldedSpend)
        {
            if (vSaplingNullifiers.count(spend_desc.nullifier))
                return state.DoS(100, error("CheckTransaction(): duplicate nullifiers"),
                            REJECT_INVALID, "bad-spend-description-nullifiers-duplicate");

            vSaplingNullifiers.insert(spend_desc.nullifier);
        }
    }

    if (tx.IsMint())
    {
        // There should be no joinsplits in a coinbase transaction
        if (tx.vjoinsplit.size() > 0)
            return state.DoS(100, error("CheckTransaction(): coinbase has joinsplits"),
                             REJECT_INVALID, "bad-cb-has-joinsplits");

        // A coinbase transaction cannot have spend descriptions or output descriptions
        if (tx.vShieldedSpend.size() > 0)
            return state.DoS(100, error("CheckTransaction(): coinbase has spend descriptions"),
                             REJECT_INVALID, "bad-cb-has-spend-description");
        if (tx.vShieldedOutput.size() > 0)
            return state.DoS(100, error("CheckTransaction(): coinbase has output descriptions"),
                             REJECT_INVALID, "bad-cb-has-output-description");

        if (tx.vin[0].scriptSig.size() < 2 || tx.vin[0].scriptSig.size() > 100)
            return state.DoS(100, error("CheckTransaction(): coinbase script size"),
                             REJECT_INVALID, "bad-cb-length");
    }
    else
    {
        BOOST_FOREACH(const CTxIn& txin, tx.vin)
        if (txin.prevout.IsNull())
            return state.DoS(10, error("CheckTransaction(): prevout is null"),
                             REJECT_INVALID, "bad-txns-prevout-null");
    }

    return true;
}

CAmount GetMinRelayFee(const CTransaction& tx, unsigned int nBytes, bool fAllowFree)
{
    extern int32_t KOMODO_ON_DEMAND;
    {
        LOCK(mempool.cs);
        uint256 hash = tx.GetHash();
        double dPriorityDelta = 0;
        CAmount nFeeDelta = 0;
        mempool.ApplyDeltas(hash, dPriorityDelta, nFeeDelta);
        if (dPriorityDelta > 0 || nFeeDelta > 0)
            return 0;
    }

    CAmount nMinFee = ::minRelayTxFee.GetFee(nBytes);

    if (fAllowFree)
    {
        // There is a free transaction area in blocks created by most miners,
        // * If we are relaying we allow transactions up to DEFAULT_BLOCK_PRIORITY_SIZE - 1000
        //   to be considered to fall into this category. We don't want to encourage sending
        //   multiple transactions instead of one big transaction to avoid fees.
        if (nBytes < (DEFAULT_BLOCK_PRIORITY_SIZE - 1000))
            nMinFee = 0;
    }

    if (!MoneyRange(nMinFee))
        nMinFee = MAX_MONEY;
    return nMinFee;
}


bool AcceptToMemoryPool(CTxMemPool& pool, CValidationState &state, const CTransaction &tx, bool fLimitFree,bool* pfMissingInputs, bool fRejectAbsurdFee, int dosLevel)
{
    AssertLockHeld(cs_main);
    if (pfMissingInputs)
        *pfMissingInputs = false;
    uint32_t tiptime;
    int flag=0,nextBlockHeight = chainActive.Height() + 1;
    auto consensusBranchId = CurrentEpochBranchId(nextBlockHeight, Params().GetConsensus());
    if ( nextBlockHeight <= 1 || chainActive.LastTip() == 0 )
        tiptime = (uint32_t)time(NULL);
    else tiptime = (uint32_t)chainActive.LastTip()->nTime;
    // Node operator can choose to reject tx by number of transparent inputs
    static_assert(std::numeric_limits<size_t>::max() >= std::numeric_limits<int64_t>::max(), "size_t too small");
    size_t limit = (size_t) GetArg("-mempooltxinputlimit", 0);
    if (NetworkUpgradeActive(nextBlockHeight, Params().GetConsensus(), Consensus::UPGRADE_OVERWINTER)) {
        limit = 0;
    }
    if (limit > 0) {
        size_t n = tx.vin.size();
        if (n > limit) {
            LogPrint("mempool", "Dropping txid %s : too many transparent inputs %zu > limit %zu\n", tx.GetHash().ToString(), n, limit );
            return false;
        }
    }

    auto verifier = libzcash::ProofVerifier::Strict();
    if ( ASSETCHAINS_SYMBOL[0] == 0 && komodo_validate_interest(tx,chainActive.LastTip()->GetHeight()+1,chainActive.LastTip()->GetMedianTimePast() + 777,0) < 0 )
    {
        //fprintf(stderr,"AcceptToMemoryPool komodo_validate_interest failure\n");
        return error("AcceptToMemoryPool: komodo_validate_interest failed");
    }
    if (!CheckTransaction(tiptime,tx, state, verifier))
    {
        return error("AcceptToMemoryPool: CheckTransaction failed");
    }
    // DoS level set to 10 to be more forgiving.
    // Check transaction contextually against the set of consensus rules which apply in the next block to be mined.
    if (!ContextualCheckTransaction(tx, state, nextBlockHeight, (dosLevel == -1) ? 10 : dosLevel))
    {
        return error("AcceptToMemoryPool: ContextualCheckTransaction failed");
    }
    // Coinbase is only valid in a block, not as a loose transaction
    if (tx.IsCoinBase())
    {
        fprintf(stderr,"AcceptToMemoryPool coinbase as individual tx\n");
        return state.DoS(100, error("AcceptToMemoryPool: coinbase as individual tx"),REJECT_INVALID, "coinbase");
    }
    // Rather not work on nonstandard transactions (unless -testnet/-regtest)
    string reason;
    if (Params().RequireStandard() && !IsStandardTx(tx, reason, nextBlockHeight))
    {
        //
        //fprintf(stderr,"AcceptToMemoryPool reject nonstandard transaction: %s\nscriptPubKey: %s\n",reason.c_str(),tx.vout[0].scriptPubKey.ToString().c_str());
        return state.DoS(0,error("AcceptToMemoryPool: nonstandard transaction: %s", reason),REJECT_NONSTANDARD, reason);
    }
    // Only accept nLockTime-using transactions that can be mined in the next
    // block; we don't want our mempool filled up with transactions that can't
    // be mined yet.
    if (!CheckFinalTx(tx, STANDARD_LOCKTIME_VERIFY_FLAGS))
    {
        //fprintf(stderr,"AcceptToMemoryPool reject non-final\n");
        return state.DoS(0, false, REJECT_NONSTANDARD, "non-final");
    }

    // is it already in the memory pool?
    uint256 hash = tx.GetHash();
    if (pool.exists(hash))
    {
        //fprintf(stderr,"already in mempool\n");
        return state.Invalid(false, REJECT_DUPLICATE, "already in mempool");
    }

    // Check for conflicts with in-memory transactions
    {
        LOCK(pool.cs); // protect pool.mapNextTx
        for (unsigned int i = 0; i < tx.vin.size(); i++)
        {
            COutPoint outpoint = tx.vin[i].prevout;
            if (pool.mapNextTx.count(outpoint))
            {
                // Disable replacement feature for now
                return false;
            }
        }
        BOOST_FOREACH(const JSDescription &joinsplit, tx.vjoinsplit) {
            BOOST_FOREACH(const uint256 &nf, joinsplit.nullifiers) {
                if (pool.nullifierExists(nf, SPROUT)) {
                    fprintf(stderr,"pool.mapNullifiers.count\n");
                    return false;
                }
            }
        }
        for (const SpendDescription &spendDescription : tx.vShieldedSpend) {
            if (pool.nullifierExists(spendDescription.nullifier, SAPLING)) {
                return false;
            }
        }
    }

    {
        CCoinsView dummy;
        CCoinsViewCache view(&dummy);
        int64_t interest;
        CAmount nValueIn = 0;
        {
            LOCK(pool.cs);
            CCoinsViewMemPool viewMemPool(pcoinsTip, pool);
            view.SetBackend(viewMemPool);

            // do we already have it?
            if (view.HaveCoins(hash))
            {
                //fprintf(stderr,"view.HaveCoins(hash) error\n");
                return state.Invalid(false, REJECT_DUPLICATE, "already have coins");
            }

            if (tx.IsCoinImport())
            {
                // Inverse of normal case; if input exists, it's been spent
                if (ExistsImportTombstone(tx, view))
                    return state.Invalid(false, REJECT_DUPLICATE, "import tombstone exists");
            }
            else
            {
                // do all inputs exist?
                // Note that this does not check for the presence of actual outputs (see the next check for that),
                // and only helps with filling in pfMissingInputs (to determine missing vs spent).
                BOOST_FOREACH(const CTxIn txin, tx.vin)
                {
                    if (!view.HaveCoins(txin.prevout.hash))
                    {
                        if (pfMissingInputs)
                            *pfMissingInputs = true;
                        //fprintf(stderr,"missing inputs\n");
                        return state.DoS(0, error("AcceptToMemoryPool: tx inputs not found"),REJECT_INVALID, "bad-txns-inputs-missing");
                    }
                }

                // are the actual inputs available?
                if (!view.HaveInputs(tx))
                {
                    //fprintf(stderr,"accept failure.1\n");
                    return state.Invalid(error("AcceptToMemoryPool: inputs already spent"),REJECT_DUPLICATE, "bad-txns-inputs-spent");
                }
            }
            // are the joinsplit's requirements met?
            if (!view.HaveJoinSplitRequirements(tx))
            {
                //fprintf(stderr,"accept failure.2\n");
                return state.Invalid(error("AcceptToMemoryPool: joinsplit requirements not met"),REJECT_DUPLICATE, "bad-txns-joinsplit-requirements-not-met");
            }

            // Bring the best block into scope
            view.GetBestBlock();
            
            nValueIn = view.GetValueIn(chainActive.LastTip()->GetHeight(),&interest,tx,chainActive.LastTip()->nTime);
            if ( 0 && interest != 0 )
                fprintf(stderr,"add interest %.8f\n",(double)interest/COIN);
            // we have all inputs cached now, so switch back to dummy, so we don't need to keep lock on mempool
            view.SetBackend(dummy);
        }

        // Check for non-standard pay-to-script-hash in inputs
        if (Params().RequireStandard() && !AreInputsStandard(tx, view, consensusBranchId))
            return error("AcceptToMemoryPool: reject nonstandard transaction input");

        // Check that the transaction doesn't have an excessive number of
        // sigops, making it impossible to mine. Since the coinbase transaction
        // itself can contain sigops MAX_STANDARD_TX_SIGOPS is less than
        // MAX_BLOCK_SIGOPS; we still consider this an invalid rather than
        // merely non-standard transaction.
        unsigned int nSigOps = GetLegacySigOpCount(tx);
        nSigOps += GetP2SHSigOpCount(tx, view);
        if (nSigOps > MAX_STANDARD_TX_SIGOPS)
        {
            fprintf(stderr,"accept failure.4\n");
            return state.DoS(1, error("AcceptToMemoryPool: too many sigops %s, %d > %d", hash.ToString(), nSigOps, MAX_STANDARD_TX_SIGOPS),REJECT_NONSTANDARD, "bad-txns-too-many-sigops");
        }

        CAmount nValueOut = tx.GetValueOut();
        CAmount nFees = nValueIn-nValueOut;
        double dPriority = view.GetPriority(tx, chainActive.Height());

        // Keep track of transactions that spend a coinbase, which we re-scan
        // during reorgs to ensure COINBASE_MATURITY is still met.
        bool fSpendsCoinbase = false;
        if (!tx.IsCoinImport()) {
            BOOST_FOREACH(const CTxIn &txin, tx.vin) {
                const CCoins *coins = view.AccessCoins(txin.prevout.hash);
                if (coins->IsCoinBase()) {
                    fSpendsCoinbase = true;
                    break;
                }
            }
        }

        // Grab the branch ID we expect this transaction to commit to. We don't
        // yet know if it does, but if the entry gets added to the mempool, then
        // it has passed ContextualCheckInputs and therefore this is correct.
        auto consensusBranchId = CurrentEpochBranchId(chainActive.Height() + 1, Params().GetConsensus());

        CTxMemPoolEntry entry(tx, nFees, GetTime(), dPriority, chainActive.Height(), mempool.HasNoInputsOf(tx), fSpendsCoinbase, consensusBranchId);
        unsigned int nSize = entry.GetTxSize();

        // Accept a tx if it contains joinsplits and has at least the default fee specified by z_sendmany.
        if (tx.vjoinsplit.size() > 0 && nFees >= ASYNC_RPC_OPERATION_DEFAULT_MINERS_FEE) {
            // In future we will we have more accurate and dynamic computation of fees for tx with joinsplits.
        } else {
            // Don't accept it if it can't get into a block
            CAmount txMinFee = GetMinRelayFee(tx, nSize, true);
            if (fLimitFree && nFees < txMinFee)
            {
                //fprintf(stderr,"accept failure.5\n");
                return state.DoS(0, error("AcceptToMemoryPool: not enough fees %s, %d < %d",hash.ToString(), nFees, txMinFee),REJECT_INSUFFICIENTFEE, "insufficient fee");
            }
        }

        // Require that free transactions have sufficient priority to be mined in the next block.
        if (GetBoolArg("-relaypriority", false) && nFees < ::minRelayTxFee.GetFee(nSize) && !AllowFree(view.GetPriority(tx, chainActive.Height() + 1))) {
            fprintf(stderr,"accept failure.6\n");
            return state.DoS(0, false, REJECT_INSUFFICIENTFEE, "insufficient priority");
        }

        // Continuously rate-limit free (really, very-low-fee) transactions
        // This mitigates 'penny-flooding' -- sending thousands of free transactions just to
        // be annoying or make others' transactions take longer to confirm.
        if (fLimitFree && nFees < ::minRelayTxFee.GetFee(nSize))
        {
            static CCriticalSection csFreeLimiter;
            static double dFreeCount;
            static int64_t nLastTime;
            int64_t nNow = GetTime();

            LOCK(csFreeLimiter);

            // Use an exponentially decaying ~10-minute window:
            dFreeCount *= pow(1.0 - 1.0/600.0, (double)(nNow - nLastTime));
            nLastTime = nNow;
            // -limitfreerelay unit is thousand-bytes-per-minute
            // At default rate it would take over a month to fill 1GB
            if (dFreeCount >= GetArg("-limitfreerelay", 15)*10*1000)
            {
                fprintf(stderr,"accept failure.7\n");
                return state.DoS(0, error("AcceptToMemoryPool: free transaction rejected by rate limiter"), REJECT_INSUFFICIENTFEE, "rate limited free transaction");
            }
            LogPrint("mempool", "Rate limit dFreeCount: %g => %g\n", dFreeCount, dFreeCount+nSize);
            dFreeCount += nSize;
        }

        if (fRejectAbsurdFee && nFees > ::minRelayTxFee.GetFee(nSize) * 10000 && nFees > nValueOut/19) 
        {
            string errmsg = strprintf("absurdly high fees %s, %d > %d",
                                      hash.ToString(),
                                      nFees, ::minRelayTxFee.GetFee(nSize) * 10000);
            LogPrint("mempool", errmsg.c_str());
            return state.Error("AcceptToMemoryPool: " + errmsg);
        }

        // Check against previous transactions
        // This is done last to help prevent CPU exhaustion denial-of-service attacks.
        PrecomputedTransactionData txdata(tx);
        if (!ContextualCheckInputs(tx, state, view, true, STANDARD_SCRIPT_VERIFY_FLAGS, true, txdata, Params().GetConsensus(), consensusBranchId))
        {
            //fprintf(stderr,"accept failure.9\n");
            return error("AcceptToMemoryPool: ConnectInputs failed %s", hash.ToString());
        }

        // Check again against just the consensus-critical mandatory script
        // verification flags, in case of bugs in the standard flags that cause
        // transactions to pass as valid when they're actually invalid. For
        // instance the STRICTENC flag was incorrectly allowing certain
        // CHECKSIG NOT scripts to pass, even though they were invalid.
        //
        // There is a similar check in CreateNewBlock() to prevent creating
        // invalid blocks, however allowing such transactions into the mempool
        // can be exploited as a DoS attack.
        // XXX: is this neccesary for CryptoConditions?
        if ( KOMODO_CONNECTING <= 0 && chainActive.LastTip() != 0 )
        {
            flag = 1;
            KOMODO_CONNECTING = (1<<30) + (int32_t)chainActive.LastTip()->GetHeight() + 1;
        }
        if (!ContextualCheckInputs(tx, state, view, true, MANDATORY_SCRIPT_VERIFY_FLAGS, true, txdata, Params().GetConsensus(), consensusBranchId))
        {
            if ( flag != 0 )
                KOMODO_CONNECTING = -1;
            return error("AcceptToMemoryPool: BUG! PLEASE REPORT THIS! ConnectInputs failed against MANDATORY but not STANDARD flags %s", hash.ToString());
        }
        if ( flag != 0 )
            KOMODO_CONNECTING = -1;

        // Store transaction in memory
        if ( komodo_is_notarytx(tx) == 0 )
            KOMODO_ON_DEMAND++;
        pool.addUnchecked(hash, entry, !IsInitialBlockDownload());

        if (!tx.IsCoinImport())
        {
            // Add memory address index
            if (fAddressIndex) {
                pool.addAddressIndex(entry, view);
            }

            // Add memory spent index
            if (fSpentIndex) {
                pool.addSpentIndex(entry, view);
            }
        }
    }

    SyncWithWallets(tx, NULL);

    return true;
}

bool GetTimestampIndex(const unsigned int &high, const unsigned int &low, const bool fActiveOnly, std::vector<std::pair<uint256, unsigned int> > &hashes)
{
    if (!fTimestampIndex)
        return error("Timestamp index not enabled");

    if (!pblocktree->ReadTimestampIndex(high, low, fActiveOnly, hashes))
        return error("Unable to get hashes for timestamps");

    return true;
}

bool GetSpentIndex(CSpentIndexKey &key, CSpentIndexValue &value)
{
    if (!fSpentIndex)
        return false;

    if (mempool.getSpentIndex(key, value))
        return true;

    if (!pblocktree->ReadSpentIndex(key, value))
        return false;

    return true;
}

bool GetAddressIndex(uint160 addressHash, int type,
                     std::vector<std::pair<CAddressIndexKey, CAmount> > &addressIndex, int start, int end)
{
    if (!fAddressIndex)
        return error("address index not enabled");

    if (!pblocktree->ReadAddressIndex(addressHash, type, addressIndex, start, end))
        return error("unable to get txids for address");

    return true;
}

bool GetAddressUnspent(uint160 addressHash, int type,
                       std::vector<std::pair<CAddressUnspentKey, CAddressUnspentValue> > &unspentOutputs)
{
    if (!fAddressIndex)
        return error("address index not enabled");

    if (!pblocktree->ReadAddressUnspentIndex(addressHash, type, unspentOutputs))
        return error("unable to get txids for address");

    return true;
}

/*uint64_t myGettxout(uint256 hash,int32_t n)
{
    CCoins coins;
    LOCK2(cs_main,mempool.cs);
    CCoinsViewMemPool view(pcoinsTip, mempool);
    if (!view.GetCoins(hash, coins))
        return(0);
    if ( n < 0 || (unsigned int)n >= coins.vout.size() || coins.vout[n].IsNull() )
        return(0);
    else return(coins.vout[n].nValue);
}*/

bool myAddtomempool(CTransaction &tx, CValidationState *pstate)
{
    CValidationState state;
    if (!pstate)
        pstate = &state;
    CTransaction Ltx; bool fMissingInputs,fOverrideFees = false;
    if ( mempool.lookup(tx.GetHash(),Ltx) == 0 )
        return(AcceptToMemoryPool(mempool, *pstate, tx, false, &fMissingInputs, !fOverrideFees));
    else return(true);
}

bool myGetTransaction(const uint256 &hash, CTransaction &txOut, uint256 &hashBlock)
{
    // need a GetTransaction without lock so the validation code for assets can run without deadlock
    {
        //fprintf(stderr,"check mempool\n");
        if (mempool.lookup(hash, txOut))
        {
            //fprintf(stderr,"found in mempool\n");
            return true;
        }
    }
    //fprintf(stderr,"check disk\n");

    if (fTxIndex) {
        CDiskTxPos postx;
        //fprintf(stderr,"ReadTxIndex\n");
        if (pblocktree->ReadTxIndex(hash, postx)) {
            //fprintf(stderr,"OpenBlockFile\n");
            CAutoFile file(OpenBlockFile(postx, true), SER_DISK, CLIENT_VERSION);
            if (file.IsNull())
                return error("%s: OpenBlockFile failed", __func__);
            CBlockHeader header;
            //fprintf(stderr,"seek and read\n");
            try {
                file >> header;
                fseek(file.Get(), postx.nTxOffset, SEEK_CUR);
                file >> txOut;
            } catch (const std::exception& e) {
                return error("%s: Deserialize or I/O error - %s", __func__, e.what());
            }
            hashBlock = header.GetHash();
            if (txOut.GetHash() != hash)
                return error("%s: txid mismatch", __func__);
            //fprintf(stderr,"found on disk\n");
            return true;
        }
    }
    //fprintf(stderr,"not found\n");
    return false;
}

/** Return transaction in tx, and if it was found inside a block, its hash is placed in hashBlock */
bool GetTransaction(const uint256 &hash, CTransaction &txOut, uint256 &hashBlock, bool fAllowSlow)
{
    CBlockIndex *pindexSlow = NULL;

    LOCK(cs_main);

    if (mempool.lookup(hash, txOut))
    {
        return true;
    }

    if (fTxIndex) {
        CDiskTxPos postx;
        if (pblocktree->ReadTxIndex(hash, postx)) {
            CAutoFile file(OpenBlockFile(postx, true), SER_DISK, CLIENT_VERSION);
            if (file.IsNull())
                return error("%s: OpenBlockFile failed", __func__);
            CBlockHeader header;
            try {
                file >> header;
                fseek(file.Get(), postx.nTxOffset, SEEK_CUR);
                file >> txOut;
            } catch (const std::exception& e) {
                return error("%s: Deserialize or I/O error - %s", __func__, e.what());
            }
            hashBlock = header.GetHash();
            if (txOut.GetHash() != hash)
                return error("%s: txid mismatch", __func__);
            return true;
        }
    }

    if (fAllowSlow) { // use coin database to locate block that contains transaction, and scan it
        int nHeight = -1;
        {
            CCoinsViewCache &view = *pcoinsTip;
            const CCoins* coins = view.AccessCoins(hash);
            if (coins)
                nHeight = coins->nHeight;
        }
        if (nHeight > 0)
            pindexSlow = chainActive[nHeight];
    }

    if (pindexSlow) {
        CBlock block;
        if (ReadBlockFromDisk(block, pindexSlow,1)) {
            BOOST_FOREACH(const CTransaction &tx, block.vtx) {
                if (tx.GetHash() == hash) {
                    txOut = tx;
                    hashBlock = pindexSlow->GetBlockHash();
                    return true;
                }
            }
        }
    }

    return false;
}

/*char *komodo_getspendscript(uint256 hash,int32_t n)
 {
 CTransaction tx; uint256 hashBlock;
 if ( !GetTransaction(hash,tx,hashBlock,true) )
 {
 printf("null GetTransaction\n");
 return(0);
 }
 if ( n >= 0 && n < tx.vout.size() )
 return((char *)tx.vout[n].scriptPubKey.ToString().c_str());
 else printf("getspendscript illegal n.%d\n",n);
 return(0);
 }*/


//////////////////////////////////////////////////////////////////////////////
//
// CBlock and CBlockIndex
//

bool WriteBlockToDisk(CBlock& block, CDiskBlockPos& pos, const CMessageHeader::MessageStartChars& messageStart)
{
    // Open history file to append
    CAutoFile fileout(OpenBlockFile(pos), SER_DISK, CLIENT_VERSION);
    if (fileout.IsNull())
        return error("WriteBlockToDisk: OpenBlockFile failed");

    // Write index header
    unsigned int nSize = GetSerializeSize(fileout, block);
    fileout << FLATDATA(messageStart) << nSize;

    // Write block
    long fileOutPos = ftell(fileout.Get());
    if (fileOutPos < 0)
        return error("WriteBlockToDisk: ftell failed");
    pos.nPos = (unsigned int)fileOutPos;
    fileout << block;

    return true;
}

bool ReadBlockFromDisk(int32_t height,CBlock& block, const CDiskBlockPos& pos,bool checkPOW)
{
    uint8_t pubkey33[33];
    block.SetNull();

    // Open history file to read
    CAutoFile filein(OpenBlockFile(pos, true), SER_DISK, CLIENT_VERSION);
    if (filein.IsNull())
    {
        //fprintf(stderr,"readblockfromdisk err A\n");
        return error("ReadBlockFromDisk: OpenBlockFile failed for %s", pos.ToString());
    }

    // Read block
    try {
        filein >> block;
    }
    catch (const std::exception& e) {
        fprintf(stderr,"readblockfromdisk err B\n");
        return error("%s: Deserialize or I/O error - %s at %s", __func__, e.what(), pos.ToString());
    }
    // Check the header
    if ( 0 && checkPOW != 0 )
    {
        komodo_block2pubkey33(pubkey33,(CBlock *)&block);
        if (!(CheckEquihashSolution(&block, Params()) && CheckProofOfWork(block, pubkey33, height, Params().GetConsensus())))
        {
            int32_t i; for (i=0; i<33; i++)
                fprintf(stderr,"%02x",pubkey33[i]);
            fprintf(stderr," warning unexpected diff at ht.%d\n",height);

            return error("ReadBlockFromDisk: Errors in block header at %s", pos.ToString());
        }
    }
    return true;
}

bool ReadBlockFromDisk(CBlock& block, const CBlockIndex* pindex,bool checkPOW)
{
    if ( pindex == 0 )
        return false;
    if (!ReadBlockFromDisk(pindex->GetHeight(),block, pindex->GetBlockPos(),checkPOW))
        return false;
    if (block.GetHash() != pindex->GetBlockHash())
        return error("ReadBlockFromDisk(CBlock&, CBlockIndex*): GetHash() doesn't match index for %s at %s",
                     pindex->ToString(), pindex->GetBlockPos().ToString());
    return true;
}

//uint64_t komodo_moneysupply(int32_t height);
extern char ASSETCHAINS_SYMBOL[KOMODO_ASSETCHAIN_MAXLEN];
extern uint64_t ASSETCHAINS_ENDSUBSIDY[ASSETCHAINS_MAX_ERAS], ASSETCHAINS_REWARD[ASSETCHAINS_MAX_ERAS], ASSETCHAINS_HALVING[ASSETCHAINS_MAX_ERAS];
extern uint32_t ASSETCHAINS_MAGIC;
extern uint64_t ASSETCHAINS_STAKED,ASSETCHAINS_LINEAR,ASSETCHAINS_COMMISSION,ASSETCHAINS_SUPPLY;
extern uint8_t ASSETCHAINS_PUBLIC,ASSETCHAINS_PRIVATE;

CAmount GetBlockSubsidy(int nHeight, const Consensus::Params& consensusParams)
{
    int32_t numhalvings,i; uint64_t numerator; CAmount nSubsidy = 3 * COIN;
    if ( ASSETCHAINS_SYMBOL[0] == 0 )
    {
        if ( nHeight == 1 )
            return(100000000 * COIN); // ICO allocation
        else if ( nHeight < KOMODO_ENDOFERA )
            return(3 * COIN);
        else if ( nHeight < 2*KOMODO_ENDOFERA )
            return(2 * COIN);
        else return(COIN);
    }
    else
    {
<<<<<<< HEAD
        if ( nHeight == 1 )
        {
            if ( ASSETCHAINS_STAKED == 0 || strcmp("VRSC",ASSETCHAINS_SYMBOL) == 0 )
                return(ASSETCHAINS_SUPPLY * COIN + (ASSETCHAINS_MAGIC & 0xffffff));
            else return(ASSETCHAINS_SUPPLY * COIN + ASSETCHAINS_MAGIC);
        }
        else if ( ASSETCHAINS_ENDSUBSIDY == 0 || nHeight < ASSETCHAINS_ENDSUBSIDY )
        {
            if ( ASSETCHAINS_REWARD == 0 )
                return(10000);
            else if (  ASSETCHAINS_ENDSUBSIDY != 0 && nHeight >= ASSETCHAINS_ENDSUBSIDY )
                return(0);
            else
            {
                nSubsidy = ASSETCHAINS_REWARD;
                if ( ASSETCHAINS_HALVING != 0 )
                {
                    if ( (numhalvings= (nHeight / ASSETCHAINS_HALVING)) > 0 )
                    {
                        if ( numhalvings >= 64 && ASSETCHAINS_DECAY == 0 )
                            return(0);
                        if ( ASSETCHAINS_DECAY == 0 )
                            nSubsidy >>= numhalvings;
                        else if ( ASSETCHAINS_DECAY == 100000000 && ASSETCHAINS_ENDSUBSIDY != 0 )
                        {
                            numerator = (ASSETCHAINS_ENDSUBSIDY - nHeight);
                            nSubsidy = (nSubsidy * numerator) / ASSETCHAINS_ENDSUBSIDY;
                        }
                        else
                        {
                            if ( cached_subsidy > 0 && cached_numhalvings == numhalvings )
                                nSubsidy = cached_subsidy;
                            else
                            {
                                for (i=0; i<numhalvings&&nSubsidy!=0; i++)
                                    nSubsidy = (nSubsidy * ASSETCHAINS_DECAY) / 100000000;
                                cached_subsidy = nSubsidy;
                                cached_numhalvings = numhalvings;
                            }
                        }
                    }
                }
            }
            return(nSubsidy);
        } else return(0);
=======
        return(komodo_ac_block_subsidy(nHeight));
>>>>>>> cc77288f
    }
    /*
     // Mining slow start
     // The subsidy is ramped up linearly, skipping the middle payout of
     // MAX_SUBSIDY/2 to keep the monetary curve consistent with no slow start.
     if (nHeight < consensusParams.nSubsidySlowStartInterval / 2) {
     nSubsidy /= consensusParams.nSubsidySlowStartInterval;
     nSubsidy *= nHeight;
     return nSubsidy;
     } else if (nHeight < consensusParams.nSubsidySlowStartInterval) {
     nSubsidy /= consensusParams.nSubsidySlowStartInterval;
     nSubsidy *= (nHeight+1);
     return nSubsidy;
     }

     assert(nHeight > consensusParams.SubsidySlowStartShift());
     int halvings = (nHeight - consensusParams.SubsidySlowStartShift()) / consensusParams.nSubsidyHalvingInterval;*/
    // Force block reward to zero when right shift is undefined.
    //int halvings = nHeight / consensusParams.nSubsidyHalvingInterval;
    //if (halvings >= 64)
    //    return 0;

    // Subsidy is cut in half every 840,000 blocks which will occur approximately every 4 years.
    //nSubsidy >>= halvings;
    //return nSubsidy;
}

bool IsInitialBlockDownload()
{
    const CChainParams& chainParams = Params();
    // Once this function has returned false, it must remain false.
    static std::atomic<bool> latchToFalse{false};
    // Optimization: pre-test latch before taking the lock.
    if (latchToFalse.load(std::memory_order_relaxed))
        return false;

    LOCK(cs_main);
    if (latchToFalse.load(std::memory_order_relaxed))
        return false;

    if (fImporting || fReindex)
    {
        //fprintf(stderr,"IsInitialBlockDownload: fImporting %d || %d fReindex\n",(int32_t)fImporting,(int32_t)fReindex);
        return true;
    }

    if (fCheckpointsEnabled && chainActive.Height() < Checkpoints::GetTotalBlocksEstimate(chainParams.Checkpoints()))
    {
        //fprintf(stderr,"IsInitialBlockDownload: checkpoint -> initialdownload - %d blocks\n", Checkpoints::GetTotalBlocksEstimate(chainParams.Checkpoints()));
        return true;
    }

    bool state;
    arith_uint256 bigZero = arith_uint256();
    arith_uint256 minWork = UintToArith256(chainParams.GetConsensus().nMinimumChainWork);
    CBlockIndex *ptr = chainActive.Tip();

    if (ptr == NULL)
    {
        //fprintf(stderr,"nullptr in IsInitialDownload\n");
        return true;
    }
    if (0 && ptr->chainPower < CChainPower(ptr, bigZero, minWork))
    {
        fprintf(stderr,"chainpower insufficient in IsInitialDownload\n");
        return true;
    }
    state = ((chainActive.Height() < ptr->GetHeight() - 24*60) ||
             ptr->GetBlockTime() < (GetTime() - nMaxTipAge));
    if ( KOMODO_INSYNC != 0 )
        state = false;
    if (!state)
    {
        LogPrintf("Leaving InitialBlockDownload (latching to false)\n");
        latchToFalse.store(true, std::memory_order_relaxed);
    } // else fprintf(stderr,"state.%d  ht.%d vs %d, t.%u\n",state,(int32_t)chainActive.Height(),(uint32_t)ptr->GetHeight(),(int32_t)ptr->GetBlockTime());
    return state;
}

// determine if we are in sync with the best chain
int IsNotInSync()
{
    const CChainParams& chainParams = Params();

    LOCK(cs_main);
    if (fImporting || fReindex)
    {
        //fprintf(stderr,"IsNotInSync: fImporting %d || %d fReindex\n",(int32_t)fImporting,(int32_t)fReindex);
        return true;
    }
    if (fCheckpointsEnabled)
    {
        if (fCheckpointsEnabled && chainActive.Height() < Checkpoints::GetTotalBlocksEstimate(chainParams.Checkpoints()))
        {
            //fprintf(stderr,"IsNotInSync: checkpoint -> initialdownload chainActive.Height().%d GetTotalBlocksEstimate(chainParams.Checkpoints().%d\n", chainActive.Height(), Checkpoints::GetTotalBlocksEstimate(chainParams.Checkpoints()));
            return true;
        }
    }

    CBlockIndex *pbi = chainActive.Tip();
    int longestchain = komodo_longestchain();
    if ( !pbi || 
         (pindexBestHeader == 0) || 
         ((pindexBestHeader->GetHeight() - 1) > pbi->GetHeight()) || 
         (longestchain != 0 && longestchain > pbi->GetHeight()) )
    {
        return (pbi && pindexBestHeader && (pindexBestHeader->GetHeight() - 1) > pbi->GetHeight()) ?
                pindexBestHeader->GetHeight() - pbi->GetHeight() :
                true;
    }

    return false;
}

static bool fLargeWorkForkFound = false;
static bool fLargeWorkInvalidChainFound = false;
static CBlockIndex *pindexBestForkTip = NULL;
static CBlockIndex *pindexBestForkBase = NULL;

void CheckForkWarningConditions()
{
    AssertLockHeld(cs_main);
    // Before we get past initial download, we cannot reliably alert about forks
    // (we assume we don't get stuck on a fork before finishing our initial sync)
    if (IsInitialBlockDownload())
        return;

    // If our best fork is no longer within 288 blocks (+/- 12 hours if no one mines it)
    // of our head, drop it
    if (pindexBestForkTip && chainActive.Height() - pindexBestForkTip->GetHeight() >= 288)
        pindexBestForkTip = NULL;
    
    if (pindexBestForkTip || (pindexBestInvalid && pindexBestInvalid->chainPower > (chainActive.LastTip()->chainPower + (GetBlockProof(*chainActive.LastTip()) * 6))))
    {
        if (!fLargeWorkForkFound && pindexBestForkBase)
        {
            std::string warning = std::string("'Warning: Large-work fork detected, forking after block ") +
            pindexBestForkBase->phashBlock->ToString() + std::string("'");
            CAlert::Notify(warning, true);
        }
        if (pindexBestForkTip && pindexBestForkBase)
        {
            LogPrintf("%s: Warning: Large valid fork found\n  forking the chain at height %d (%s)\n  lasting to height %d (%s).\nChain state database corruption likely.\n", __func__,
                      pindexBestForkBase->GetHeight(), pindexBestForkBase->phashBlock->ToString(),
                      pindexBestForkTip->GetHeight(), pindexBestForkTip->phashBlock->ToString());
            fLargeWorkForkFound = true;
        }
        else
        {
            std::string warning = std::string("Warning: Found invalid chain at least ~6 blocks longer than our best chain.\nChain state database corruption likely.");
            LogPrintf("%s: %s\n", warning.c_str(), __func__);
            CAlert::Notify(warning, true);
            fLargeWorkInvalidChainFound = true;
        }
    }
    else
    {
        fLargeWorkForkFound = false;
        fLargeWorkInvalidChainFound = false;
    }
}

void CheckForkWarningConditionsOnNewFork(CBlockIndex* pindexNewForkTip)
{
    AssertLockHeld(cs_main);
    // If we are on a fork that is sufficiently large, set a warning flag
    CBlockIndex* pfork = pindexNewForkTip;
    CBlockIndex* plonger = chainActive.LastTip();
    while (pfork && pfork != plonger)
    {
        while (plonger && plonger->GetHeight() > pfork->GetHeight())
            plonger = plonger->pprev;
        if (pfork == plonger)
            break;
        pfork = pfork->pprev;
    }

    // We define a condition where we should warn the user about as a fork of at least 7 blocks
    // with a tip within 72 blocks (+/- 3 hours if no one mines it) of ours
    // We use 7 blocks rather arbitrarily as it represents just under 10% of sustained network
    // hash rate operating on the fork.
    // or a chain that is entirely longer than ours and invalid (note that this should be detected by both)
    // We define it this way because it allows us to only store the highest fork tip (+ base) which meets
    // the 7-block condition and from this always have the most-likely-to-cause-warning fork
    if (pfork && (!pindexBestForkTip || (pindexBestForkTip && pindexNewForkTip->GetHeight() > pindexBestForkTip->GetHeight())) &&
        pindexNewForkTip->chainPower - pfork->chainPower > (GetBlockProof(*pfork) * 7) &&
        chainActive.Height() - pindexNewForkTip->GetHeight() < 72)
    {
        pindexBestForkTip = pindexNewForkTip;
        pindexBestForkBase = pfork;
    }

    CheckForkWarningConditions();
}

// Requires cs_main.
void Misbehaving(NodeId pnode, int howmuch)
{
    if (howmuch == 0)
        return;

    CNodeState *state = State(pnode);
    if (state == NULL)
        return;

    state->nMisbehavior += howmuch;
    int banscore = GetArg("-banscore", 101);
    if (state->nMisbehavior >= banscore && state->nMisbehavior - howmuch < banscore)
    {
        LogPrintf("%s: %s (%d -> %d) BAN THRESHOLD EXCEEDED\n", __func__, state->name, state->nMisbehavior-howmuch, state->nMisbehavior);
        state->fShouldBan = true;
    } else
        LogPrintf("%s: %s (%d -> %d)\n", __func__, state->name, state->nMisbehavior-howmuch, state->nMisbehavior);
}

void static InvalidChainFound(CBlockIndex* pindexNew)
{
    if (!pindexBestInvalid || pindexNew->chainPower > pindexBestInvalid->chainPower)
        pindexBestInvalid = pindexNew;

    LogPrintf("%s: invalid block=%s  height=%d  log2_work=%.8g  log2_stake=%.8g  date=%s\n", __func__,
              pindexNew->GetBlockHash().ToString(), pindexNew->GetHeight(),
              log(pindexNew->chainPower.chainWork.getdouble())/log(2.0),
              log(pindexNew->chainPower.chainStake.getdouble())/log(2.0),
              DateTimeStrFormat("%Y-%m-%d %H:%M:%S", pindexNew->GetBlockTime()));
    CBlockIndex *tip = chainActive.LastTip();
    assert (tip);
    LogPrintf("%s:  current best=%s  height=%d  log2_work=%.8g  log2_stake=%.8g  date=%s\n", __func__,
              tip->GetBlockHash().ToString(), chainActive.Height(),
              log(tip->chainPower.chainWork.getdouble())/log(2.0),
              log(tip->chainPower.chainStake.getdouble())/log(2.0),
              DateTimeStrFormat("%Y-%m-%d %H:%M:%S", tip->GetBlockTime()));
    CheckForkWarningConditions();
}

void static InvalidBlockFound(CBlockIndex *pindex, const CValidationState &state) {
    int nDoS = 0;
    if (state.IsInvalid(nDoS)) {
        std::map<uint256, NodeId>::iterator it = mapBlockSource.find(pindex->GetBlockHash());
        if (it != mapBlockSource.end() && State(it->second)) {
            CBlockReject reject = {state.GetRejectCode(), state.GetRejectReason().substr(0, MAX_REJECT_MESSAGE_LENGTH), pindex->GetBlockHash()};
            State(it->second)->rejects.push_back(reject);
            if (nDoS > 0)
                Misbehaving(it->second, nDoS);
        }
    }
    if (!state.CorruptionPossible()) {
        pindex->nStatus |= BLOCK_FAILED_VALID;
        setDirtyBlockIndex.insert(pindex);
        setBlockIndexCandidates.erase(pindex);
        InvalidChainFound(pindex);
    }
}

void UpdateCoins(const CTransaction& tx, CCoinsViewCache& inputs, CTxUndo &txundo, int nHeight)
{
    if (!tx.IsMint()) // mark inputs spent
    {
        txundo.vprevout.reserve(tx.vin.size());
        BOOST_FOREACH(const CTxIn &txin, tx.vin) {
            CCoinsModifier coins = inputs.ModifyCoins(txin.prevout.hash);
            unsigned nPos = txin.prevout.n;

            if (nPos >= coins->vout.size() || coins->vout[nPos].IsNull())
                assert(false);
            // mark an outpoint spent, and construct undo information
            txundo.vprevout.push_back(CTxInUndo(coins->vout[nPos]));
            coins->Spend(nPos);
            if (coins->vout.size() == 0) {
                CTxInUndo& undo = txundo.vprevout.back();
                undo.nHeight = coins->nHeight;
                undo.fCoinBase = coins->fCoinBase;
                undo.nVersion = coins->nVersion;
            }
        }
    }

    // spend nullifiers
    inputs.SetNullifiers(tx, true);

    inputs.ModifyCoins(tx.GetHash())->FromTx(tx, nHeight); // add outputs

    // Unorthodox state
    if (tx.IsCoinImport()) {
        // add a tombstone for the burnTx
        AddImportTombstone(tx, inputs, nHeight);
    }
}

void UpdateCoins(const CTransaction& tx, CCoinsViewCache& inputs, int nHeight)
{
    CTxUndo txundo;
    UpdateCoins(tx, inputs, txundo, nHeight);
}

bool CScriptCheck::operator()() {
    const CScript &scriptSig = ptxTo->vin[nIn].scriptSig;
    ServerTransactionSignatureChecker checker(ptxTo, nIn, amount, cacheStore, *txdata);
    if (!VerifyScript(scriptSig, scriptPubKey, nFlags, checker, consensusBranchId, &error)) {
        return ::error("CScriptCheck(): %s:%d VerifySignature failed: %s", ptxTo->GetHash().ToString(), nIn, ScriptErrorString(error));
    }
    return true;
}

int GetSpendHeight(const CCoinsViewCache& inputs)
{
    LOCK(cs_main);
    CBlockIndex* pindexPrev = mapBlockIndex.find(inputs.GetBestBlock())->second;
    return pindexPrev->GetHeight() + 1;
}

namespace Consensus {
    bool CheckTxInputs(const CTransaction& tx, CValidationState& state, const CCoinsViewCache& inputs, int nSpendHeight, const Consensus::Params& consensusParams)
    {
        // This doesn't trigger the DoS code on purpose; if it did, it would make it easier
        // for an attacker to attempt to split the network.
        if (!inputs.HaveInputs(tx))
            return state.Invalid(error("CheckInputs(): %s inputs unavailable", tx.GetHash().ToString()));

        // are the JoinSplit's requirements met?
        if (!inputs.HaveJoinSplitRequirements(tx))
            return state.Invalid(error("CheckInputs(): %s JoinSplit requirements not met", tx.GetHash().ToString()));

        CAmount nValueIn = 0;
        CAmount nFees = 0;
        for (unsigned int i = 0; i < tx.vin.size(); i++)
        {
            const COutPoint &prevout = tx.vin[i].prevout;
            const CCoins *coins = inputs.AccessCoins(prevout.hash);
            assert(coins);

            if (coins->IsCoinBase()) {
                // ensure that output of coinbases are not still time locked
                if (coins->TotalTxValue() >= ASSETCHAINS_TIMELOCKGTE)
                {
                    uint64_t unlockTime = komodo_block_unlocktime(coins->nHeight);
                    if (nSpendHeight < unlockTime) {
                        return state.DoS(10,
                                        error("CheckInputs(): tried to spend coinbase that is timelocked until block %d", unlockTime),
                                        REJECT_INVALID, "bad-txns-premature-spend-of-coinbase");
                    }
                }

                // Ensure that coinbases are matured, no DoS as retry may work later
                if (nSpendHeight - coins->nHeight < COINBASE_MATURITY) {
                    return state.Invalid(
                                         error("CheckInputs(): tried to spend coinbase at depth %d/%d", nSpendHeight - coins->nHeight, (int32_t)COINBASE_MATURITY),
                                         REJECT_INVALID, "bad-txns-premature-spend-of-coinbase");
                }

                // Ensure that coinbases cannot be spent to transparent outputs
                // Disabled on regtest
                if (fCoinbaseEnforcedProtectionEnabled &&
                    consensusParams.fCoinbaseMustBeProtected &&
                    !(tx.vout.size() == 0 || (tx.vout.size() == 1 && tx.vout[0].nValue == 0)) &&
                    (strcmp(ASSETCHAINS_SYMBOL, "VRSC") != 0 || (nSpendHeight >= 12800 && coins->nHeight >= 12800))) {
                    return state.DoS(100,
                                     error("CheckInputs(): tried to spend coinbase with transparent outputs"),
                                     REJECT_INVALID, "bad-txns-coinbase-spend-has-transparent-outputs");
                }
            }

            // Check for negative or overflow input values
            nValueIn += coins->vout[prevout.n].nValue;
#ifdef KOMODO_ENABLE_INTEREST
            if ( ASSETCHAINS_SYMBOL[0] == 0 && nSpendHeight > 60000 )//chainActive.LastTip() != 0 && chainActive.LastTip()->GetHeight() >= 60000 )
            {
                if ( coins->vout[prevout.n].nValue >= 10*COIN )
                {
                    int64_t interest; int32_t txheight; uint32_t locktime;
                    if ( (interest= komodo_accrued_interest(&txheight,&locktime,prevout.hash,prevout.n,0,coins->vout[prevout.n].nValue,(int32_t)nSpendHeight-1)) != 0 )
                    {
                        //fprintf(stderr,"checkResult %.8f += val %.8f interest %.8f ht.%d lock.%u tip.%u\n",(double)nValueIn/COIN,(double)coins->vout[prevout.n].nValue/COIN,(double)interest/COIN,txheight,locktime,chainActive.LastTip()->nTime);
                        nValueIn += interest;
                    }
                }
            }
#endif
            if (!MoneyRange(coins->vout[prevout.n].nValue) || !MoneyRange(nValueIn))
                return state.DoS(100, error("CheckInputs(): txin values out of range"),
                                 REJECT_INVALID, "bad-txns-inputvalues-outofrange");

        }

        nValueIn += tx.GetShieldedValueIn();
        if (!MoneyRange(nValueIn))
            return state.DoS(100, error("CheckInputs(): shielded input to transparent value pool out of range"),
                             REJECT_INVALID, "bad-txns-inputvalues-outofrange");

        if (nValueIn < tx.GetValueOut())
        {
            fprintf(stderr,"spentheight.%d valuein %s vs %s error\n",nSpendHeight,FormatMoney(nValueIn).c_str(), FormatMoney(tx.GetValueOut()).c_str());
            return state.DoS(100, error("CheckInputs(): %s value in (%s) < value out (%s) diff %.8f",
                                        tx.GetHash().ToString(), FormatMoney(nValueIn), FormatMoney(tx.GetValueOut()),((double)nValueIn - tx.GetValueOut())/COIN),REJECT_INVALID, "bad-txns-in-belowout");
        }
        // Tally transaction fees
        CAmount nTxFee = nValueIn - tx.GetValueOut();
        if (nTxFee < 0)
            return state.DoS(100, error("CheckInputs(): %s nTxFee < 0", tx.GetHash().ToString()),
                             REJECT_INVALID, "bad-txns-fee-negative");
        nFees += nTxFee;
        if (!MoneyRange(nFees))
            return state.DoS(100, error("CheckInputs(): nFees out of range"),
                             REJECT_INVALID, "bad-txns-fee-outofrange");
        return true;
    }
}// namespace Consensus

bool ContextualCheckInputs(
                           const CTransaction& tx,
                           CValidationState &state,
                           const CCoinsViewCache &inputs,
                           bool fScriptChecks,
                           unsigned int flags,
                           bool cacheStore,
                           PrecomputedTransactionData& txdata,
                           const Consensus::Params& consensusParams,
                           uint32_t consensusBranchId,
                           std::vector<CScriptCheck> *pvChecks)
{
    if (!tx.IsMint())
    {
        if (!Consensus::CheckTxInputs(tx, state, inputs, GetSpendHeight(inputs), consensusParams)) {
            return false;
        }

        if (pvChecks)
            pvChecks->reserve(tx.vin.size());

        // The first loop above does all the inexpensive checks.
        // Only if ALL inputs pass do we perform expensive ECDSA signature checks.
        // Helps prevent CPU exhaustion attacks.

        // Skip ECDSA signature verification when connecting blocks
        // before the last block chain checkpoint. This is safe because block merkle hashes are
        // still computed and checked, and any change will be caught at the next checkpoint.
        if (fScriptChecks) {
            for (unsigned int i = 0; i < tx.vin.size(); i++) {
                const COutPoint &prevout = tx.vin[i].prevout;
                const CCoins* coins = inputs.AccessCoins(prevout.hash);
                assert(coins);

                // Verify signature
                CScriptCheck check(*coins, tx, i, flags, cacheStore, consensusBranchId, &txdata);
                if (pvChecks) {
                    pvChecks->push_back(CScriptCheck());
                    check.swap(pvChecks->back());
                } else if (!check()) {
                    if (flags & STANDARD_NOT_MANDATORY_VERIFY_FLAGS) {
                        // Check whether the failure was caused by a
                        // non-mandatory script verification check, such as
                        // non-standard DER encodings or non-null dummy
                        // arguments; if so, don't trigger DoS protection to
                        // avoid splitting the network between upgraded and
                        // non-upgraded nodes.
                        CScriptCheck check2(*coins, tx, i,
                                            flags & ~STANDARD_NOT_MANDATORY_VERIFY_FLAGS, cacheStore, consensusBranchId, &txdata);
                        if (check2())
                            return state.Invalid(false, REJECT_NONSTANDARD, strprintf("non-mandatory-script-verify-flag (%s)", ScriptErrorString(check.GetScriptError())));
                    }
                    // Failures of other flags indicate a transaction that is
                    // invalid in new blocks, e.g. a invalid P2SH. We DoS ban
                    // such nodes as they are not following the protocol. That
                    // said during an upgrade careful thought should be taken
                    // as to the correct behavior - we may want to continue
                    // peering with non-upgraded nodes even after a soft-fork
                    // super-majority vote has passed.
                    return state.DoS(100,false, REJECT_INVALID, strprintf("mandatory-script-verify-flag-failed (%s)", ScriptErrorString(check.GetScriptError())));
                }
            }
        }
    }

    if (tx.IsCoinImport())
    {
        ServerTransactionSignatureChecker checker(&tx, 0, 0, false, txdata);
        return VerifyCoinImport(tx.vin[0].scriptSig, checker, state);
    }

    return true;
}


/*bool ContextualCheckInputs(const CTransaction& tx, CValidationState &state, const CCoinsViewCache &inputs, bool fScriptChecks, unsigned int flags, bool cacheStore, const Consensus::Params& consensusParams, std::vector<CScriptCheck> *pvChecks)
 {
 if (!NonContextualCheckInputs(tx, state, inputs, fScriptChecks, flags, cacheStore, consensusParams, pvChecks)) {
 fprintf(stderr,"ContextualCheckInputs failure.0\n");
 return false;
 }

 if (!tx.IsCoinBase())
 {
 // While checking, GetBestBlock() refers to the parent block.
 // This is also true for mempool checks.
 CBlockIndex *pindexPrev = mapBlockIndex.find(inputs.GetBestBlock())->second;
 int nSpendHeight = pindexPrev->GetHeight() + 1;
 for (unsigned int i = 0; i < tx.vin.size(); i++)
 {
 const COutPoint &prevout = tx.vin[i].prevout;
 const CCoins *coins = inputs.AccessCoins(prevout.hash);
 // Assertion is okay because NonContextualCheckInputs ensures the inputs
 // are available.
 assert(coins);

 // If prev is coinbase, check that it's matured
 if (coins->IsCoinBase()) {
 if ( ASSETCHAINS_SYMBOL[0] == 0 )
 COINBASE_MATURITY = _COINBASE_MATURITY;
 if (nSpendHeight - coins->nHeight < COINBASE_MATURITY) {
 fprintf(stderr,"ContextualCheckInputs failure.1 i.%d of %d\n",i,(int32_t)tx.vin.size());

 return state.Invalid(
 error("CheckInputs(): tried to spend coinbase at depth %d", nSpendHeight - coins->nHeight),REJECT_INVALID, "bad-txns-premature-spend-of-coinbase");
 }
 }
 }
 }

 return true;
 }*/

namespace {

    bool UndoWriteToDisk(const CBlockUndo& blockundo, CDiskBlockPos& pos, const uint256& hashBlock, const CMessageHeader::MessageStartChars& messageStart)
    {
        // Open history file to append
        CAutoFile fileout(OpenUndoFile(pos), SER_DISK, CLIENT_VERSION);
        if (fileout.IsNull())
            return error("%s: OpenUndoFile failed", __func__);

        // Write index header
        unsigned int nSize = GetSerializeSize(fileout, blockundo);
        fileout << FLATDATA(messageStart) << nSize;

        // Write undo data
        long fileOutPos = ftell(fileout.Get());
        if (fileOutPos < 0)
            return error("%s: ftell failed", __func__);
        pos.nPos = (unsigned int)fileOutPos;
        fileout << blockundo;

        // calculate & write checksum
        CHashWriter hasher(SER_GETHASH, PROTOCOL_VERSION);
        hasher << hashBlock;
        hasher << blockundo;
        fileout << hasher.GetHash();

        return true;
    }

    bool UndoReadFromDisk(CBlockUndo& blockundo, const CDiskBlockPos& pos, const uint256& hashBlock)
    {
        // Open history file to read
        CAutoFile filein(OpenUndoFile(pos, true), SER_DISK, CLIENT_VERSION);
        if (filein.IsNull())
            return error("%s: OpenBlockFile failed", __func__);

        // Read block
        uint256 hashChecksum;
        try {
            filein >> blockundo;
            filein >> hashChecksum;
        }
        catch (const std::exception& e) {
            return error("%s: Deserialize or I/O error - %s", __func__, e.what());
        }
        // Verify checksum
        CHashWriter hasher(SER_GETHASH, PROTOCOL_VERSION);
        hasher << hashBlock;
        hasher << blockundo;
        if (hashChecksum != hasher.GetHash())
            return error("%s: Checksum mismatch", __func__);

        return true;
    }

    /** Abort with a message */
    bool AbortNode(const std::string& strMessage, const std::string& userMessage="")
    {
        strMiscWarning = strMessage;
        LogPrintf("*** %s\n", strMessage);
        uiInterface.ThreadSafeMessageBox(
                                         userMessage.empty() ? _("Error: A fatal internal error occurred, see debug.log for details") : userMessage,
                                         "", CClientUIInterface::MSG_ERROR);
        StartShutdown();
        return false;
    }

    bool AbortNode(CValidationState& state, const std::string& strMessage, const std::string& userMessage="")
    {
        AbortNode(strMessage, userMessage);
        return state.Error(strMessage);
    }

} // anon namespace

/**
 * Apply the undo operation of a CTxInUndo to the given chain state.
 * @param undo The undo object.
 * @param view The coins view to which to apply the changes.
 * @param out The out point that corresponds to the tx input.
 * @return True on success.
 */
static bool ApplyTxInUndo(const CTxInUndo& undo, CCoinsViewCache& view, const COutPoint& out)
{
    bool fClean = true;

    CCoinsModifier coins = view.ModifyCoins(out.hash);
    if (undo.nHeight != 0) {
        // undo data contains height: this is the last output of the prevout tx being spent
        if (!coins->IsPruned())
            fClean = fClean && error("%s: undo data overwriting existing transaction", __func__);
        coins->Clear();
        coins->fCoinBase = undo.fCoinBase;
        coins->nHeight = undo.nHeight;
        coins->nVersion = undo.nVersion;
    } else {
        if (coins->IsPruned())
            fClean = fClean && error("%s: undo data adding output to missing transaction", __func__);
    }
    if (coins->IsAvailable(out.n))
        fClean = fClean && error("%s: undo data overwriting existing output", __func__);
    if (coins->vout.size() < out.n+1)
        coins->vout.resize(out.n+1);
    coins->vout[out.n] = undo.txout;

    return fClean;
}


void ConnectNotarisations(const CBlock &block, int height)
{
    // Record Notarisations
    NotarisationsInBlock notarisations = ScanBlockNotarisations(block, height);
    if (notarisations.size() > 0) {
        CDBBatch batch = CDBBatch(*pnotarisations);
        batch.Write(block.GetHash(), notarisations);
        WriteBackNotarisations(notarisations, batch);
        pnotarisations->WriteBatch(batch, true);
        LogPrintf("ConnectBlock: wrote %i block notarisations in block: %s\n",
                notarisations.size(), block.GetHash().GetHex().data());
    }
}


void DisconnectNotarisations(const CBlock &block)
{
    // Delete from notarisations cache
    NotarisationsInBlock nibs;
    if (GetBlockNotarisations(block.GetHash(), nibs)) {
        CDBBatch batch = CDBBatch(*pnotarisations);
        batch.Erase(block.GetHash());
        EraseBackNotarisations(nibs, batch);
        pnotarisations->WriteBatch(batch, true);
        LogPrintf("DisconnectTip: deleted %i block notarisations in block: %s\n",
            nibs.size(), block.GetHash().GetHex().data());
    }
}


bool DisconnectBlock(CBlock& block, CValidationState& state, CBlockIndex* pindex, CCoinsViewCache& view, bool* pfClean)
{
    assert(pindex->GetBlockHash() == view.GetBestBlock());

    if (pfClean)
        *pfClean = false;

    bool fClean = true;
    komodo_disconnect(pindex,block);
    CBlockUndo blockUndo;
    CDiskBlockPos pos = pindex->GetUndoPos();
    if (pos.IsNull())
        return error("DisconnectBlock(): no undo data available");
    if (!UndoReadFromDisk(blockUndo, pos, pindex->pprev->GetBlockHash()))
        return error("DisconnectBlock(): failure reading undo data");

    if (blockUndo.vtxundo.size() + 1 != block.vtx.size())
        return error("DisconnectBlock(): block and undo data inconsistent");
    std::vector<std::pair<CAddressIndexKey, CAmount> > addressIndex;
    std::vector<std::pair<CAddressUnspentKey, CAddressUnspentValue> > addressUnspentIndex;
    std::vector<std::pair<CSpentIndexKey, CSpentIndexValue> > spentIndex;

    // undo transactions in reverse order
    for (int i = block.vtx.size() - 1; i >= 0; i--) {
        const CTransaction &tx = block.vtx[i];
        uint256 hash = tx.GetHash();
        if (fAddressIndex) {

            for (unsigned int k = tx.vout.size(); k-- > 0;) {
                const CTxOut &out = tx.vout[k];

                vector<vector<unsigned char>> vSols;
                CTxDestination vDest;
                txnouttype txType = TX_PUBKEYHASH;
                int keyType = 1;
                if ((Solver(out.scriptPubKey, txType, vSols) || ExtractDestination(out.scriptPubKey, vDest)) && txType != TX_MULTISIG) {
                    if (vDest.which())
                    {
                        CKeyID kid;
                        if (CBitcoinAddress(vDest).GetKeyID(kid))
                        {
                            vSols.push_back(vector<unsigned char>(kid.begin(), kid.end()));
                        }
                    }
                    else if (txType == TX_SCRIPTHASH)
                    {
                        keyType =  2;
                    }
                    for (auto addr : vSols)
                    {
                        uint160 addrHash = addr.size() == 20 ? uint160(addr) : Hash160(addr);
                        addressIndex.push_back(make_pair(CAddressIndexKey(keyType, addrHash, pindex->GetHeight(), i, hash, k, false), out.nValue));
                        addressUnspentIndex.push_back(make_pair(CAddressUnspentKey(keyType, addrHash, hash, k), CAddressUnspentValue()));
                    }
                }
            }
        }

        // Check that all outputs are available and match the outputs in the block itself
        // exactly.
        {
            CCoinsModifier outs = view.ModifyCoins(hash);
            outs->ClearUnspendable();
            
            CCoins outsBlock(tx, pindex->GetHeight());
            // The CCoins serialization does not serialize negative numbers.
            // No network rules currently depend on the version here, so an inconsistency is harmless
            // but it must be corrected before txout nversion ever influences a network rule.
            if (outsBlock.nVersion < 0)
                outs->nVersion = outsBlock.nVersion;
            if (*outs != outsBlock)
                fClean = fClean && error("DisconnectBlock(): added transaction mismatch? database corrupted");

            // remove outputs
            outs->Clear();
        }

        // unspend nullifiers
        view.SetNullifiers(tx, false);

        // restore inputs
        if (!tx.IsMint()) {
            const CTxUndo &txundo = blockUndo.vtxundo[i-1];
            if (txundo.vprevout.size() != tx.vin.size())
                return error("DisconnectBlock(): transaction and undo data inconsistent");
            for (unsigned int j = tx.vin.size(); j-- > 0;) {
                const COutPoint &out = tx.vin[j].prevout;
                const CTxInUndo &undo = txundo.vprevout[j];
                if (!ApplyTxInUndo(undo, view, out))
                    fClean = false;

                const CTxIn input = tx.vin[j];

                if (fSpentIndex) {
                    // undo and delete the spent index
                    spentIndex.push_back(make_pair(CSpentIndexKey(input.prevout.hash, input.prevout.n), CSpentIndexValue()));
                }

                if (fAddressIndex) {
                    const CTxOut &prevout = view.GetOutputFor(tx.vin[j]);

                    vector<vector<unsigned char>> vSols;
                    CTxDestination vDest;
                    txnouttype txType = TX_PUBKEYHASH;
                    int keyType = 1;
                    // some non-standard types, like time lock coinbases, don't solve, but do extract
                    if ((Solver(prevout.scriptPubKey, txType, vSols) || ExtractDestination(prevout.scriptPubKey, vDest)))
                    {
                        // if we failed to solve, and got a vDest, assume P2PKH or P2PK address returned
                        if (vDest.which())
                        {
                            CKeyID kid;
                            if (CBitcoinAddress(vDest).GetKeyID(kid))
                            {
                                vSols.push_back(vector<unsigned char>(kid.begin(), kid.end()));
                            }
                        }
                        else if (txType == TX_SCRIPTHASH)
                        {
                            keyType =  2;
                        }
                        for (auto addr : vSols)
                        {
                            uint160 addrHash = addr.size() == 20 ? uint160(addr) : Hash160(addr);
                            // undo spending activity
                            addressIndex.push_back(make_pair(CAddressIndexKey(keyType, addrHash, pindex->GetHeight(), i, hash, j, true), prevout.nValue * -1));

                            // restore unspent index
                            addressUnspentIndex.push_back(make_pair(CAddressUnspentKey(keyType, addrHash, input.prevout.hash, input.prevout.n), CAddressUnspentValue(prevout.nValue, prevout.scriptPubKey, undo.nHeight)));
                        }
                    }
                }
            }
        }
        else if (tx.IsCoinImport())
        {
            RemoveImportTombstone(tx, view);
        }
    }

    // set the old best Sprout anchor back
    view.PopAnchor(blockUndo.old_sprout_tree_root, SPROUT);

    // set the old best Sapling anchor back
    // We can get this from the `hashFinalSaplingRoot` of the last block
    // However, this is only reliable if the last block was on or after
    // the Sapling activation height. Otherwise, the last anchor was the
    // empty root.
    if (NetworkUpgradeActive(pindex->pprev->GetHeight(), Params().GetConsensus(), Consensus::UPGRADE_SAPLING)) {
        view.PopAnchor(pindex->pprev->hashFinalSaplingRoot, SAPLING);
    } else {
        view.PopAnchor(SaplingMerkleTree::empty_root(), SAPLING);
    }

    // move best block pointer to prevout block
    view.SetBestBlock(pindex->pprev->GetBlockHash());

    if (pfClean) {
        *pfClean = fClean;
        return true;
    }

    if (fAddressIndex) {
        if (!pblocktree->EraseAddressIndex(addressIndex)) {
            return AbortNode(state, "Failed to delete address index");
        }
        if (!pblocktree->UpdateAddressUnspentIndex(addressUnspentIndex)) {
            return AbortNode(state, "Failed to write address unspent index");
        }
    }

    return fClean;
}

void static FlushBlockFile(bool fFinalize = false)
{
    LOCK(cs_LastBlockFile);

    CDiskBlockPos posOld(nLastBlockFile, 0);

    FILE *fileOld = OpenBlockFile(posOld);
    if (fileOld) {
        if (fFinalize)
            TruncateFile(fileOld, vinfoBlockFile[nLastBlockFile].nSize);
        FileCommit(fileOld);
        fclose(fileOld);
    }

    fileOld = OpenUndoFile(posOld);
    if (fileOld) {
        if (fFinalize)
            TruncateFile(fileOld, vinfoBlockFile[nLastBlockFile].nUndoSize);
        FileCommit(fileOld);
        fclose(fileOld);
    }
}

bool FindUndoPos(CValidationState &state, int nFile, CDiskBlockPos &pos, unsigned int nAddSize);

static CCheckQueue<CScriptCheck> scriptcheckqueue(128);

void ThreadScriptCheck() {
    RenameThread("zcash-scriptch");
    scriptcheckqueue.Thread();
}

//
// Called periodically asynchronously; alerts if it smells like
// we're being fed a bad chain (blocks being generated much
// too slowly or too quickly).
//
void PartitionCheck(bool (*initialDownloadCheck)(), CCriticalSection& cs, const CBlockIndex *const &bestHeader,
                    int64_t nPowTargetSpacing)
{
    if (bestHeader == NULL || initialDownloadCheck()) return;

    static int64_t lastAlertTime = 0;
    int64_t now = GetAdjustedTime();
    if (lastAlertTime > now-60*60*24) return; // Alert at most once per day

    const int SPAN_HOURS=4;
    const int SPAN_SECONDS=SPAN_HOURS*60*60;
    int BLOCKS_EXPECTED = SPAN_SECONDS / nPowTargetSpacing;

    boost::math::poisson_distribution<double> poisson(BLOCKS_EXPECTED);

    std::string strWarning;
    int64_t startTime = GetAdjustedTime()-SPAN_SECONDS;

    LOCK(cs);
    const CBlockIndex* i = bestHeader;
    int nBlocks = 0;
    while (i->GetBlockTime() >= startTime) {
        ++nBlocks;
        i = i->pprev;
        if (i == NULL) return; // Ran out of chain, we must not be fully synced
    }

    // How likely is it to find that many by chance?
    double p = boost::math::pdf(poisson, nBlocks);

    LogPrint("partitioncheck", "%s : Found %d blocks in the last %d hours\n", __func__, nBlocks, SPAN_HOURS);
    LogPrint("partitioncheck", "%s : likelihood: %g\n", __func__, p);

    // Aim for one false-positive about every fifty years of normal running:
    const int FIFTY_YEARS = 50*365*24*60*60;
    double alertThreshold = 1.0 / (FIFTY_YEARS / SPAN_SECONDS);
    
    if (bestHeader->GetHeight() > BLOCKS_EXPECTED)
    {
        if (p <= alertThreshold && nBlocks < BLOCKS_EXPECTED)
        {
            // Many fewer blocks than expected: alert!
            strWarning = strprintf(_("WARNING: check your network connection, %d blocks received in the last %d hours (%d expected)"),
                                nBlocks, SPAN_HOURS, BLOCKS_EXPECTED);
        }
        else if (p <= alertThreshold && nBlocks > BLOCKS_EXPECTED)
        {
            // Many more blocks than expected: alert!
            strWarning = strprintf(_("WARNING: abnormally high number of blocks generated, %d blocks received in the last %d hours (%d expected)"),
                                nBlocks, SPAN_HOURS, BLOCKS_EXPECTED);
        }
    }
    if (!strWarning.empty())
    {
        strMiscWarning = strWarning;
        CAlert::Notify(strWarning, true);
        lastAlertTime = now;
    }
}


static int64_t nTimeVerify = 0;
static int64_t nTimeConnect = 0;
static int64_t nTimeIndex = 0;
static int64_t nTimeCallbacks = 0;
static int64_t nTimeTotal = 0;

bool ConnectBlock(const CBlock& block, CValidationState& state, CBlockIndex* pindex, CCoinsViewCache& view, bool fJustCheck,bool fCheckPOW)
{
    const CChainParams& chainparams = Params();
    if ( KOMODO_STOPAT != 0 && pindex->GetHeight() > KOMODO_STOPAT )
        return(false);
    //fprintf(stderr,"connectblock ht.%d\n",(int32_t)pindex->GetHeight());
    AssertLockHeld(cs_main);
    bool fExpensiveChecks = true;
    if (fCheckpointsEnabled) {
        CBlockIndex *pindexLastCheckpoint = Checkpoints::GetLastCheckpoint(chainparams.Checkpoints());
        if (pindexLastCheckpoint && pindexLastCheckpoint->GetAncestor(pindex->GetHeight()) == pindex) {
            // This block is an ancestor of a checkpoint: disable script checks
            fExpensiveChecks = false;
        }
    }
    auto verifier = libzcash::ProofVerifier::Strict();
    auto disabledVerifier = libzcash::ProofVerifier::Disabled();
    int32_t futureblock;
    // Check it again to verify JoinSplit proofs, and in case a previous version let a bad block in
    if (!CheckBlock(&futureblock,pindex->GetHeight(),pindex,block, state, fExpensiveChecks ? verifier : disabledVerifier, fCheckPOW, !fJustCheck) || futureblock != 0 )
    {
        //fprintf(stderr,"checkblock failure in connectblock futureblock.%d\n",futureblock);
        return false;
    }

    // verify that the view's current state corresponds to the previous block
    uint256 hashPrevBlock = pindex->pprev == NULL ? uint256() : pindex->pprev->GetBlockHash();
    if ( hashPrevBlock != view.GetBestBlock() )
    {
        fprintf(stderr,"ConnectBlock(): hashPrevBlock != view.GetBestBlock()\n");
        return state.DoS(1, error("ConnectBlock(): hashPrevBlock != view.GetBestBlock()"),
                         REJECT_INVALID, "hashPrevBlock-not-bestblock");
    }
    assert(hashPrevBlock == view.GetBestBlock());

    // Special case for the genesis block, skipping connection of its transactions
    // (its coinbase is unspendable)
    if (block.GetHash() == chainparams.GetConsensus().hashGenesisBlock) {
        if (!fJustCheck) {
            view.SetBestBlock(pindex->GetBlockHash());
            // Before the genesis block, there was an empty tree
            SproutMerkleTree tree;
            pindex->hashSproutAnchor = tree.root();
            // The genesis block contained no JoinSplits
            pindex->hashFinalSproutRoot = pindex->hashSproutAnchor;
        }
        return true;
    }
    
    bool fScriptChecks = (!fCheckpointsEnabled || pindex->GetHeight() >= Checkpoints::GetTotalBlocksEstimate(chainparams.Checkpoints()));
    //if ( KOMODO_TESTNET_EXPIRATION != 0 && pindex->GetHeight() > KOMODO_TESTNET_EXPIRATION ) // "testnet"
    //    return(false);
    // Do not allow blocks that contain transactions which 'overwrite' older transactions,
    // unless those are already completely spent.
    BOOST_FOREACH(const CTransaction& tx, block.vtx) {
        const CCoins* coins = view.AccessCoins(tx.GetHash());
        if (coins && !coins->IsPruned())
            return state.DoS(100, error("ConnectBlock(): tried to overwrite transaction"),
                             REJECT_INVALID, "bad-txns-BIP30");
    }

    unsigned int flags = SCRIPT_VERIFY_P2SH | SCRIPT_VERIFY_CHECKLOCKTIMEVERIFY;

    // DERSIG (BIP66) is also always enforced, but does not have a flag.

    CBlockUndo blockundo;

    if ( ASSETCHAINS_CC != 0 )
    {
        if ( scriptcheckqueue.IsIdle() == 0 )
        {
            fprintf(stderr,"scriptcheckqueue isnt idle\n");
            sleep(1);
        }
    }
    CCheckQueueControl<CScriptCheck> control(fExpensiveChecks && nScriptCheckThreads ? &scriptcheckqueue : NULL);

    int64_t nTimeStart = GetTimeMicros();
    CAmount nFees = 0;
    int nInputs = 0;
    int64_t interest,sum = 0;
    unsigned int nSigOps = 0;
    CDiskTxPos pos(pindex->GetBlockPos(), GetSizeOfCompactSize(block.vtx.size()));
    std::vector<std::pair<uint256, CDiskTxPos> > vPos;
    vPos.reserve(block.vtx.size());
    blockundo.vtxundo.reserve(block.vtx.size() - 1);
    std::vector<std::pair<CAddressIndexKey, CAmount> > addressIndex;
    std::vector<std::pair<CAddressUnspentKey, CAddressUnspentValue> > addressUnspentIndex;
    std::vector<std::pair<CSpentIndexKey, CSpentIndexValue> > spentIndex;
    // Construct the incremental merkle tree at the current
    // block position,
    auto old_sprout_tree_root = view.GetBestAnchor(SPROUT);
    // saving the top anchor in the block index as we go.
    if (!fJustCheck) {
        pindex->hashSproutAnchor = old_sprout_tree_root;
    }

    SproutMerkleTree sprout_tree;

    // This should never fail: we should always be able to get the root
    // that is on the tip of our chain
    assert(view.GetSproutAnchorAt(old_sprout_tree_root, sprout_tree));

    {
        // Consistency check: the root of the tree we're given should
        // match what we asked for.
        assert(sprout_tree.root() == old_sprout_tree_root);
    }

    SaplingMerkleTree sapling_tree;
    assert(view.GetSaplingAnchorAt(view.GetBestAnchor(SAPLING), sapling_tree));

    // Grab the consensus branch ID for the block's height
    auto consensusBranchId = CurrentEpochBranchId(pindex->GetHeight(), Params().GetConsensus());
    
    std::vector<PrecomputedTransactionData> txdata;
    txdata.reserve(block.vtx.size()); // Required so that pointers to individual PrecomputedTransactionData don't get invalidated
    for (unsigned int i = 0; i < block.vtx.size(); i++)
    {
        const CTransaction &tx = block.vtx[i];
        const uint256 txhash = tx.GetHash();
        nInputs += tx.vin.size();
        nSigOps += GetLegacySigOpCount(tx);
        if (nSigOps > MAX_BLOCK_SIGOPS)
            return state.DoS(100, error("ConnectBlock(): too many sigops"),
                             REJECT_INVALID, "bad-blk-sigops");
        //fprintf(stderr,"ht.%d vout0 t%u\n",pindex->GetHeight(),tx.nLockTime);
        if (!tx.IsMint())
        {
            if (!view.HaveInputs(tx))
            {
                return state.DoS(100, error("ConnectBlock(): inputs missing/spent"),
                                 REJECT_INVALID, "bad-txns-inputs-missingorspent");
            }
            // are the JoinSplit's requirements met?
            if (!view.HaveJoinSplitRequirements(tx))
                return state.DoS(100, error("ConnectBlock(): JoinSplit requirements not met"),
                                 REJECT_INVALID, "bad-txns-joinsplit-requirements-not-met");

            if (fAddressIndex || fSpentIndex)
            {
                for (size_t j = 0; j < tx.vin.size(); j++) {

                    const CTxIn input = tx.vin[j];
                    const CTxOut &prevout = view.GetOutputFor(tx.vin[j]);

                    vector<vector<unsigned char>> vSols;
                    CTxDestination vDest;
                    txnouttype txType = TX_PUBKEYHASH;
                    uint160 addrHash;
                    int keyType = 0;
                    // some non-standard types, like time lock coinbases, don't solve, but do extract
                    if ((Solver(prevout.scriptPubKey, txType, vSols) || ExtractDestination(prevout.scriptPubKey, vDest)))
                    {
                        keyType = 1;

                        // if we failed to solve, and got a vDest, assume P2PKH or P2PK address returned
                        if (vDest.which())
                        {
                            CKeyID kid;
                            if (CBitcoinAddress(vDest).GetKeyID(kid))
                            {
                                vSols.push_back(vector<unsigned char>(kid.begin(), kid.end()));
                            }
                        }
                        else if (txType == TX_SCRIPTHASH)
                        {
                            keyType =  2;
                        }
                        for (auto addr : vSols)
                        {
                            addrHash = addr.size() == 20 ? uint160(addr) : Hash160(addr);
                            // record spending activity
                            addressIndex.push_back(make_pair(CAddressIndexKey(keyType, addrHash, pindex->GetHeight(), i, txhash, j, true), prevout.nValue * -1));

                            // remove address from unspent index
                            addressUnspentIndex.push_back(make_pair(CAddressUnspentKey(keyType, addrHash, input.prevout.hash, input.prevout.n), CAddressUnspentValue()));
                        }
                    }

                    if (fSpentIndex) {
                        // add the spent index to determine the txid and input that spent an output
                        // and to find the amount and address from an input
                        spentIndex.push_back(make_pair(CSpentIndexKey(input.prevout.hash, input.prevout.n), CSpentIndexValue(txhash, j, pindex->GetHeight(), prevout.nValue, keyType, addrHash)));
                    }
                }
            }
            // Add in sigops done by pay-to-script-hash inputs;
            // this is to prevent a "rogue miner" from creating
            // an incredibly-expensive-to-validate block.
            nSigOps += GetP2SHSigOpCount(tx, view);
            if (nSigOps > MAX_BLOCK_SIGOPS)
                return state.DoS(100, error("ConnectBlock(): too many sigops"),
                                 REJECT_INVALID, "bad-blk-sigops");
        }

        txdata.emplace_back(tx);

        if (!tx.IsCoinBase())
        {
            nFees += view.GetValueIn(chainActive.LastTip()->GetHeight(),&interest,tx,chainActive.LastTip()->nTime) - tx.GetValueOut();
            sum += interest;

            std::vector<CScriptCheck> vChecks;
            if (!ContextualCheckInputs(tx, state, view, fExpensiveChecks, flags, false, txdata[i], chainparams.GetConsensus(), consensusBranchId, nScriptCheckThreads ? &vChecks : NULL))
                return false;
            control.Add(vChecks);
        }

        if (fAddressIndex) {
            for (unsigned int k = 0; k < tx.vout.size(); k++) {
                const CTxOut &out = tx.vout[k];

                uint160 addrHash;

                vector<vector<unsigned char>> vSols;
                CTxDestination vDest;
                txnouttype txType = TX_PUBKEYHASH;
                int keyType = 1;
                // some non-standard types, like time lock coinbases, don't solve, but do extract
                if ((Solver(out.scriptPubKey, txType, vSols) || ExtractDestination(out.scriptPubKey, vDest)) && txType != TX_MULTISIG)
                {
                    // if we failed to solve, and got a vDest, assume P2PKH or P2PK address returned
                    if (vDest.which())
                    {
                        CKeyID kid;
                        if (CBitcoinAddress(vDest).GetKeyID(kid))
                        {
                            vSols.push_back(vector<unsigned char>(kid.begin(), kid.end()));
                        }
                    }
                    else if (txType == TX_SCRIPTHASH)
                    {
                        keyType =  2;
                    }
                    for (auto addr : vSols)
                    {
                        addrHash = addr.size() == 20 ? uint160(addr) : Hash160(addr);
                        // record receiving activity
                        addressIndex.push_back(make_pair(CAddressIndexKey(keyType, addrHash, pindex->GetHeight(), i, txhash, k, false), out.nValue));

                        // record unspent output
                        addressUnspentIndex.push_back(make_pair(CAddressUnspentKey(keyType, addrHash, txhash, k), CAddressUnspentValue(out.nValue, out.scriptPubKey, pindex->GetHeight())));
                    }
                }
            }
        }

        //if ( ASSETCHAINS_SYMBOL[0] == 0 )
<<<<<<< HEAD
        //    komod0o_earned_interest(pindex->nHeight,sum);
=======
        //    komodo_earned_interest(pindex->GetHeight(),sum);
>>>>>>> cc77288f
        CTxUndo undoDummy;
        if (i > 0) {
            blockundo.vtxundo.push_back(CTxUndo());
        }
        UpdateCoins(tx, view, i == 0 ? undoDummy : blockundo.vtxundo.back(), pindex->GetHeight());
        
        BOOST_FOREACH(const JSDescription &joinsplit, tx.vjoinsplit) {
            BOOST_FOREACH(const uint256 &note_commitment, joinsplit.commitments) {
                // Insert the note commitments into our temporary tree.

                sprout_tree.append(note_commitment);
            }
        }

        BOOST_FOREACH(const OutputDescription &outputDescription, tx.vShieldedOutput) {
            sapling_tree.append(outputDescription.cm);
        }

        vPos.push_back(std::make_pair(tx.GetHash(), pos));
        pos.nTxOffset += ::GetSerializeSize(tx, SER_DISK, CLIENT_VERSION);
    }

    view.PushAnchor(sprout_tree);
    view.PushAnchor(sapling_tree);
    if (!fJustCheck) {
        pindex->hashFinalSproutRoot = sprout_tree.root();
    }
    blockundo.old_sprout_tree_root = old_sprout_tree_root;

    // If Sapling is active, block.hashFinalSaplingRoot must be the
    // same as the root of the Sapling tree
    if (NetworkUpgradeActive(pindex->GetHeight(), chainparams.GetConsensus(), Consensus::UPGRADE_SAPLING)) {
        if (block.hashFinalSaplingRoot != sapling_tree.root()) {
            return state.DoS(100,
                         error("ConnectBlock(): block's hashFinalSaplingRoot is incorrect"),
                               REJECT_INVALID, "bad-sapling-root-in-block");
        }
    }
    int64_t nTime1 = GetTimeMicros(); nTimeConnect += nTime1 - nTimeStart;
    LogPrint("bench", "      - Connect %u transactions: %.2fms (%.3fms/tx, %.3fms/txin) [%.2fs]\n", (unsigned)block.vtx.size(), 0.001 * (nTime1 - nTimeStart), 0.001 * (nTime1 - nTimeStart) / block.vtx.size(), nInputs <= 1 ? 0 : 0.001 * (nTime1 - nTimeStart) / (nInputs-1), nTimeConnect * 0.000001);
<<<<<<< HEAD

    CAmount blockReward = nFees + GetBlockSubsidy(pindex->nHeight, chainparams.GetConsensus()) + sum;
    if ( ASSETCHAINS_COMMISSION != 0 ) //ASSETCHAINS_OVERRIDE_PUBKEY33[0] != 0 &&
=======
    
    CAmount blockReward = nFees + GetBlockSubsidy(pindex->GetHeight(), chainparams.GetConsensus()) + sum;
    if ( ASSETCHAINS_COMMISSION != 0 ) //ASSETCHAINS_OVERRIDE_PUBKEY33[0] != 0 && 
>>>>>>> cc77288f
    {
        uint64_t checktoshis;
        if ( (checktoshis= komodo_commission((CBlock *)&block,(int32_t)pindex->GetHeight())) != 0 )
        {
            if ( block.vtx[0].vout.size() >= 2 && block.vtx[0].vout[1].nValue == checktoshis )
                blockReward += checktoshis;
            else fprintf(stderr,"checktoshis %.8f numvouts %d\n",dstr(checktoshis),(int32_t)block.vtx[0].vout.size());
        }
    }
    if (ASSETCHAINS_SYMBOL[0] != 0 && pindex->GetHeight() == 1 && block.vtx[0].GetValueOut() != blockReward)
    {
        return state.DoS(100, error("ConnectBlock(): coinbase for block 1 pays wrong amount (actual=%d vs correct=%d)", block.vtx[0].GetValueOut(), blockReward),
                            REJECT_INVALID, "bad-cb-amount");
    }
    if ( block.vtx[0].GetValueOut() > blockReward+KOMODO_EXTRASATOSHI )
    {
        if ( ASSETCHAINS_SYMBOL[0] != 0 || pindex->GetHeight() >= KOMODO_NOTARIES_HEIGHT1 || block.vtx[0].vout[0].nValue > blockReward )
        {
            return state.DoS(100,
                             error("ConnectBlock(): coinbase pays too much (actual=%d vs limit=%d)",
                                   block.vtx[0].GetValueOut(), blockReward),
                             REJECT_INVALID, "bad-cb-amount");
        } else if ( IS_KOMODO_NOTARY != 0 )
            fprintf(stderr,"allow nHeight.%d coinbase %.8f vs %.8f interest %.8f\n",(int32_t)pindex->GetHeight(),dstr(block.vtx[0].GetValueOut()),dstr(blockReward),dstr(sum));
    }
    if (!control.Wait())
        return state.DoS(100, false);
    int64_t nTime2 = GetTimeMicros(); nTimeVerify += nTime2 - nTimeStart;
    LogPrint("bench", "    - Verify %u txins: %.2fms (%.3fms/txin) [%.2fs]\n", nInputs - 1, 0.001 * (nTime2 - nTimeStart), nInputs <= 1 ? 0 : 0.001 * (nTime2 - nTimeStart) / (nInputs-1), nTimeVerify * 0.000001);

    if (fJustCheck)
        return true;

    // Write undo information to disk
    if (pindex->GetUndoPos().IsNull() || !pindex->IsValid(BLOCK_VALID_SCRIPTS))
    {
        if (pindex->GetUndoPos().IsNull()) {
            CDiskBlockPos pos;
            if (!FindUndoPos(state, pindex->nFile, pos, ::GetSerializeSize(blockundo, SER_DISK, CLIENT_VERSION) + 40))
                return error("ConnectBlock(): FindUndoPos failed");
            if (!UndoWriteToDisk(blockundo, pos, pindex->pprev->GetBlockHash(), chainparams.MessageStart()))
                return AbortNode(state, "Failed to write undo data");

            // update nUndoPos in block index
            pindex->nUndoPos = pos.nPos;
            pindex->nStatus |= BLOCK_HAVE_UNDO;
        }

        // Now that all consensus rules have been validated, set nCachedBranchId.
        // Move this if BLOCK_VALID_CONSENSUS is ever altered.
        static_assert(BLOCK_VALID_CONSENSUS == BLOCK_VALID_SCRIPTS,
                      "nCachedBranchId must be set after all consensus rules have been validated.");
        if (IsActivationHeightForAnyUpgrade(pindex->GetHeight(), Params().GetConsensus())) {
            pindex->nStatus |= BLOCK_ACTIVATES_UPGRADE;
            pindex->nCachedBranchId = CurrentEpochBranchId(pindex->GetHeight(), chainparams.GetConsensus());
        } else if (pindex->pprev) {
            pindex->nCachedBranchId = pindex->pprev->nCachedBranchId;
        }

        pindex->RaiseValidity(BLOCK_VALID_SCRIPTS);
        setDirtyBlockIndex.insert(pindex);
    }

    ConnectNotarisations(block, pindex->GetHeight());
    
    if (fTxIndex)
        if (!pblocktree->WriteTxIndex(vPos))
            return AbortNode(state, "Failed to write transaction index");
    if (fAddressIndex) {
        if (!pblocktree->WriteAddressIndex(addressIndex)) {
            return AbortNode(state, "Failed to write address index");
        }

        if (!pblocktree->UpdateAddressUnspentIndex(addressUnspentIndex)) {
            return AbortNode(state, "Failed to write address unspent index");
        }
    }

    if (fSpentIndex)
        if (!pblocktree->UpdateSpentIndex(spentIndex))
            return AbortNode(state, "Failed to write transaction index");

    if (fTimestampIndex)
    {
        unsigned int logicalTS = pindex->nTime;
        unsigned int prevLogicalTS = 0;

        // retrieve logical timestamp of the previous block
        if (pindex->pprev)
            if (!pblocktree->ReadTimestampBlockIndex(pindex->pprev->GetBlockHash(), prevLogicalTS))
                LogPrintf("%s: Failed to read previous block's logical timestamp\n", __func__);

        if (logicalTS <= prevLogicalTS) {
            logicalTS = prevLogicalTS + 1;
            LogPrintf("%s: Previous logical timestamp is newer Actual[%d] prevLogical[%d] Logical[%d]\n", __func__, pindex->nTime, prevLogicalTS, logicalTS);
        }

        if (!pblocktree->WriteTimestampIndex(CTimestampIndexKey(logicalTS, pindex->GetBlockHash())))
            return AbortNode(state, "Failed to write timestamp index");

        if (!pblocktree->WriteTimestampBlockIndex(CTimestampBlockIndexKey(pindex->GetBlockHash()), CTimestampBlockIndexValue(logicalTS)))
            return AbortNode(state, "Failed to write blockhash index");
    }

    // add this block to the view's block chain
    view.SetBestBlock(pindex->GetBlockHash());

    int64_t nTime3 = GetTimeMicros(); nTimeIndex += nTime3 - nTime2;
    LogPrint("bench", "    - Index writing: %.2fms [%.2fs]\n", 0.001 * (nTime3 - nTime2), nTimeIndex * 0.000001);

    // Watch for changes to the previous coinbase transaction.
    static uint256 hashPrevBestCoinBase;
    GetMainSignals().UpdatedTransaction(hashPrevBestCoinBase);
    hashPrevBestCoinBase = block.vtx[0].GetHash();

    int64_t nTime4 = GetTimeMicros(); nTimeCallbacks += nTime4 - nTime3;
    LogPrint("bench", "    - Callbacks: %.2fms [%.2fs]\n", 0.001 * (nTime4 - nTime3), nTimeCallbacks * 0.000001);

    //FlushStateToDisk();
    komodo_connectblock(pindex,*(CBlock *)&block);
    return true;
}

enum FlushStateMode {
    FLUSH_STATE_NONE,
    FLUSH_STATE_IF_NEEDED,
    FLUSH_STATE_PERIODIC,
    FLUSH_STATE_ALWAYS
};

/**
 * Update the on-disk chain state.
 * The caches and indexes are flushed depending on the mode we're called with
 * if they're too large, if it's been a while since the last write,
 * or always and in all cases if we're in prune mode and are deleting files.
 */
bool static FlushStateToDisk(CValidationState &state, FlushStateMode mode) {
    LOCK2(cs_main, cs_LastBlockFile);
    static int64_t nLastWrite = 0;
    static int64_t nLastFlush = 0;
    static int64_t nLastSetChain = 0;
    std::set<int> setFilesToPrune;
    bool fFlushForPrune = false;
    try {
        if (fPruneMode && fCheckForPruning && !fReindex) {
            FindFilesToPrune(setFilesToPrune);
            fCheckForPruning = false;
            if (!setFilesToPrune.empty()) {
                fFlushForPrune = true;
                if (!fHavePruned) {
                    pblocktree->WriteFlag("prunedblockfiles", true);
                    fHavePruned = true;
                }
            }
        }
        int64_t nNow = GetTimeMicros();
        // Avoid writing/flushing immediately after startup.
        if (nLastWrite == 0) {
            nLastWrite = nNow;
        }
        if (nLastFlush == 0) {
            nLastFlush = nNow;
        }
        if (nLastSetChain == 0) {
            nLastSetChain = nNow;
        }
        size_t cacheSize = pcoinsTip->DynamicMemoryUsage();
        // The cache is large and close to the limit, but we have time now (not in the middle of a block processing).
        bool fCacheLarge = mode == FLUSH_STATE_PERIODIC && cacheSize * (10.0/9) > nCoinCacheUsage;
        // The cache is over the limit, we have to write now.
        bool fCacheCritical = mode == FLUSH_STATE_IF_NEEDED && cacheSize > nCoinCacheUsage;
        // It's been a while since we wrote the block index to disk. Do this frequently, so we don't need to redownload after a crash.
        bool fPeriodicWrite = mode == FLUSH_STATE_PERIODIC && nNow > nLastWrite + (int64_t)DATABASE_WRITE_INTERVAL * 1000000;
        // It's been very long since we flushed the cache. Do this infrequently, to optimize cache usage.
        bool fPeriodicFlush = mode == FLUSH_STATE_PERIODIC && nNow > nLastFlush + (int64_t)DATABASE_FLUSH_INTERVAL * 1000000;
        // Combine all conditions that result in a full cache flush.
        bool fDoFullFlush = (mode == FLUSH_STATE_ALWAYS) || fCacheLarge || fCacheCritical || fPeriodicFlush || fFlushForPrune;
        // Write blocks and block index to disk.
        if (fDoFullFlush || fPeriodicWrite) {
            // Depend on nMinDiskSpace to ensure we can write block index
            if (!CheckDiskSpace(0))
                return state.Error("out of disk space");
            // First make sure all block and undo data is flushed to disk.
            FlushBlockFile();
            // Then update all block file information (which may refer to block and undo files).
            {
                std::vector<std::pair<int, const CBlockFileInfo*> > vFiles;
                vFiles.reserve(setDirtyFileInfo.size());
                for (set<int>::iterator it = setDirtyFileInfo.begin(); it != setDirtyFileInfo.end(); ) {
                    vFiles.push_back(make_pair(*it, &vinfoBlockFile[*it]));
                    setDirtyFileInfo.erase(it++);
                }
                std::vector<const CBlockIndex*> vBlocks;
                vBlocks.reserve(setDirtyBlockIndex.size());
                for (set<CBlockIndex*>::iterator it = setDirtyBlockIndex.begin(); it != setDirtyBlockIndex.end(); ) {
                    vBlocks.push_back(*it);
                    setDirtyBlockIndex.erase(it++);
                }
                if (!pblocktree->WriteBatchSync(vFiles, nLastBlockFile, vBlocks)) {
                    return AbortNode(state, "Files to write to block index database");
                }
            }
            // Finally remove any pruned files
            if (fFlushForPrune)
                UnlinkPrunedFiles(setFilesToPrune);
            nLastWrite = nNow;
        }
        // Flush best chain related state. This can only be done if the blocks / block index write was also done.
        if (fDoFullFlush) {
            // Typical CCoins structures on disk are around 128 bytes in size.
            // Pushing a new one to the database can cause it to be written
            // twice (once in the log, and once in the tables). This is already
            // an overestimation, as most will delete an existing entry or
            // overwrite one. Still, use a conservative safety factor of 2.
            if (!CheckDiskSpace(128 * 2 * 2 * pcoinsTip->GetCacheSize()))
                return state.Error("out of disk space");
            // Flush the chainstate (which may refer to block index entries).
            if (!pcoinsTip->Flush())
                return AbortNode(state, "Failed to write to coin database");
            nLastFlush = nNow;
        }
        if ((mode == FLUSH_STATE_ALWAYS || mode == FLUSH_STATE_PERIODIC) && nNow > nLastSetChain + (int64_t)DATABASE_WRITE_INTERVAL * 1000000) {
            // Update best block in wallet (so we can detect restored wallets).
            GetMainSignals().SetBestChain(chainActive.GetLocator());
            nLastSetChain = nNow;
        }
    } catch (const std::runtime_error& e) {
        return AbortNode(state, std::string("System error while flushing: ") + e.what());
    }
    return true;
}

void FlushStateToDisk() {
    CValidationState state;
    FlushStateToDisk(state, FLUSH_STATE_ALWAYS);
}

void PruneAndFlush() {
    CValidationState state;
    fCheckForPruning = true;
    FlushStateToDisk(state, FLUSH_STATE_NONE);
}

/** Update chainActive and related internal data structures. */
void static UpdateTip(CBlockIndex *pindexNew) {
    const CChainParams& chainParams = Params();
    chainActive.SetTip(pindexNew);

    // New best block
    nTimeBestReceived = GetTime();
    mempool.AddTransactionsUpdated(1);
    KOMODO_NEWBLOCKS++;
    double progress;
    if ( ASSETCHAINS_SYMBOL[0] == 0 ) {
        progress = Checkpoints::GuessVerificationProgress(chainParams.Checkpoints(), chainActive.LastTip());
    } else {
	int32_t longestchain = komodo_longestchain();
	progress = (longestchain > 0 ) ? (double) chainActive.Height() / longestchain : 1.0;
    }

    LogPrintf("%s: new best=%s  height=%d  log2_work=%.8g  log2_stake=%.8g  tx=%lu  date=%s progress=%f  cache=%.1fMiB(%utx)\n", __func__,
              chainActive.LastTip()->GetBlockHash().ToString(), chainActive.Height(),
              log(chainActive.Tip()->chainPower.chainWork.getdouble())/log(2.0),
              log(chainActive.Tip()->chainPower.chainStake.getdouble())/log(2.0),
              (unsigned long)chainActive.LastTip()->nChainTx,
              DateTimeStrFormat("%Y-%m-%d %H:%M:%S", chainActive.LastTip()->GetBlockTime()), progress,
              pcoinsTip->DynamicMemoryUsage() * (1.0 / (1<<20)), pcoinsTip->GetCacheSize());

    cvBlockChange.notify_all();

    // Check the version of the last 100 blocks to see if we need to upgrade:
    static bool fWarned = false;
    if (!IsInitialBlockDownload() && !fWarned)
    {
        int nUpgraded = 0;
        const CBlockIndex* pindex = chainActive.Tip();
        for (int i = 0; i < 100 && pindex != NULL; i++)
        {
            if (pindex->nVersion > CBlock::CURRENT_VERSION)
                ++nUpgraded;
            pindex = pindex->pprev;
        }
        if (nUpgraded > 0)
            LogPrintf("%s: %d of last 100 blocks above version %d\n", __func__, nUpgraded, (int)CBlock::CURRENT_VERSION);
        if (nUpgraded > 100/2)
        {
            // strMiscWarning is read by GetWarnings(), called by the JSON-RPC code to warn the user:
            strMiscWarning = _("Warning: This version is obsolete; upgrade required!");
            CAlert::Notify(strMiscWarning, true);
            fWarned = true;
        }
    }
}

/**
 * Disconnect chainActive's tip. You probably want to call mempool.removeForReorg and
 * mempool.removeWithoutBranchId after this, with cs_main held.
 */
bool static DisconnectTip(CValidationState &state, bool fBare = false) {
    CBlockIndex *pindexDelete = chainActive.Tip();
    assert(pindexDelete);
    // Read block from disk.
    CBlock block;
    if (!ReadBlockFromDisk(block, pindexDelete,1))
        return AbortNode(state, "Failed to read block");
    //if ( ASSETCHAINS_SYMBOL[0] != 0 || pindexDelete->GetHeight() > 1400000 )
    {
        int32_t prevMoMheight; uint256 notarizedhash,txid;
        komodo_notarized_height(&prevMoMheight,&notarizedhash,&txid);
        if ( block.GetHash() == notarizedhash )
        {
            fprintf(stderr,"DisconnectTip trying to disconnect notarized block at ht.%d\n",(int32_t)pindexDelete->GetHeight());
            return(false);
        }
    }
    // Apply the block atomically to the chain state.
    uint256 sproutAnchorBeforeDisconnect = pcoinsTip->GetBestAnchor(SPROUT);
    uint256 saplingAnchorBeforeDisconnect = pcoinsTip->GetBestAnchor(SAPLING);
    int64_t nStart = GetTimeMicros();
    {
        CCoinsViewCache view(pcoinsTip);
        if (!DisconnectBlock(block, state, pindexDelete, view))
            return error("DisconnectTip(): DisconnectBlock %s failed", pindexDelete->GetBlockHash().ToString());
        assert(view.Flush());
        DisconnectNotarisations(block);
    }
    pindexDelete->segid = -2;
    pindexDelete->newcoins = 0;
    pindexDelete->zfunds = 0;

    LogPrint("bench", "- Disconnect block: %.2fms\n", (GetTimeMicros() - nStart) * 0.001);
    uint256 sproutAnchorAfterDisconnect = pcoinsTip->GetBestAnchor(SPROUT);
    uint256 saplingAnchorAfterDisconnect = pcoinsTip->GetBestAnchor(SAPLING);
    // Write the chain state to disk, if necessary.
    if (!FlushStateToDisk(state, FLUSH_STATE_IF_NEEDED))
        return false;
    
    if (!fBare) {
        // resurrect mempool transactions from the disconnected block.
        for (int i = 0; i < block.vtx.size(); i++)
        {
            // ignore validation errors in resurrected transactions
            CTransaction &tx = block.vtx[i];
            list<CTransaction> removed;
            CValidationState stateDummy;
            
            // don't keep staking or invalid transactions
            if (tx.IsCoinBase() || ((i == (block.vtx.size() - 1)) && (ASSETCHAINS_STAKED && komodo_isPoS((CBlock *)&block) != 0)) || !AcceptToMemoryPool(mempool, stateDummy, tx, false, NULL))
            {
                mempool.remove(tx, removed, true);
            }
        }
        if (sproutAnchorBeforeDisconnect != sproutAnchorAfterDisconnect) {
            // The anchor may not change between block disconnects,
            // in which case we don't want to evict from the mempool yet!
            mempool.removeWithAnchor(sproutAnchorBeforeDisconnect, SPROUT);
        }
        if (saplingAnchorBeforeDisconnect != saplingAnchorAfterDisconnect) {
            // The anchor may not change between block disconnects,
            // in which case we don't want to evict from the mempool yet!
            mempool.removeWithAnchor(saplingAnchorBeforeDisconnect, SAPLING);
        }
    }

    // Update chainActive and related variables.
    UpdateTip(pindexDelete->pprev);
    
    // Get the current commitment tree
    SproutMerkleTree newSproutTree;
    SaplingMerkleTree newSaplingTree;
    assert(pcoinsTip->GetSproutAnchorAt(pcoinsTip->GetBestAnchor(SPROUT), newSproutTree));
    assert(pcoinsTip->GetSaplingAnchorAt(pcoinsTip->GetBestAnchor(SAPLING), newSaplingTree));
    // Let wallets know transactions went from 1-confirmed to
    // 0-confirmed or conflicted:
    for (int i = 0; i < block.vtx.size(); i++)
    {
        CTransaction &tx = block.vtx[i];
        //if ((i == (block.vtx.size() - 1)) && ((ASSETCHAINS_LWMAPOS && block.IsVerusPOSBlock()) || (ASSETCHAINS_STAKED != 0 && (komodo_isPoS((CBlock *)&block) != 0))))
        if ((i == (block.vtx.size() - 1)) && (ASSETCHAINS_STAKED != 0 && (komodo_isPoS((CBlock *)&block) != 0)))
        {
            EraseFromWallets(tx.GetHash());
        }
        else
        {
            SyncWithWallets(tx, NULL);
        }
    }
    // Update cached incremental witnesses
    GetMainSignals().ChainTip(pindexDelete, &block, newSproutTree, newSaplingTree, false);
    return true;
}

int32_t komodo_activate_sapling(CBlockIndex *pindex)
{
    uint32_t blocktime,prevtime; CBlockIndex *prev; int32_t i,transition=0,height,prevht,activation = 0;
    if ( pindex == 0 )
    {
        fprintf(stderr,"komodo_activate_sapling null pindex\n");
        return(0);
    }
    height = pindex->GetHeight();
    blocktime = (uint32_t)pindex->nTime;
    //fprintf(stderr,"komodo_activate_sapling.%d starting blocktime %u cmp.%d\n",height,blocktime,blocktime > KOMODO_SAPLING_ACTIVATION);

    // avoid trying unless we have at least 30 blocks
    if (height < 30)
        return(0);

    for (i=0; i<30; i++)
    {
        if ( (prev= pindex->pprev) == 0 )
            break;
        pindex = prev;
    }
    if ( i != 30 )
    {
        fprintf(stderr,"couldnt go backwards 30 blocks\n");
        return(0);
    }
    height = pindex->GetHeight();
    blocktime = (uint32_t)pindex->nTime;
    //fprintf(stderr,"starting blocktime %u cmp.%d\n",blocktime,blocktime > KOMODO_SAPLING_ACTIVATION);
    if ( blocktime > KOMODO_SAPLING_ACTIVATION ) // find the earliest transition
    {
        while ( (prev= pindex->pprev) != 0 )
        {
            prevht = prev->GetHeight();
            prevtime = (uint32_t)prev->nTime;
            //fprintf(stderr,"(%d, %u).%d -> (%d, %u).%d\n",prevht,prevtime,prevtime > KOMODO_SAPLING_ACTIVATION,height,blocktime,blocktime > KOMODO_SAPLING_ACTIVATION);
            if ( prevht+1 != height )
            {
                fprintf(stderr,"komodo_activate_sapling: unexpected non-contiguous ht %d vs %d\n",prevht,height);
                return(0);
            }
            if ( prevtime <= KOMODO_SAPLING_ACTIVATION && blocktime > KOMODO_SAPLING_ACTIVATION )
            {
                activation = height + 60;
                fprintf(stderr,"%s transition at %d (%d, %u) -> (%d, %u)\n",ASSETCHAINS_SYMBOL,height,prevht,prevtime,height,blocktime);
            }
            if ( prevtime < KOMODO_SAPLING_ACTIVATION-3600*24 )
                break;
            pindex = prev;
            height = prevht;
            blocktime = prevtime;
        }
    }
    if ( activation != 0 )
    {
//#if KOMODO_SAPLING_ACTIVATION != 1544832000
        komodo_setactivation(activation);
//#endif
        fprintf(stderr,"%s sapling activation at %d\n",ASSETCHAINS_SYMBOL,activation);
        ASSETCHAINS_SAPLING = activation;
    }
}

static int64_t nTimeReadFromDisk = 0;
static int64_t nTimeConnectTotal = 0;
static int64_t nTimeFlush = 0;
static int64_t nTimeChainState = 0;
static int64_t nTimePostConnect = 0;

/**
 * Connect a new block to chainActive. pblock is either NULL or a pointer to a CBlock
 * corresponding to pindexNew, to bypass loading it again from disk.
 * You probably want to call mempool.removeWithoutBranchId after this, with cs_main held.
 */
bool static ConnectTip(CValidationState &state, CBlockIndex *pindexNew, CBlock *pblock) {

    assert(pindexNew->pprev == chainActive.Tip());
    // Read block from disk.
    int64_t nTime1 = GetTimeMicros();
    CBlock block;
    if (!pblock) {
        if (!ReadBlockFromDisk(block, pindexNew,1))
            return AbortNode(state, "Failed to read block");
        pblock = &block;
    }
    KOMODO_CONNECTING = (int32_t)pindexNew->GetHeight();
    //fprintf(stderr,"%s connecting ht.%d maxsize.%d vs %d\n",ASSETCHAINS_SYMBOL,(int32_t)pindexNew->GetHeight(),MAX_BLOCK_SIZE(pindexNew->GetHeight()),(int32_t)::GetSerializeSize(*pblock, SER_NETWORK, PROTOCOL_VERSION));
    // Get the current commitment tree
    SproutMerkleTree oldSproutTree;
    SaplingMerkleTree oldSaplingTree;
    assert(pcoinsTip->GetSproutAnchorAt(pcoinsTip->GetBestAnchor(SPROUT), oldSproutTree));
    assert(pcoinsTip->GetSaplingAnchorAt(pcoinsTip->GetBestAnchor(SAPLING), oldSaplingTree));
    // Apply the block atomically to the chain state.
    int64_t nTime2 = GetTimeMicros(); nTimeReadFromDisk += nTime2 - nTime1;
    int64_t nTime3;
    LogPrint("bench", "  - Load block from disk: %.2fms [%.2fs]\n", (nTime2 - nTime1) * 0.001, nTimeReadFromDisk * 0.000001);
    {
        CCoinsViewCache view(pcoinsTip);
        bool rv = ConnectBlock(*pblock, state, pindexNew, view, false, true);
        KOMODO_CONNECTING = -1;
        GetMainSignals().BlockChecked(*pblock, state);
        if (!rv) {
            if (state.IsInvalid())
                InvalidBlockFound(pindexNew, state);
            return error("ConnectTip(): ConnectBlock %s failed", pindexNew->GetBlockHash().ToString());
        }
        mapBlockSource.erase(pindexNew->GetBlockHash());
        nTime3 = GetTimeMicros(); nTimeConnectTotal += nTime3 - nTime2;
        LogPrint("bench", "  - Connect total: %.2fms [%.2fs]\n", (nTime3 - nTime2) * 0.001, nTimeConnectTotal * 0.000001);
        assert(view.Flush());
    }
    int64_t nTime4 = GetTimeMicros(); nTimeFlush += nTime4 - nTime3;
    LogPrint("bench", "  - Flush: %.2fms [%.2fs]\n", (nTime4 - nTime3) * 0.001, nTimeFlush * 0.000001);
    // Write the chain state to disk, if necessary.
    if (!FlushStateToDisk(state, FLUSH_STATE_IF_NEEDED))
        return false;
    int64_t nTime5 = GetTimeMicros(); nTimeChainState += nTime5 - nTime4;
    LogPrint("bench", "  - Writing chainstate: %.2fms [%.2fs]\n", (nTime5 - nTime4) * 0.001, nTimeChainState * 0.000001);
    // Remove conflicting transactions from the mempool.
    list<CTransaction> txConflicted;
    mempool.removeForBlock(pblock->vtx, pindexNew->GetHeight(), txConflicted, !IsInitialBlockDownload());
    
    // Remove transactions that expire at new block height from mempool
    mempool.removeExpired(pindexNew->GetHeight());
    
    // Update chainActive & related variables.
    UpdateTip(pindexNew);
    // Tell wallet about transactions that went from mempool
    // to conflicted:
    BOOST_FOREACH(const CTransaction &tx, txConflicted) {
        SyncWithWallets(tx, NULL);
    }
    // ... and about transactions that got confirmed:
    BOOST_FOREACH(const CTransaction &tx, pblock->vtx) {
        SyncWithWallets(tx, pblock);
    }
    // Update cached incremental witnesses
    GetMainSignals().ChainTip(pindexNew, pblock, oldSproutTree, oldSaplingTree, true);

    EnforceNodeDeprecation(pindexNew->GetHeight());
    
    int64_t nTime6 = GetTimeMicros(); nTimePostConnect += nTime6 - nTime5; nTimeTotal += nTime6 - nTime1;
    LogPrint("bench", "  - Connect postprocess: %.2fms [%.2fs]\n", (nTime6 - nTime5) * 0.001, nTimePostConnect * 0.000001);
    LogPrint("bench", "- Connect block: %.2fms [%.2fs]\n", (nTime6 - nTime1) * 0.001, nTimeTotal * 0.000001);
    if ( KOMODO_LONGESTCHAIN != 0 && (pindexNew->GetHeight() == KOMODO_LONGESTCHAIN || pindexNew->GetHeight() == KOMODO_LONGESTCHAIN+1) )
        KOMODO_INSYNC = (int32_t)pindexNew->GetHeight();
    else KOMODO_INSYNC = 0;
    //fprintf(stderr,"connect.%d insync.%d ASSETCHAINS_SAPLING.%d\n",(int32_t)pindexNew->GetHeight(),KOMODO_INSYNC,ASSETCHAINS_SAPLING);
    if ( KOMODO_INSYNC != 0 ) //ASSETCHAINS_SYMBOL[0] == 0 && 
        komodo_broadcast(pblock,8);
    else if ( ASSETCHAINS_SYMBOL[0] != 0 )
        komodo_broadcast(pblock,4);
    if ( ASSETCHAINS_SAPLING <= 0 && pindexNew->nTime > KOMODO_SAPLING_ACTIVATION - 24*3600 )
        komodo_activate_sapling(pindexNew);
    return true;
}

/**
 * Return the tip of the chain with the most work in it, that isn't
 * known to be invalid (it's however far from certain to be valid).
 */
static CBlockIndex* FindMostWorkChain() {
    do {
        CBlockIndex *pindexNew = NULL;

        // Find the best candidate header.
        {
            std::set<CBlockIndex*, CBlockIndexWorkComparator>::reverse_iterator it = setBlockIndexCandidates.rbegin();
            if (it == setBlockIndexCandidates.rend())
                return NULL;
            pindexNew = *it;
        }

        // Check whether all blocks on the path between the currently active chain and the candidate are valid.
        // Just going until the active chain is an optimization, as we know all blocks in it are valid already.
        CBlockIndex *pindexTest = pindexNew;
        bool fInvalidAncestor = false;
        while (pindexTest && !chainActive.Contains(pindexTest)) {
            assert(pindexTest->nChainTx || pindexTest->GetHeight() == 0);
            
            // Pruned nodes may have entries in setBlockIndexCandidates for
            // which block files have been deleted.  Remove those as candidates
            // for the most work chain if we come across them; we can't switch
            // to a chain unless we have all the non-active-chain parent blocks.
            bool fFailedChain = pindexTest->nStatus & BLOCK_FAILED_MASK;
            bool fMissingData = !(pindexTest->nStatus & BLOCK_HAVE_DATA);
            if (fFailedChain || fMissingData) {
                // Candidate chain is not usable (either invalid or missing data)
                if (fFailedChain && (pindexBestInvalid == NULL || pindexNew->chainPower > pindexBestInvalid->chainPower))
                    pindexBestInvalid = pindexNew;
                CBlockIndex *pindexFailed = pindexNew;
                // Remove the entire chain from the set.
                while (pindexTest != pindexFailed) {
                    if (fFailedChain) {
                        pindexFailed->nStatus |= BLOCK_FAILED_CHILD;
                    } else if (fMissingData) {
                        // If we're missing data, then add back to mapBlocksUnlinked,
                        // so that if the block arrives in the future we can try adding
                        // to setBlockIndexCandidates again.
                        mapBlocksUnlinked.insert(std::make_pair(pindexFailed->pprev, pindexFailed));
                    }
                    setBlockIndexCandidates.erase(pindexFailed);
                    pindexFailed = pindexFailed->pprev;
                }
                setBlockIndexCandidates.erase(pindexTest);
                fInvalidAncestor = true;
                break;
            }
            pindexTest = pindexTest->pprev;
        }
        if (!fInvalidAncestor)
            return pindexNew;
    } while(true);
}

/** Delete all entries in setBlockIndexCandidates that are worse than the current tip. */
static void PruneBlockIndexCandidates() {
    // Note that we can't delete the current block itself, as we may need to return to it later in case a
    // reorganization to a better block fails.
    std::set<CBlockIndex*, CBlockIndexWorkComparator>::iterator it = setBlockIndexCandidates.begin();
    while (it != setBlockIndexCandidates.end() && setBlockIndexCandidates.value_comp()(*it, chainActive.LastTip())) {
        setBlockIndexCandidates.erase(it++);
    }
    // Either the current tip or a successor of it we're working towards is left in setBlockIndexCandidates.
    assert(!setBlockIndexCandidates.empty());
}

/**
 * Try to make some progress towards making pindexMostWork the active block.
 * pblock is either NULL or a pointer to a CBlock corresponding to pindexMostWork.
 */
static bool ActivateBestChainStep(CValidationState &state, CBlockIndex *pindexMostWork, CBlock *pblock) {
    AssertLockHeld(cs_main);
    bool fInvalidFound = false;
    const CBlockIndex *pindexOldTip = chainActive.Tip();
    const CBlockIndex *pindexFork = chainActive.FindFork(pindexMostWork);

    // - On ChainDB initialization, pindexOldTip will be null, so there are no removable blocks.
    // - If pindexMostWork is in a chain that doesn't have the same genesis block as our chain,
    //   then pindexFork will be null, and we would need to remove the entire chain including
    //   our genesis block. In practice this (probably) won't happen because of checks elsewhere.
    auto reorgLength = pindexOldTip ? pindexOldTip->GetHeight() - (pindexFork ? pindexFork->GetHeight() : -1) : 0;
    static_assert(MAX_REORG_LENGTH > 0, "We must be able to reorg some distance");
    if (reorgLength > MAX_REORG_LENGTH)
    {
        int32_t notarizedht,prevMoMheight; uint256 notarizedhash,txid;
        notarizedht = komodo_notarized_height(&prevMoMheight,&notarizedhash,&txid);
        if ( pindexFork->GetHeight() < notarizedht )
        {
            fprintf(stderr,"pindexFork->GetHeight().%d is < notarizedht %d, so ignore it\n",(int32_t)pindexFork->GetHeight(),notarizedht);
            pindexFork = pindexOldTip;
        }
        else
        {
            auto msg = strprintf(_(
                                   "A block chain reorganization has been detected that would roll back %d blocks! "
                                   "This is larger than the maximum of %d blocks, and so the node is shutting down for your safety."
                                   ), reorgLength, MAX_REORG_LENGTH) + "\n\n" +
            _("Reorganization details") + ":\n" +
            "- " + strprintf(_("Current tip: %s, height %d, work %s\nstake %s"),
                             pindexOldTip->phashBlock->GetHex(), pindexOldTip->GetHeight(), pindexOldTip->chainPower.chainWork.GetHex(),
                             pindexOldTip->chainPower.chainStake.GetHex()) + "\n" +
            "- " + strprintf(_("New tip:     %s, height %d, work %s\nstake %s"),
                             pindexMostWork->phashBlock->GetHex(), pindexMostWork->GetHeight(), pindexMostWork->chainPower.chainWork.GetHex(),
                             pindexMostWork->chainPower.chainStake.GetHex()) + "\n" +
            "- " + strprintf(_("Fork point:  %s %s, height %d"),
                             ASSETCHAINS_SYMBOL,pindexFork->phashBlock->GetHex(), pindexFork->GetHeight()) + "\n\n" +
            _("Please help, human!");
            LogPrintf("*** %s\n", msg);
            uiInterface.ThreadSafeMessageBox(msg, "", CClientUIInterface::MSG_ERROR);
            StartShutdown();
            return false;
        }
    }

    // Disconnect active blocks which are no longer in the best chain.
    bool fBlocksDisconnected = false;

    while (chainActive.Tip() && chainActive.Tip() != pindexFork) {
        if (!DisconnectTip(state))
            return false;
        fBlocksDisconnected = true;
    }
    if ( KOMODO_REWIND != 0 )
    {
        CBlockIndex *tipindex;
        fprintf(stderr,">>>>>>>>>>> rewind start ht.%d -> KOMODO_REWIND.%d\n",chainActive.LastTip()->GetHeight(),KOMODO_REWIND);
        while ( KOMODO_REWIND > 0 && (tipindex= chainActive.LastTip()) != 0 && tipindex->GetHeight() > KOMODO_REWIND )
        {
            fBlocksDisconnected = true;
            fprintf(stderr,"%d ",(int32_t)tipindex->GetHeight());
            InvalidateBlock(state,tipindex);
            if ( !DisconnectTip(state) )
                break;
        }
        fprintf(stderr,"reached rewind.%d, best to do: ./komodo-cli -ac_name=%s stop\n",KOMODO_REWIND,ASSETCHAINS_SYMBOL);
        sleep(20);
        fprintf(stderr,"resuming normal operations\n");
        KOMODO_REWIND = 0;
        //return(true);
    }
    // Build list of new blocks to connect.
    std::vector<CBlockIndex*> vpindexToConnect;
    bool fContinue = true;
    int nHeight = pindexFork ? pindexFork->GetHeight() : -1;
    while (fContinue && nHeight != pindexMostWork->GetHeight()) {
        // Don't iterate the entire list of potential improvements toward the best tip, as we likely only need
        // a few blocks along the way.
        int nTargetHeight = std::min(nHeight + 32, pindexMostWork->GetHeight());
        vpindexToConnect.clear();
        vpindexToConnect.reserve(nTargetHeight - nHeight);
        CBlockIndex *pindexIter = pindexMostWork->GetAncestor(nTargetHeight);
        while (pindexIter && pindexIter->GetHeight() != nHeight) {
            vpindexToConnect.push_back(pindexIter);
            pindexIter = pindexIter->pprev;
        }
        nHeight = nTargetHeight;

        // Connect new blocks.
        BOOST_REVERSE_FOREACH(CBlockIndex *pindexConnect, vpindexToConnect) {
            if (!ConnectTip(state, pindexConnect, pindexConnect == pindexMostWork ? pblock : NULL)) {
                if (state.IsInvalid()) {
                    // The block violates a consensus rule.
                    if (!state.CorruptionPossible())
                        InvalidChainFound(vpindexToConnect.back());
                    state = CValidationState();
                    fInvalidFound = true;
                    fContinue = false;
                    break;
                } else {
                    // A system error occurred (disk space, database error, ...).
                    return false;
                }
            } else {
                PruneBlockIndexCandidates();
                if (!pindexOldTip || chainActive.Tip()->chainPower > pindexOldTip->chainPower) {
                    // We're in a better position than we were. Return temporarily to release the lock.
                    fContinue = false;
                    break;
                }
            }
        }
    }

    if (fBlocksDisconnected) {
        mempool.removeForReorg(pcoinsTip, chainActive.Tip()->GetHeight() + 1, STANDARD_LOCKTIME_VERIFY_FLAGS);
    }
    mempool.removeWithoutBranchId(
                                  CurrentEpochBranchId(chainActive.Tip()->GetHeight() + 1, Params().GetConsensus()));
    mempool.check(pcoinsTip);

    // Callbacks/notifications for a new best chain.
    if (fInvalidFound)
        CheckForkWarningConditionsOnNewFork(vpindexToConnect.back());
    else
        CheckForkWarningConditions();

    return true;
}

/**
 * Make the best chain active, in multiple steps. The result is either failure
 * or an activated best chain. pblock is either NULL or a pointer to a block
 * that is already loaded (to avoid loading it again from disk).
 */
bool ActivateBestChain(CValidationState &state, CBlock *pblock) {
    CBlockIndex *pindexNewTip = NULL;
    CBlockIndex *pindexMostWork = NULL;
    const CChainParams& chainParams = Params();
    do {
        boost::this_thread::interruption_point();

        bool fInitialDownload;
        {
            LOCK(cs_main);
            pindexMostWork = FindMostWorkChain();

            // Whether we have anything to do at all.
            if (pindexMostWork == NULL || pindexMostWork == chainActive.Tip())
                return true;

            if (!ActivateBestChainStep(state, pindexMostWork, pblock && pblock->GetHash() == pindexMostWork->GetBlockHash() ? pblock : NULL))
                return false;
            pindexNewTip = chainActive.Tip();
            fInitialDownload = IsInitialBlockDownload();
        }
        // When we reach this point, we switched to a new tip (stored in pindexNewTip).

        // Notifications/callbacks that can run without cs_main
        if (!fInitialDownload) {
            uint256 hashNewTip = pindexNewTip->GetBlockHash();
            // Relay inventory, but don't relay old inventory during initial block download.
            int nBlockEstimate = 0;
            if (fCheckpointsEnabled)
                nBlockEstimate = Checkpoints::GetTotalBlocksEstimate(chainParams.Checkpoints());
            // Don't relay blocks if pruning -- could cause a peer to try to download, resulting
            // in a stalled download if the block file is pruned before the request.
            if (nLocalServices & NODE_NETWORK) {
                LOCK(cs_vNodes);
                BOOST_FOREACH(CNode* pnode, vNodes)
                if (chainActive.Height() > (pnode->nStartingHeight != -1 ? pnode->nStartingHeight - 2000 : nBlockEstimate))
                    pnode->PushInventory(CInv(MSG_BLOCK, hashNewTip));
            }
            // Notify external listeners about the new tip.
            GetMainSignals().UpdatedBlockTip(pindexNewTip);
            uiInterface.NotifyBlockTip(hashNewTip);
        } //else fprintf(stderr,"initial download skips propagation\n");
    } while(pindexMostWork != chainActive.Tip());
    CheckBlockIndex();

    // Write changes periodically to disk, after relay.
    if (!FlushStateToDisk(state, FLUSH_STATE_PERIODIC)) {
        return false;
    }

    return true;
}

bool InvalidateBlock(CValidationState& state, CBlockIndex *pindex) {
    AssertLockHeld(cs_main);

    // Mark the block itself as invalid.
    pindex->nStatus |= BLOCK_FAILED_VALID;
    setDirtyBlockIndex.insert(pindex);
    setBlockIndexCandidates.erase(pindex);

    while (chainActive.Contains(pindex)) {
        CBlockIndex *pindexWalk = chainActive.Tip();
        pindexWalk->nStatus |= BLOCK_FAILED_CHILD;
        setDirtyBlockIndex.insert(pindexWalk);
        setBlockIndexCandidates.erase(pindexWalk);
        // ActivateBestChain considers blocks already in chainActive
        // unconditionally valid already, so force disconnect away from it.
        if (!DisconnectTip(state)) {
            mempool.removeForReorg(pcoinsTip, chainActive.Tip()->GetHeight() + 1, STANDARD_LOCKTIME_VERIFY_FLAGS);
            mempool.removeWithoutBranchId(
                                          CurrentEpochBranchId(chainActive.Tip()->GetHeight() + 1, Params().GetConsensus()));
            return false;
        }
    }
    //LimitMempoolSize(mempool, GetArg("-maxmempool", DEFAULT_MAX_MEMPOOL_SIZE) * 1000000, GetArg("-mempoolexpiry", DEFAULT_MEMPOOL_EXPIRY) * 60 * 60);

    // The resulting new best tip may not be in setBlockIndexCandidates anymore, so
    // add it again.
    BlockMap::iterator it = mapBlockIndex.begin();
    while (it != mapBlockIndex.end()) {
        if ((it->second != 0) && it->second->IsValid(BLOCK_VALID_TRANSACTIONS) && it->second->nChainTx && !setBlockIndexCandidates.value_comp()(it->second, chainActive.Tip())) {
            setBlockIndexCandidates.insert(it->second);
        }
        it++;
    }

    InvalidChainFound(pindex);
    mempool.removeForReorg(pcoinsTip, chainActive.Tip()->GetHeight() + 1, STANDARD_LOCKTIME_VERIFY_FLAGS);
    mempool.removeWithoutBranchId(
                                  CurrentEpochBranchId(chainActive.Tip()->GetHeight() + 1, Params().GetConsensus()));
    return true;
}

bool ReconsiderBlock(CValidationState& state, CBlockIndex *pindex) {
    AssertLockHeld(cs_main);
    
    int nHeight = pindex->GetHeight();
    
    // Remove the invalidity flag from this block and all its descendants.
    BlockMap::iterator it = mapBlockIndex.begin();
    while (it != mapBlockIndex.end()) {
        if ((it->second != 0) && !it->second->IsValid() && it->second->GetAncestor(nHeight) == pindex) {
            it->second->nStatus &= ~BLOCK_FAILED_MASK;
            setDirtyBlockIndex.insert(it->second);
            if (it->second->IsValid(BLOCK_VALID_TRANSACTIONS) && it->second->nChainTx && setBlockIndexCandidates.value_comp()(chainActive.Tip(), it->second)) {
                setBlockIndexCandidates.insert(it->second);
            }
            if (it->second == pindexBestInvalid) {
                // Reset invalid block marker if it was pointing to one of those.
                pindexBestInvalid = NULL;
            }
        }
        it++;
    }

    // Remove the invalidity flag from all ancestors too.
    while (pindex != NULL) {
        if (pindex->nStatus & BLOCK_FAILED_MASK) {
            pindex->nStatus &= ~BLOCK_FAILED_MASK;
            setDirtyBlockIndex.insert(pindex);
        }
        pindex = pindex->pprev;
    }
    return true;
}

CBlockIndex* AddToBlockIndex(const CBlockHeader& block)
{
    // Check for duplicate
    uint256 hash = block.GetHash();
    BlockMap::iterator it = mapBlockIndex.find(hash);
    BlockMap::iterator miPrev = mapBlockIndex.find(block.hashPrevBlock);

    // the following block is for debugging, comment when not needed
    /*
    std::vector<BlockMap::iterator> vrit;
    for (BlockMap::iterator bit = mapBlockIndex.begin(); bit != mapBlockIndex.end(); bit++)
    {
        if (bit->second == NULL)
            vrit.push_back(bit);
    }
    if (!vrit.empty())
    {
        printf("found %d NULL blocks in mapBlockIndex\n", vrit.size());
    }
    */

    if (it != mapBlockIndex.end())
    {
        if ( it->second != 0 ) // vNodes.size() >= KOMODO_LIMITED_NETWORKSIZE, change behavior to allow komodo_ensure to work
        {
            // this is the strange case where somehow the hash is in the mapBlockIndex via as yet undetermined process, but the pindex for the hash is not there. Theoretically it is due to processing the block headers, but I have seen it get this case without having received it from the block headers or anywhere else... jl777
            //fprintf(stderr,"addtoblockindex already there %p\n",it->second);
            return it->second;
        }
        if ( miPrev != mapBlockIndex.end() && (*miPrev).second == 0 )
        {
            //fprintf(stderr,"edge case of both block and prevblock in the strange state\n");
            return(0); // return here to avoid the state of pindex->GetHeight() not set and pprev NULL
        }
    }
    // Construct new block index object
    CBlockIndex* pindexNew = new CBlockIndex(block);
    assert(pindexNew);
    // We assign the sequence id to blocks only when the full data is available,
    // to avoid miners withholding blocks but broadcasting headers, to get a
    // competitive advantage.
    pindexNew->nSequenceId = 0;
    BlockMap::iterator mi = mapBlockIndex.insert(make_pair(hash, pindexNew)).first;
    pindexNew->phashBlock = &((*mi).first);
    if (miPrev != mapBlockIndex.end())
    {
        if ( (pindexNew->pprev = (*miPrev).second) != 0 )
            pindexNew->SetHeight(pindexNew->pprev->GetHeight() + 1);
        else fprintf(stderr,"unexpected null pprev %s\n",hash.ToString().c_str());
        pindexNew->BuildSkip();
    }
    pindexNew->chainPower = (pindexNew->pprev ? CChainPower(pindexNew) + pindexNew->pprev->chainPower : CChainPower(pindexNew)) + GetBlockProof(*pindexNew);
    pindexNew->RaiseValidity(BLOCK_VALID_TREE);
    if (pindexBestHeader == NULL || pindexBestHeader->chainPower < pindexNew->chainPower)
        pindexBestHeader = pindexNew;

    setDirtyBlockIndex.insert(pindexNew);
    //fprintf(stderr,"added to block index %s %p\n",hash.ToString().c_str(),pindexNew);
    mi->second = pindexNew;
    return pindexNew;
}

/** Mark a block as having its data received and checked (up to BLOCK_VALID_TRANSACTIONS). */
bool ReceivedBlockTransactions(const CBlock &block, CValidationState& state, CBlockIndex *pindexNew, const CDiskBlockPos& pos)
{
    pindexNew->nTx = block.vtx.size();
    pindexNew->nChainTx = 0;
    CAmount sproutValue = 0;
    CAmount saplingValue = 0;
    for (auto tx : block.vtx) {
        // Negative valueBalance "takes" money from the transparent value pool
        // and adds it to the Sapling value pool. Positive valueBalance "gives"
        // money to the transparent value pool, removing from the Sapling value
        // pool. So we invert the sign here.
        saplingValue += -tx.valueBalance;

        for (auto js : tx.vjoinsplit) {
            sproutValue += js.vpub_old;
            sproutValue -= js.vpub_new;
        }
    }
    pindexNew->nSproutValue = sproutValue;
    pindexNew->nChainSproutValue = boost::none;
    pindexNew->nSaplingValue = saplingValue;
    pindexNew->nChainSaplingValue = boost::none;
    pindexNew->nFile = pos.nFile;
    pindexNew->nDataPos = pos.nPos;
    pindexNew->nUndoPos = 0;
    pindexNew->nStatus |= BLOCK_HAVE_DATA;
    pindexNew->RaiseValidity(BLOCK_VALID_TRANSACTIONS);
    setDirtyBlockIndex.insert(pindexNew);

    if (pindexNew->pprev == NULL || pindexNew->pprev->nChainTx) {
        // If pindexNew is the genesis block or all parents are BLOCK_VALID_TRANSACTIONS.
        deque<CBlockIndex*> queue;
        queue.push_back(pindexNew);

        // Recursively process any descendant blocks that now may be eligible to be connected.
        while (!queue.empty()) {
            CBlockIndex *pindex = queue.front();
            queue.pop_front();
            pindex->nChainTx = (pindex->pprev ? pindex->pprev->nChainTx : 0) + pindex->nTx;
            if (pindex->pprev) {
                if (pindex->pprev->nChainSproutValue && pindex->nSproutValue) {
                    pindex->nChainSproutValue = *pindex->pprev->nChainSproutValue + *pindex->nSproutValue;
                } else {
                    pindex->nChainSproutValue = boost::none;
                }
                if (pindex->pprev->nChainSaplingValue) {
                    pindex->nChainSaplingValue = *pindex->pprev->nChainSaplingValue + pindex->nSaplingValue;
                } else {
                    pindex->nChainSaplingValue = boost::none;
                }
            } else {
                pindex->nChainSproutValue = pindex->nSproutValue;
                pindex->nChainSaplingValue = pindex->nSaplingValue;
            }
            {
                LOCK(cs_nBlockSequenceId);
                pindex->nSequenceId = nBlockSequenceId++;
            }
            if (chainActive.Tip() == NULL || !setBlockIndexCandidates.value_comp()(pindex, chainActive.Tip())) {
                setBlockIndexCandidates.insert(pindex);
            }
            std::pair<std::multimap<CBlockIndex*, CBlockIndex*>::iterator, std::multimap<CBlockIndex*, CBlockIndex*>::iterator> range = mapBlocksUnlinked.equal_range(pindex);
            while (range.first != range.second) {
                std::multimap<CBlockIndex*, CBlockIndex*>::iterator it = range.first;
                queue.push_back(it->second);
                range.first++;
                mapBlocksUnlinked.erase(it);
            }
        }
    } else {
        if (pindexNew->pprev && pindexNew->pprev->IsValid(BLOCK_VALID_TREE)) {
            mapBlocksUnlinked.insert(std::make_pair(pindexNew->pprev, pindexNew));
        }
    }

    return true;
}

bool FindBlockPos(CValidationState &state, CDiskBlockPos &pos, unsigned int nAddSize, unsigned int nHeight, uint64_t nTime, bool fKnown = false)
{
    LOCK(cs_LastBlockFile);

    unsigned int nFile = fKnown ? pos.nFile : nLastBlockFile;
    if (vinfoBlockFile.size() <= nFile) {
        vinfoBlockFile.resize(nFile + 1);
    }

    if (!fKnown) {
        while (vinfoBlockFile[nFile].nSize + nAddSize >= MAX_BLOCKFILE_SIZE) {
            nFile++;
            if (vinfoBlockFile.size() <= nFile) {
                vinfoBlockFile.resize(nFile + 1);
            }
        }
        pos.nFile = nFile;
        pos.nPos = vinfoBlockFile[nFile].nSize;
    }

    if (nFile != nLastBlockFile) {
        if (!fKnown) {
            LogPrintf("Leaving block file %i: %s\n", nFile, vinfoBlockFile[nFile].ToString());
        }
        FlushBlockFile(!fKnown);
        nLastBlockFile = nFile;
    }

    vinfoBlockFile[nFile].AddBlock(nHeight, nTime);
    if (fKnown)
        vinfoBlockFile[nFile].nSize = std::max(pos.nPos + nAddSize, vinfoBlockFile[nFile].nSize);
    else
        vinfoBlockFile[nFile].nSize += nAddSize;

    if (!fKnown) {
        unsigned int nOldChunks = (pos.nPos + BLOCKFILE_CHUNK_SIZE - 1) / BLOCKFILE_CHUNK_SIZE;
        unsigned int nNewChunks = (vinfoBlockFile[nFile].nSize + BLOCKFILE_CHUNK_SIZE - 1) / BLOCKFILE_CHUNK_SIZE;
        if (nNewChunks > nOldChunks) {
            if (fPruneMode)
                fCheckForPruning = true;
            if (CheckDiskSpace(nNewChunks * BLOCKFILE_CHUNK_SIZE - pos.nPos)) {
                FILE *file = OpenBlockFile(pos);
                if (file) {
                    LogPrintf("Pre-allocating up to position 0x%x in blk%05u.dat\n", nNewChunks * BLOCKFILE_CHUNK_SIZE, pos.nFile);
                    AllocateFileRange(file, pos.nPos, nNewChunks * BLOCKFILE_CHUNK_SIZE - pos.nPos);
                    fclose(file);
                }
            }
            else
                return state.Error("out of disk space");
        }
    }

    setDirtyFileInfo.insert(nFile);
    return true;
}

bool FindUndoPos(CValidationState &state, int nFile, CDiskBlockPos &pos, unsigned int nAddSize)
{
    pos.nFile = nFile;

    LOCK(cs_LastBlockFile);

    unsigned int nNewSize;
    pos.nPos = vinfoBlockFile[nFile].nUndoSize;
    nNewSize = vinfoBlockFile[nFile].nUndoSize += nAddSize;
    setDirtyFileInfo.insert(nFile);

    unsigned int nOldChunks = (pos.nPos + UNDOFILE_CHUNK_SIZE - 1) / UNDOFILE_CHUNK_SIZE;
    unsigned int nNewChunks = (nNewSize + UNDOFILE_CHUNK_SIZE - 1) / UNDOFILE_CHUNK_SIZE;
    if (nNewChunks > nOldChunks) {
        if (fPruneMode)
            fCheckForPruning = true;
        if (CheckDiskSpace(nNewChunks * UNDOFILE_CHUNK_SIZE - pos.nPos)) {
            FILE *file = OpenUndoFile(pos);
            if (file) {
                LogPrintf("Pre-allocating up to position 0x%x in rev%05u.dat\n", nNewChunks * UNDOFILE_CHUNK_SIZE, pos.nFile);
                AllocateFileRange(file, pos.nPos, nNewChunks * UNDOFILE_CHUNK_SIZE - pos.nPos);
                fclose(file);
            }
        }
        else
            return state.Error("out of disk space");
    }

    return true;
}

bool CheckBlockHeader(int32_t *futureblockp,int32_t height,CBlockIndex *pindex, const CBlockHeader& blockhdr, CValidationState& state, bool fCheckPOW)
{
    // Check timestamp
    if ( 0 )
    {
        uint256 hash; int32_t i;
        hash = blockhdr.GetHash();
        for (i=31; i>=0; i--)
            fprintf(stderr,"%02x",((uint8_t *)&hash)[i]);
        fprintf(stderr," <- CheckBlockHeader\n");
        if ( chainActive.LastTip() != 0 )
        {
            hash = chainActive.LastTip()->GetBlockHash();
            for (i=31; i>=0; i--)
                fprintf(stderr,"%02x",((uint8_t *)&hash)[i]);
            fprintf(stderr," <- chainTip\n");
        }
    }
    *futureblockp = 0;
    if (blockhdr.GetBlockTime() > GetAdjustedTime() + 60)
    {
        CBlockIndex *tipindex;
        //fprintf(stderr,"ht.%d future block %u vs time.%u + 60\n",height,(uint32_t)blockhdr.GetBlockTime(),(uint32_t)GetAdjustedTime());
        if ( (tipindex= chainActive.Tip()) != 0 && tipindex->GetBlockHash() == blockhdr.hashPrevBlock && blockhdr.GetBlockTime() < GetAdjustedTime() + 60 + 5 )
        {
            //fprintf(stderr,"it is the next block, let's wait for %d seconds\n",GetAdjustedTime() + 60 - blockhdr.GetBlockTime());
            while ( blockhdr.GetBlockTime() > GetAdjustedTime() + 60 )
                sleep(1);
            //fprintf(stderr,"now its valid\n");
        }
        else
        {
            if (blockhdr.GetBlockTime() < GetAdjustedTime() + 600)
                *futureblockp = 1;
            //LogPrintf("CheckBlockHeader block from future %d error",blockhdr.GetBlockTime() - GetAdjustedTime());
            return false; //state.Invalid(error("CheckBlockHeader(): block timestamp too far in the future"),REJECT_INVALID, "time-too-new");
        }
    }
    // Check block version
    if (height > 0 && blockhdr.nVersion < MIN_BLOCK_VERSION)
        return state.DoS(100, error("CheckBlockHeader(): block version too low"),REJECT_INVALID, "version-too-low");

    // Check Equihash solution is valid
    if ( fCheckPOW )
    {
        if ( !CheckEquihashSolution(&blockhdr, Params()) )
            return state.DoS(100, error("CheckBlockHeader(): Equihash solution invalid"),REJECT_INVALID, "invalid-solution");
    }
    // Check proof of work matches claimed amount
    /*komodo_index2pubkey33(pubkey33,pindex,height);
     if ( fCheckPOW && !CheckProofOfWork(height,pubkey33,blockhdr.GetHash(), blockhdr.nBits, Params().GetConsensus(),blockhdr.nTime) )
     return state.DoS(50, error("CheckBlockHeader(): proof of work failed"),REJECT_INVALID, "high-hash");*/
    return true;
}

int32_t komodo_check_deposit(int32_t height,const CBlock& block,uint32_t prevtime);
int32_t komodo_checkPOW(int32_t slowflag,CBlock *pblock,int32_t height);

bool CheckBlock(int32_t *futureblockp,int32_t height,CBlockIndex *pindex,const CBlock& block, CValidationState& state,
                libzcash::ProofVerifier& verifier,
                bool fCheckPOW, bool fCheckMerkleRoot)
{
    uint8_t pubkey33[33]; uint256 hash; uint32_t tiptime = (uint32_t)block.nTime;
    // These are checks that are independent of context.
    hash = block.GetHash();
    // Check that the header is valid (particularly PoW).  This is mostly redundant with the call in AcceptBlockHeader.
    if (!CheckBlockHeader(futureblockp,height,pindex,block,state,fCheckPOW))
    {
        if ( *futureblockp == 0 )
        {
            LogPrintf("CheckBlock header error");
            return false;
        }
    }
    if ( pindex != 0 && pindex->pprev != 0 )
        tiptime = (uint32_t)pindex->pprev->nTime;
    if ( fCheckPOW )
    {
        //if ( !CheckEquihashSolution(&block, Params()) )
        //    return state.DoS(100, error("CheckBlock: Equihash solution invalid"),REJECT_INVALID, "invalid-solution");
        komodo_block2pubkey33(pubkey33,(CBlock *)&block);
        if ( !CheckProofOfWork(block,pubkey33,height,Params().GetConsensus()) )
        {
            int32_t z; for (z=31; z>=0; z--)
                fprintf(stderr,"%02x",((uint8_t *)&hash)[z]);
            fprintf(stderr," failed hash ht.%d\n",height);
            return state.DoS(50, error("CheckBlock: proof of work failed"),REJECT_INVALID, "high-hash");
        }
        if ( komodo_checkPOW(1,(CBlock *)&block,height) < 0 ) // checks Equihash
            return state.DoS(100, error("CheckBlock: failed slow_checkPOW"),REJECT_INVALID, "failed-slow_checkPOW");
    }
    // Check the merkle root.
    if (fCheckMerkleRoot) {
        bool mutated;
        uint256 hashMerkleRoot2 = block.BuildMerkleTree(&mutated);
        if (block.hashMerkleRoot != hashMerkleRoot2)
            return state.DoS(100, error("CheckBlock: hashMerkleRoot mismatch"),
                             REJECT_INVALID, "bad-txnmrklroot", true);

        // Check for merkle tree malleability (CVE-2012-2459): repeating sequences
        // of transactions in a block without affecting the merkle root of a block,
        // while still invalidating it.
        if (mutated)
            return state.DoS(100, error("CheckBlock: duplicate transaction"),
                             REJECT_INVALID, "bad-txns-duplicate", true);
    }

    // All potential-corruption validation must be done before we do any
    // transaction validation, as otherwise we may mark the header as invalid
    // because we receive the wrong transactions for it.

    // Size limits
    //fprintf(stderr,"%s checkblock %d -> %d vs blocksize.%d\n",ASSETCHAINS_SYMBOL,height,MAX_BLOCK_SIZE(height),(int32_t)::GetSerializeSize(block, SER_NETWORK, PROTOCOL_VERSION));
    if (block.vtx.empty() || block.vtx.size() > MAX_BLOCK_SIZE(height) || ::GetSerializeSize(block, SER_NETWORK, PROTOCOL_VERSION) > MAX_BLOCK_SIZE(height))
        return state.DoS(100, error("CheckBlock: size limits failed"),
                         REJECT_INVALID, "bad-blk-length");

    // First transaction must be coinbase, the rest must not be
    if (block.vtx.empty() || !block.vtx[0].IsCoinBase())
        return state.DoS(100, error("CheckBlock: first tx is not coinbase"),
                         REJECT_INVALID, "bad-cb-missing");

    for (unsigned int i = 1; i < block.vtx.size(); i++)
        if (block.vtx[i].IsCoinBase())
            return state.DoS(100, error("CheckBlock: more than one coinbase"),
                             REJECT_INVALID, "bad-cb-multiple");

    // Check transactions
    CTransaction sTx;
    CTransaction *ptx = NULL;
    if ( ASSETCHAINS_CC != 0 ) // CC contracts might refer to transactions in the current block, from a CC spend within the same block and out of order
    {
        int32_t i,j,rejects=0,lastrejects=0;
        //fprintf(stderr,"put block's tx into mempool\n");
        // Copy all non Z-txs in mempool to temporary mempool because there can be tx in local mempool that make the block invalid.
        LOCK(mempool.cs);
        list<CTransaction> transactionsToRemove;
        BOOST_FOREACH(const CTxMemPoolEntry& e, mempool.mapTx) {
            const CTransaction &tx = e.GetTx();
            const uint256 &hash = tx.GetHash();
            if ( tx.vjoinsplit.size() == 0 ) {
                transactionsToRemove.push_back(tx);
                tmpmempool.addUnchecked(hash,e,true);
            }
        }
        BOOST_FOREACH(const CTransaction& tx, transactionsToRemove) {
            list<CTransaction> removed;
            mempool.remove(tx, removed, false);
        }
        // add all the txs in the block to the empty mempool.
        while ( 1 )
        {
            for (i=0; i<block.vtx.size(); i++)
            {
                CValidationState state;
                CTransaction Tx; 
                const CTransaction &tx = (CTransaction)block.vtx[i];
                if (tx.IsCoinBase() || ((i == (block.vtx.size() - 1)) && (ASSETCHAINS_STAKED && komodo_isPoS((CBlock *)&block) != 0)))
                    continue;
                Tx = tx;
                if ( myAddtomempool(Tx, &state) == false ) // happens with out of order tx in block on resync
                {
                    //LogPrintf("Rejected by mempool, reason: .%s.\n", state.GetRejectReason().c_str());
                    // take advantage of other checks, but if we were only rejected because it is a valid staking
                    // transaction, sync with wallets and don't mark as a reject
                    if (i == (block.vtx.size() - 1) && ASSETCHAINS_LWMAPOS && block.IsVerusPOSBlock() && state.GetRejectReason() == "staking")
                    {
                        sTx = Tx;
                        ptx = &sTx;
                    } else rejects++;
                }
            }
            if ( rejects == 0 || rejects == lastrejects )
            {
                if ( 0 && lastrejects != 0 )
                    fprintf(stderr,"lastrejects.%d -> all tx in mempool\n",lastrejects);
                break;
            }
            //fprintf(stderr,"addtomempool ht.%d for CC checking: n.%d rejects.%d last.%d\n",height,(int32_t)block.vtx.size(),rejects,lastrejects);
            lastrejects = rejects;
            rejects = 0;
        }
        //fprintf(stderr,"done putting block's tx into mempool\n");
    }

    for (uint32_t i = 0; i < block.vtx.size(); i++)
    {
        const CTransaction& tx = block.vtx[i];
        if ( komodo_validate_interest(tx,height == 0 ? komodo_block2height((CBlock *)&block) : height,block.nTime,0) < 0 )
            return error("CheckBlock: komodo_validate_interest failed");
        if (!CheckTransaction(tiptime,tx, state, verifier))
            return error("CheckBlock: CheckTransaction failed");
    }
    unsigned int nSigOps = 0;
    BOOST_FOREACH(const CTransaction& tx, block.vtx)
    {
        nSigOps += GetLegacySigOpCount(tx);
    }
    if (nSigOps > MAX_BLOCK_SIGOPS)
        return state.DoS(100, error("CheckBlock: out-of-bounds SigOpCount"),
                         REJECT_INVALID, "bad-blk-sigops", true);
    if ( komodo_check_deposit(height,block,(pindex==0||pindex->pprev==0)?0:pindex->pprev->nTime) < 0 )
    {
        //static uint32_t counter;
        //if ( counter++ < 100 && ASSETCHAINS_STAKED == 0 )
        //    fprintf(stderr,"check deposit rejection\n");
        LogPrintf("CheckBlockHeader komodo_check_deposit error");
        return(false);
    }

    if (ptx)
    {
        SyncWithWallets(*ptx, &block);
    }

    if ( ASSETCHAINS_CC != 0 )
    {
        // here we add back all txs from the temp mempool to the main mempool.
        // which removes any tx locally that were invalid after the block arrives.
        int invalidtxs = 0;
        LOCK(mempool.cs);
        BOOST_FOREACH(const CTxMemPoolEntry& e, tmpmempool.mapTx) {
            CTransaction tx = e.GetTx();
            CValidationState state; bool fMissingInputs,fOverrideFees = false;

            if (AcceptToMemoryPool(mempool, state, tx, false, &fMissingInputs, !fOverrideFees) == false )
                invalidtxs++;
            //else fprintf(stderr, "added mempool tx back to mempool\n");
        }
        if ( 0 && invalidtxs > 0 )
            fprintf(stderr, "number of invalid txs: %d\n",invalidtxs );
        // empty the temp mempool for next time.
        tmpmempool.clear();
    }
    return true;
}

bool ContextualCheckBlockHeader(const CBlockHeader& block, CValidationState& state, CBlockIndex * const pindexPrev)
{
    const CChainParams& chainParams = Params();
    const Consensus::Params& consensusParams = chainParams.GetConsensus();
    uint256 hash = block.GetHash();
    if (hash == consensusParams.hashGenesisBlock)
        return true;

    assert(pindexPrev);
    
    int nHeight = pindexPrev->GetHeight()+1;

    // Check proof of work
    if ( (ASSETCHAINS_SYMBOL[0] != 0 || nHeight < 235300 || nHeight > 236000) && block.nBits != GetNextWorkRequired(pindexPrev, &block, consensusParams))
    {
        cout << block.nBits << " block.nBits vs. calc " << GetNextWorkRequired(pindexPrev, &block, consensusParams) << 
                               " for block #" << nHeight << endl;
        return state.DoS(100, error("%s: incorrect proof of work", __func__),
                        REJECT_INVALID, "bad-diffbits");
    }

    // Check timestamp against prev
    if (block.GetBlockTime() <= pindexPrev->GetMedianTimePast())
    {
        return state.Invalid(error("%s: block's timestamp is too early", __func__),
                        REJECT_INVALID, "time-too-old");
    }

    // Check that timestamp is not too far in the future
    if (block.GetBlockTime() > GetAdjustedTime() + consensusParams.nMaxFutureBlockTime)
    {
        return state.Invalid(error("%s: block timestamp too far in the future", __func__),
                        REJECT_INVALID, "time-too-new");
    }

    if (fCheckpointsEnabled)
    {
        // Check that the block chain matches the known block chain up to a checkpoint
        if (!Checkpoints::CheckBlock(chainParams.Checkpoints(), nHeight, hash))
        {
            /*CBlockIndex *heightblock = chainActive[nHeight];
            if ( heightblock != 0 && heightblock->GetBlockHash() == hash )
            {
                //fprintf(stderr,"got a pre notarization block that matches height.%d\n",(int32_t)nHeight);
                return true;
            }*/
            return state.DoS(100, error("%s: rejected by checkpoint lock-in at %d", __func__, nHeight),REJECT_CHECKPOINT, "checkpoint mismatch");
        }
        // Don't accept any forks from the main chain prior to last checkpoint
        CBlockIndex* pcheckpoint = Checkpoints::GetLastCheckpoint(chainParams.Checkpoints());
        int32_t notarized_height;
        if ( nHeight == 1 && chainActive.LastTip() != 0 && chainActive.LastTip()->GetHeight() > 1 )
        {
            CBlockIndex *heightblock = chainActive[nHeight];
            if ( heightblock != 0 && heightblock->GetBlockHash() == hash )
                return true;
            return state.DoS(1, error("%s: trying to change height 1 forbidden", __func__));
        }
        if ( nHeight != 0 )
        {
            if ( pcheckpoint != 0 && nHeight < pcheckpoint->GetHeight() )
                return state.DoS(1, error("%s: forked chain older than last checkpoint (height %d) vs %d", __func__, nHeight,pcheckpoint->GetHeight()));
            if ( komodo_checkpoint(&notarized_height,nHeight,hash) < 0 )
            {
                CBlockIndex *heightblock = chainActive[nHeight];
                if ( heightblock != 0 && heightblock->GetBlockHash() == hash )
                {
                    //fprintf(stderr,"got a pre notarization block that matches height.%d\n",(int32_t)nHeight);
                    return true;
                } else return state.DoS(1, error("%s: forked chain %d older than last notarized (height %d) vs %d", __func__,nHeight, notarized_height));
            }
        }
    }
    // Reject block.nVersion < 4 blocks
    if (block.nVersion < 4)
        return state.Invalid(error("%s : rejected nVersion<4 block", __func__),
                             REJECT_OBSOLETE, "bad-version");

    return true;
}

bool ContextualCheckBlock(const CBlock& block, CValidationState& state, CBlockIndex * const pindexPrev)
{
    const int nHeight = pindexPrev == NULL ? 0 : pindexPrev->GetHeight() + 1;
    const Consensus::Params& consensusParams = Params().GetConsensus();
    bool sapling = NetworkUpgradeActive(nHeight, consensusParams, Consensus::UPGRADE_SAPLING);

    // Check that all transactions are finalized
    for (uint32_t i = 0; i < block.vtx.size(); i++) {
        const CTransaction& tx = block.vtx[i];
        
        // Check transaction contextually against consensus rules at block height
        if (!ContextualCheckTransaction(tx, state, nHeight, 100)) {
            return false; // Failure reason has been set in validation state object
        }

        int nLockTimeFlags = 0;
        int64_t nLockTimeCutoff = (nLockTimeFlags & LOCKTIME_MEDIAN_TIME_PAST)
        ? pindexPrev->GetMedianTimePast()
        : block.GetBlockTime();
        if (!IsFinalTx(tx, nHeight, nLockTimeCutoff)) {
            return state.DoS(10, error("%s: contains a non-final transaction", __func__), REJECT_INVALID, "bad-txns-nonfinal");
        }
    }

    // Enforce BIP 34 rule that the coinbase starts with serialized block height.
    // In Zcash this has been enforced since launch, except that the genesis
    // block didn't include the height in the coinbase (see Zcash protocol spec
    // section '6.8 Bitcoin Improvement Proposals').
    if (nHeight > 0)
    {
        CScript expect = CScript() << nHeight;
        if (block.vtx[0].vin[0].scriptSig.size() < expect.size() ||
            !std::equal(expect.begin(), expect.end(), block.vtx[0].vin[0].scriptSig.begin())) {
            return state.DoS(100, error("%s: block height mismatch in coinbase", __func__), REJECT_INVALID, "bad-cb-height");
        }
    }
    return true;
}

bool AcceptBlockHeader(int32_t *futureblockp,const CBlockHeader& block, CValidationState& state, CBlockIndex** ppindex)
{
    static uint256 zero;
    const CChainParams& chainparams = Params();
    AssertLockHeld(cs_main);

    // Check for duplicate
    uint256 hash = block.GetHash();
    BlockMap::iterator miSelf = mapBlockIndex.find(hash);
    CBlockIndex *pindex = NULL;
    if (miSelf != mapBlockIndex.end())
    {
        // Block header is already known.
        if ( (pindex = miSelf->second) == 0 )
            miSelf->second = pindex = AddToBlockIndex(block);
        if (ppindex)
            *ppindex = pindex;
        if ( pindex != 0 && pindex->nStatus & BLOCK_FAILED_MASK )
        {
            if ( ASSETCHAINS_CC == 0 )
                return state.Invalid(error("%s: block is marked invalid", __func__), 0, "duplicate");
            else
            {
                fprintf(stderr,"reconsider block %s\n",hash.GetHex().c_str());
                pindex->nStatus &= ~BLOCK_FAILED_MASK;
            }
        }
        /*if ( pindex != 0 && hash == komodo_requestedhash )
        {
            fprintf(stderr,"AddToBlockIndex A komodo_requestedhash %s\n",komodo_requestedhash.ToString().c_str());
            memset(&komodo_requestedhash,0,sizeof(komodo_requestedhash));
            komodo_requestedcount = 0;
        }*/

        //if ( pindex == 0 )
        //    fprintf(stderr,"accepthdr %s already known but no pindex\n",hash.ToString().c_str());
        return true;
    }
    if (!CheckBlockHeader(futureblockp,*ppindex!=0?(*ppindex)->GetHeight():0,*ppindex, block, state,0))
    {
        if ( *futureblockp == 0 )
        {
            LogPrintf("AcceptBlockHeader CheckBlockHeader error\n");
            return false;
        }
    }
    // Get prev block index
    CBlockIndex* pindexPrev = NULL;
    if (hash != chainparams.GetConsensus().hashGenesisBlock)
    {
        BlockMap::iterator mi = mapBlockIndex.find(block.hashPrevBlock);
        if (mi == mapBlockIndex.end())
        {
            LogPrintf("AcceptBlockHeader hashPrevBlock %s not found\n",block.hashPrevBlock.ToString().c_str());
            //*futureblockp = 1;
            return(false);
            //return state.DoS(10, error("%s: prev block not found", __func__), 0, "bad-prevblk");
        }
        pindexPrev = (*mi).second;
        if (pindexPrev == 0 )
        {
            LogPrintf("AcceptBlockHeader hashPrevBlock %s no pindexPrev\n",block.hashPrevBlock.ToString().c_str());
            return(false);
        }
        if ( (pindexPrev->nStatus & BLOCK_FAILED_MASK) )
            return state.DoS(100, error("%s: prev block invalid", __func__), REJECT_INVALID, "bad-prevblk");
    }
    if (!ContextualCheckBlockHeader(block, state, pindexPrev))
    {
        //fprintf(stderr,"AcceptBlockHeader ContextualCheckBlockHeader failed\n");
        LogPrintf("AcceptBlockHeader ContextualCheckBlockHeader failed\n");
        return false;
    }
    if (pindex == NULL)
    {
        if ( (pindex= AddToBlockIndex(block)) != 0 )
        {
            miSelf = mapBlockIndex.find(hash);
            if (miSelf != mapBlockIndex.end())
                miSelf->second = pindex;
            //fprintf(stderr,"AcceptBlockHeader couldnt add to block index\n");
        }
    }
    if (ppindex)
        *ppindex = pindex;
    /*if ( pindex != 0 && hash == komodo_requestedhash )
    {
        fprintf(stderr,"AddToBlockIndex komodo_requestedhash %s\n",komodo_requestedhash.ToString().c_str());
        memset(&komodo_requestedhash,0,sizeof(komodo_requestedhash));
        komodo_requestedcount = 0;
    }*/
    return true;
}

bool AcceptBlock(int32_t *futureblockp,CBlock& block, CValidationState& state, CBlockIndex** ppindex, bool fRequested, CDiskBlockPos* dbp)
{
    const CChainParams& chainparams = Params();
    AssertLockHeld(cs_main);

    CBlockIndex *&pindex = *ppindex;
    if (!AcceptBlockHeader(futureblockp, block, state, &pindex))
    {
        if ( *futureblockp == 0 )
        {
            LogPrintf("AcceptBlock AcceptBlockHeader error\n");
            return false;
        }
    }
    if ( pindex == 0 )
    {
        LogPrintf("AcceptBlock null pindex\n");
        *futureblockp = true;
        return false;
    }
    //fprintf(stderr,"acceptblockheader passed\n");
    // Try to process all requested blocks that we don't have, but only
    // process an unrequested block if it's new and has enough work to
    // advance our tip, and isn't too many blocks ahead.
    bool fAlreadyHave = pindex->nStatus & BLOCK_HAVE_DATA;
    bool fHasMoreWork = (chainActive.Tip() ? pindex->chainPower > chainActive.Tip()->chainPower : true);
    // Blocks that are too out-of-order needlessly limit the effectiveness of
    // pruning, because pruning will not delete block files that contain any
    // blocks which are too close in height to the tip.  Apply this test
    // regardless of whether pruning is enabled; it should generally be safe to
    // not process unrequested blocks.
    bool fTooFarAhead = (pindex->GetHeight() > int(chainActive.Height() + BLOCK_DOWNLOAD_WINDOW)); //MIN_BLOCKS_TO_KEEP));
    
    // TODO: deal better with return value and error conditions for duplicate
    // and unrequested blocks.
    //fprintf(stderr,"Accept %s flags already.%d requested.%d morework.%d farahead.%d\n",pindex->GetBlockHash().ToString().c_str(),fAlreadyHave,fRequested,fHasMoreWork,fTooFarAhead);
    if (fAlreadyHave) return true;
    if (!fRequested) {  // If we didn't ask for it:
        if (pindex->nTx != 0) return true;  // This is a previously-processed block that was pruned
        if (!fHasMoreWork) return true;     // Don't process less-work chains
        if (fTooFarAhead) return true;      // Block height is too high
    }

    // See method docstring for why this is always disabled
    auto verifier = libzcash::ProofVerifier::Disabled();
    if ((!CheckBlock(futureblockp,pindex->GetHeight(),pindex,block, state, verifier,0)) || !ContextualCheckBlock(block, state, pindex->pprev))
    {
        if ( *futureblockp == 0 )
        {
            if (state.IsInvalid() && !state.CorruptionPossible()) {
                pindex->nStatus |= BLOCK_FAILED_VALID;
                setDirtyBlockIndex.insert(pindex);
            }
            LogPrintf("AcceptBlock CheckBlock or ContextualCheckBlock error\n");
            return false;
        }
    }
    
    int nHeight = pindex->GetHeight();
    // Write block to history file
    try {
        unsigned int nBlockSize = ::GetSerializeSize(block, SER_DISK, CLIENT_VERSION);
        CDiskBlockPos blockPos;
        if (dbp != NULL)
            blockPos = *dbp;
        if (!FindBlockPos(state, blockPos, nBlockSize+8, nHeight, block.GetBlockTime(), dbp != NULL))
            return error("AcceptBlock(): FindBlockPos failed");
        if (dbp == NULL)
            if (!WriteBlockToDisk(block, blockPos, chainparams.MessageStart()))
                AbortNode(state, "Failed to write block");
        if (!ReceivedBlockTransactions(block, state, pindex, blockPos))
            return error("AcceptBlock(): ReceivedBlockTransactions failed");
    } catch (const std::runtime_error& e) {
        return AbortNode(state, std::string("System error: ") + e.what());
    }

    if (fCheckForPruning)
        FlushStateToDisk(state, FLUSH_STATE_NONE); // we just allocated more disk space for block files
    if ( *futureblockp == 0 )
        return true;
    LogPrintf("AcceptBlock block from future error\n");
    return false;
}

static bool IsSuperMajority(int minVersion, const CBlockIndex* pstart, unsigned nRequired, const Consensus::Params& consensusParams)
{
    unsigned int nFound = 0;
    for (int i = 0; i < consensusParams.nMajorityWindow && nFound < nRequired && pstart != NULL; i++)
    {
        if (pstart->nVersion >= minVersion)
            ++nFound;
        pstart = pstart->pprev;
    }
    return (nFound >= nRequired);
}

void komodo_currentheight_set(int32_t height);

CBlockIndex *komodo_ensure(CBlock *pblock, uint256 hash)
{
    CBlockIndex *pindex = 0;
    BlockMap::iterator miSelf = mapBlockIndex.find(hash);
    if ( miSelf != mapBlockIndex.end() )
    {
        if ( (pindex = miSelf->second) == 0 ) // create pindex so first Accept block doesnt fail
        {
            miSelf->second = AddToBlockIndex(*pblock);
            //fprintf(stderr,"Block header %s is already known, but without pindex -> ensured %p\n",hash.ToString().c_str(),miSelf->second);
        }
        /*if ( hash != Params().GetConsensus().hashGenesisBlock )
        {
            miSelf = mapBlockIndex.find(pblock->hashPrevBlock);
            if ( miSelf != mapBlockIndex.end() )
            {
                if ( miSelf->second == 0 )
                {
                    miSelf->second = InsertBlockIndex(pblock->hashPrevBlock);
                    fprintf(stderr,"autocreate previndex %s\n",pblock->hashPrevBlock.ToString().c_str());
                }
            }
        }*/
    }
    return(pindex);
}

CBlockIndex *oldkomodo_ensure(CBlock *pblock, uint256 hash)
{
    CBlockIndex *pindex=0,*previndex=0;
    if ( (pindex = komodo_getblockindex(hash)) == 0 )
    {
        pindex = new CBlockIndex();
        if (!pindex)
            throw runtime_error("komodo_ensure: new CBlockIndex failed");
        BlockMap::iterator mi = mapBlockIndex.insert(make_pair(hash, pindex)).first;
        pindex->phashBlock = &((*mi).first);
    }
    BlockMap::iterator miSelf = mapBlockIndex.find(hash);
    if ( miSelf == mapBlockIndex.end() )
    {
        LogPrintf("komodo_ensure unexpected missing hash %s\n",hash.ToString().c_str());
        return(0);
    }
    if ( miSelf->second == 0 ) // create pindex so first Accept block doesnt fail
    {
        if ( pindex == 0 )
        {
            pindex = AddToBlockIndex(*pblock);
            fprintf(stderr,"ensure call addtoblockindex, got %p\n",pindex);
        }
        if ( pindex != 0 )
        {
            miSelf->second = pindex;
            LogPrintf("Block header %s is already known, but without pindex -> ensured %p\n",hash.ToString().c_str(),miSelf->second);
        } else LogPrintf("komodo_ensure unexpected null pindex\n");
    }
    /*if ( hash != Params().GetConsensus().hashGenesisBlock )
        {
            miSelf = mapBlockIndex.find(pblock->hashPrevBlock);
            if ( miSelf == mapBlockIndex.end() )
                previndex = InsertBlockIndex(pblock->hashPrevBlock);
            if ( (miSelf= mapBlockIndex.find(pblock->hashPrevBlock)) != mapBlockIndex.end() )
            {
                if ( miSelf->second == 0 ) // create pindex so first Accept block doesnt fail
                {
                    if ( previndex == 0 )
                        previndex = InsertBlockIndex(pblock->hashPrevBlock);
                    if ( previndex != 0 )
                    {
                        miSelf->second = previndex;
                        LogPrintf("autocreate previndex %s\n",pblock->hashPrevBlock.ToString().c_str());
                    } else LogPrintf("komodo_ensure unexpected null previndex\n");
                }
            } else LogPrintf("komodo_ensure unexpected null miprev\n");
        }
     }*/
    return(pindex);
}

bool ProcessNewBlock(bool from_miner,int32_t height,CValidationState &state, CNode* pfrom, CBlock* pblock, bool fForceProcessing, CDiskBlockPos *dbp)
{
    // Preliminary checks
    bool checked; uint256 hash; int32_t futureblock=0;
    auto verifier = libzcash::ProofVerifier::Disabled();
    hash = pblock->GetHash();
    //fprintf(stderr,"ProcessBlock %d\n",(int32_t)chainActive.LastTip()->GetHeight());
    {
        LOCK(cs_main);
        if ( chainActive.LastTip() != 0 )
            komodo_currentheight_set(chainActive.LastTip()->GetHeight());
        checked = CheckBlock(&futureblock,height!=0?height:komodo_block2height(pblock),0,*pblock, state, verifier,0);
        bool fRequested = MarkBlockAsReceived(hash);
        fRequested |= fForceProcessing;
        if ( checked != 0 && komodo_checkPOW(0,pblock,height) < 0 ) //from_miner && ASSETCHAINS_STAKED == 0
        {
            checked = 0;
            //fprintf(stderr,"passed checkblock but failed checkPOW.%d\n",from_miner && ASSETCHAINS_STAKED == 0);
        }
        if (!checked && futureblock == 0)
        {
            if ( pfrom != 0 )
            {
                Misbehaving(pfrom->GetId(), 1);
            }
            return error("%s: CheckBlock FAILED", __func__);
        }
        // Store to disk
        CBlockIndex *pindex = NULL;

        bool ret = AcceptBlock(&futureblock,*pblock, state, &pindex, fRequested, dbp);
        if (pindex && pfrom) {
            mapBlockSource[pindex->GetBlockHash()] = pfrom->GetId();
        }
        CheckBlockIndex();
        if (!ret && futureblock == 0)
        {
            if ( ASSETCHAINS_SYMBOL[0] == 0 )
            {
                //fprintf(stderr,"request headers from failed process block peer\n");
                pfrom->PushMessage("getheaders", chainActive.GetLocator(chainActive.LastTip()), uint256());
            }
            komodo_longestchain();
            return error("%s: AcceptBlock FAILED", __func__);
        }
        //else fprintf(stderr,"added block %s %p\n",pindex->GetBlockHash().ToString().c_str(),pindex->pprev);
    }

    if (futureblock == 0 && !ActivateBestChain(state, pblock))
        return error("%s: ActivateBestChain failed", __func__);
    //fprintf(stderr,"finished ProcessBlock %d\n",(int32_t)chainActive.LastTip()->GetHeight());

    return true;
}

bool TestBlockValidity(CValidationState &state, const CBlock& block, CBlockIndex * const pindexPrev, bool fCheckPOW, bool fCheckMerkleRoot)
{
    AssertLockHeld(cs_main);
    assert(pindexPrev == chainActive.Tip());

    CCoinsViewCache viewNew(pcoinsTip);
    CBlockIndex indexDummy(block);
    indexDummy.pprev = pindexPrev;
    indexDummy.SetHeight(pindexPrev->GetHeight() + 1);
    // JoinSplit proofs are verified in ConnectBlock
    auto verifier = libzcash::ProofVerifier::Disabled();
    // NOTE: CheckBlockHeader is called by CheckBlock
    if (!ContextualCheckBlockHeader(block, state, pindexPrev))
    {
        //fprintf(stderr,"TestBlockValidity failure A checkPOW.%d\n",fCheckPOW);
        return false;
    }
    int32_t futureblock;
    if (!CheckBlock(&futureblock,indexDummy.GetHeight(),0,block, state, verifier, fCheckPOW, fCheckMerkleRoot))
    {
        //fprintf(stderr,"TestBlockValidity failure B checkPOW.%d\n",fCheckPOW);
        return false;
    }
    if (!ContextualCheckBlock(block, state, pindexPrev))
    {
        //fprintf(stderr,"TestBlockValidity failure C checkPOW.%d\n",fCheckPOW);
        return false;
    }
    if (!ConnectBlock(block, state, &indexDummy, viewNew, true,fCheckPOW))
    {
        //fprintf(stderr,"TestBlockValidity failure D checkPOW.%d\n",fCheckPOW);
        return false;
    }
    assert(state.IsValid());
    if ( futureblock != 0 )
        return(false);
    return true;
}

/**
 * BLOCK PRUNING CODE
 */

/* Calculate the amount of disk space the block & undo files currently use */
uint64_t CalculateCurrentUsage()
{
    uint64_t retval = 0;
    BOOST_FOREACH(const CBlockFileInfo &file, vinfoBlockFile) {
        retval += file.nSize + file.nUndoSize;
    }
    return retval;
}

/* Prune a block file (modify associated database entries)*/
void PruneOneBlockFile(const int fileNumber)
{
    for (BlockMap::iterator it = mapBlockIndex.begin(); it != mapBlockIndex.end(); ++it) {
        CBlockIndex* pindex = it->second;
        if (pindex && pindex->nFile == fileNumber) {
            pindex->nStatus &= ~BLOCK_HAVE_DATA;
            pindex->nStatus &= ~BLOCK_HAVE_UNDO;
            pindex->nFile = 0;
            pindex->nDataPos = 0;
            pindex->nUndoPos = 0;
            setDirtyBlockIndex.insert(pindex);

            // Prune from mapBlocksUnlinked -- any block we prune would have
            // to be downloaded again in order to consider its chain, at which
            // point it would be considered as a candidate for
            // mapBlocksUnlinked or setBlockIndexCandidates.
            std::pair<std::multimap<CBlockIndex*, CBlockIndex*>::iterator, std::multimap<CBlockIndex*, CBlockIndex*>::iterator> range = mapBlocksUnlinked.equal_range(pindex->pprev);
            while (range.first != range.second) {
                std::multimap<CBlockIndex *, CBlockIndex *>::iterator it = range.first;
                range.first++;
                if (it->second == pindex) {
                    mapBlocksUnlinked.erase(it);
                }
            }
        }
    }

    vinfoBlockFile[fileNumber].SetNull();
    setDirtyFileInfo.insert(fileNumber);
}


void UnlinkPrunedFiles(std::set<int>& setFilesToPrune)
{
    for (set<int>::iterator it = setFilesToPrune.begin(); it != setFilesToPrune.end(); ++it) {
        CDiskBlockPos pos(*it, 0);
        boost::filesystem::remove(GetBlockPosFilename(pos, "blk"));
        boost::filesystem::remove(GetBlockPosFilename(pos, "rev"));
        LogPrintf("Prune: %s deleted blk/rev (%05u)\n", __func__, *it);
    }
}

/* Calculate the block/rev files that should be deleted to remain under target*/
void FindFilesToPrune(std::set<int>& setFilesToPrune)
{
    LOCK2(cs_main, cs_LastBlockFile);
    if (chainActive.Tip() == NULL || nPruneTarget == 0) {
        return;
    }
    if (chainActive.Tip()->GetHeight() <= Params().PruneAfterHeight()) {
        return;
    }
    unsigned int nLastBlockWeCanPrune = chainActive.Tip()->GetHeight() - MIN_BLOCKS_TO_KEEP;
    uint64_t nCurrentUsage = CalculateCurrentUsage();
    // We don't check to prune until after we've allocated new space for files
    // So we should leave a buffer under our target to account for another allocation
    // before the next pruning.
    uint64_t nBuffer = BLOCKFILE_CHUNK_SIZE + UNDOFILE_CHUNK_SIZE;
    uint64_t nBytesToPrune;
    int count=0;

    if (nCurrentUsage + nBuffer >= nPruneTarget) {
        for (int fileNumber = 0; fileNumber < nLastBlockFile; fileNumber++) {
            nBytesToPrune = vinfoBlockFile[fileNumber].nSize + vinfoBlockFile[fileNumber].nUndoSize;

            if (vinfoBlockFile[fileNumber].nSize == 0)
                continue;

            if (nCurrentUsage + nBuffer < nPruneTarget)  // are we below our target?
                break;

            // don't prune files that could have a block within MIN_BLOCKS_TO_KEEP of the main chain's tip but keep scanning
            if (vinfoBlockFile[fileNumber].nHeightLast > nLastBlockWeCanPrune)
                continue;

            PruneOneBlockFile(fileNumber);
            // Queue up the files for removal
            setFilesToPrune.insert(fileNumber);
            nCurrentUsage -= nBytesToPrune;
            count++;
        }
    }

    LogPrint("prune", "Prune: target=%dMiB actual=%dMiB diff=%dMiB max_prune_height=%d removed %d blk/rev pairs\n",
             nPruneTarget/1024/1024, nCurrentUsage/1024/1024,
             ((int64_t)nPruneTarget - (int64_t)nCurrentUsage)/1024/1024,
             nLastBlockWeCanPrune, count);
}

bool CheckDiskSpace(uint64_t nAdditionalBytes)
{
    uint64_t nFreeBytesAvailable = boost::filesystem::space(GetDataDir()).available;

    // Check for nMinDiskSpace bytes (currently 50MB)
    if (nFreeBytesAvailable < nMinDiskSpace + nAdditionalBytes)
        return AbortNode("Disk space is low!", _("Error: Disk space is low!"));

    return true;
}

FILE* OpenDiskFile(const CDiskBlockPos &pos, const char *prefix, bool fReadOnly)
{
    static int32_t didinit[64];
    if (pos.IsNull())
        return NULL;
    boost::filesystem::path path = GetBlockPosFilename(pos, prefix);
    boost::filesystem::create_directories(path.parent_path());
    FILE* file = fopen(path.string().c_str(), "rb+");
    if (!file && !fReadOnly)
        file = fopen(path.string().c_str(), "wb+");
    if (!file) {
        LogPrintf("Unable to open file %s\n", path.string());
        return NULL;
    }
    if ( pos.nFile < sizeof(didinit)/sizeof(*didinit) && didinit[pos.nFile] == 0 && strcmp(prefix,(char *)"blk") == 0 )
    {
        komodo_prefetch(file);
        didinit[pos.nFile] = 1;
    }
    if (pos.nPos) {
        if (fseek(file, pos.nPos, SEEK_SET)) {
            LogPrintf("Unable to seek to position %u of %s\n", pos.nPos, path.string());
            fclose(file);
            return NULL;
        }
    }
    return file;
}

FILE* OpenBlockFile(const CDiskBlockPos &pos, bool fReadOnly) {
    return OpenDiskFile(pos, "blk", fReadOnly);
}

FILE* OpenUndoFile(const CDiskBlockPos &pos, bool fReadOnly) {
    return OpenDiskFile(pos, "rev", fReadOnly);
}

boost::filesystem::path GetBlockPosFilename(const CDiskBlockPos &pos, const char *prefix)
{
    return GetDataDir() / "blocks" / strprintf("%s%05u.dat", prefix, pos.nFile);
}

CBlockIndex * InsertBlockIndex(uint256 hash)
{
    if (hash.IsNull())
        return NULL;

    // Return existing
    BlockMap::iterator mi = mapBlockIndex.find(hash);
    if (mi != mapBlockIndex.end() && mi->second != NULL)
        return (*mi).second;

    // Create new
    CBlockIndex* pindexNew = new CBlockIndex();
    if (!pindexNew)
        throw runtime_error("LoadBlockIndex(): new CBlockIndex failed");
    mi = mapBlockIndex.insert(make_pair(hash, pindexNew)).first;
    pindexNew->phashBlock = &((*mi).first);
    //fprintf(stderr,"inserted to block index %s\n",hash.ToString().c_str());

    return pindexNew;
}

//void komodo_pindex_init(CBlockIndex *pindex,int32_t height);

bool static LoadBlockIndexDB()
{
    const CChainParams& chainparams = Params();
    LogPrintf("%s: start loading guts\n", __func__);
    if (!pblocktree->LoadBlockIndexGuts())
        return false;
    LogPrintf("%s: loaded guts\n", __func__);
    boost::this_thread::interruption_point();
    
    // Calculate chainPower
    vector<pair<int, CBlockIndex*> > vSortedByHeight;
    vSortedByHeight.reserve(mapBlockIndex.size());
    BOOST_FOREACH(const PAIRTYPE(uint256, CBlockIndex*)& item, mapBlockIndex)
    {
        CBlockIndex* pindex = item.second;
        vSortedByHeight.push_back(make_pair(pindex->GetHeight(), pindex));
        //komodo_pindex_init(pindex,(int32_t)pindex->GetHeight());
    }
    //fprintf(stderr,"load blockindexDB paired %u\n",(uint32_t)time(NULL));
    sort(vSortedByHeight.begin(), vSortedByHeight.end());
    //fprintf(stderr,"load blockindexDB sorted %u\n",(uint32_t)time(NULL));
    BOOST_FOREACH(const PAIRTYPE(int, CBlockIndex*)& item, vSortedByHeight)
    {
        CBlockIndex* pindex = item.second;
        pindex->chainPower = (pindex->pprev ? CChainPower(pindex) + pindex->pprev->chainPower : CChainPower(pindex)) + GetBlockProof(*pindex);
        // We can link the chain of blocks for which we've received transactions at some point.
        // Pruned nodes may have deleted the block.
        if (pindex->nTx > 0) {
            if (pindex->pprev) {
                if (pindex->pprev->nChainTx) {
                    pindex->nChainTx = pindex->pprev->nChainTx + pindex->nTx;
                    if (pindex->pprev->nChainSproutValue && pindex->nSproutValue) {
                        pindex->nChainSproutValue = *pindex->pprev->nChainSproutValue + *pindex->nSproutValue;
                    } else {
                        pindex->nChainSproutValue = boost::none;
                    }
                    if (pindex->pprev->nChainSaplingValue) {
                        pindex->nChainSaplingValue = *pindex->pprev->nChainSaplingValue + pindex->nSaplingValue;
                    } else {
                        pindex->nChainSaplingValue = boost::none;
                    }
                } else {
                    pindex->nChainTx = 0;
                    pindex->nChainSproutValue = boost::none;
                    pindex->nChainSaplingValue = boost::none;
                    mapBlocksUnlinked.insert(std::make_pair(pindex->pprev, pindex));
                }
            } else {
                pindex->nChainTx = pindex->nTx;
                pindex->nChainSproutValue = pindex->nSproutValue;
                pindex->nChainSaplingValue = pindex->nSaplingValue;
            }
        }
        // Construct in-memory chain of branch IDs.
        // Relies on invariant: a block that does not activate a network upgrade
        // will always be valid under the same consensus rules as its parent.
        // Genesis block has a branch ID of zero by definition, but has no
        // validity status because it is side-loaded into a fresh chain.
        // Activation blocks will have branch IDs set (read from disk).
        if (pindex->pprev) {
            if (pindex->IsValid(BLOCK_VALID_CONSENSUS) && !pindex->nCachedBranchId) {
                pindex->nCachedBranchId = pindex->pprev->nCachedBranchId;
            }
        } else {
            pindex->nCachedBranchId = SPROUT_BRANCH_ID;
        }
        if (pindex->IsValid(BLOCK_VALID_TRANSACTIONS) && (pindex->nChainTx || pindex->pprev == NULL))
            setBlockIndexCandidates.insert(pindex);
        if (pindex->nStatus & BLOCK_FAILED_MASK && (!pindexBestInvalid || pindex->chainPower > pindexBestInvalid->chainPower))
            pindexBestInvalid = pindex;
        if (pindex->pprev)
            pindex->BuildSkip();
        if (pindex->IsValid(BLOCK_VALID_TREE) && (pindexBestHeader == NULL || CBlockIndexWorkComparator()(pindexBestHeader, pindex)))
            pindexBestHeader = pindex;
        //komodo_pindex_init(pindex,(int32_t)pindex->GetHeight());
    }
    //fprintf(stderr,"load blockindexDB chained %u\n",(uint32_t)time(NULL));

    // Load block file info
    pblocktree->ReadLastBlockFile(nLastBlockFile);
    vinfoBlockFile.resize(nLastBlockFile + 1);
    LogPrintf("%s: last block file = %i\n", __func__, nLastBlockFile);
    for (int nFile = 0; nFile <= nLastBlockFile; nFile++) {
        pblocktree->ReadBlockFileInfo(nFile, vinfoBlockFile[nFile]);
    }
    LogPrintf("%s: last block file info: %s\n", __func__, vinfoBlockFile[nLastBlockFile].ToString());
    for (int nFile = nLastBlockFile + 1; true; nFile++) {
        CBlockFileInfo info;
        if (pblocktree->ReadBlockFileInfo(nFile, info)) {
            vinfoBlockFile.push_back(info);
        } else {
            break;
        }
    }

    // Check presence of blk files
    LogPrintf("Checking all blk files are present...\n");
    set<int> setBlkDataFiles;
    BOOST_FOREACH(const PAIRTYPE(uint256, CBlockIndex*)& item, mapBlockIndex)
    {
        CBlockIndex* pindex = item.second;
        if (pindex->nStatus & BLOCK_HAVE_DATA) {
            setBlkDataFiles.insert(pindex->nFile);
        }
        //komodo_pindex_init(pindex,(int32_t)pindex->GetHeight());
    }
    //fprintf(stderr,"load blockindexDB %u\n",(uint32_t)time(NULL));
    for (std::set<int>::iterator it = setBlkDataFiles.begin(); it != setBlkDataFiles.end(); it++)
    {
        CDiskBlockPos pos(*it, 0);
        if (CAutoFile(OpenBlockFile(pos, true), SER_DISK, CLIENT_VERSION).IsNull()) {
            return false;
        }
    }

    // Check whether we have ever pruned block & undo files
    pblocktree->ReadFlag("prunedblockfiles", fHavePruned);
    if (fHavePruned)
        LogPrintf("LoadBlockIndexDB(): Block files have previously been pruned\n");

    // Check whether we need to continue reindexing
    bool fReindexing = false;
    pblocktree->ReadReindexing(fReindexing);
    fReindex |= fReindexing;

    // Check whether we have a transaction index
    pblocktree->ReadFlag("txindex", fTxIndex);
    LogPrintf("%s: transaction index %s\n", __func__, fTxIndex ? "enabled" : "disabled");
    // Check whether we have an address index
    pblocktree->ReadFlag("addressindex", fAddressIndex);
    LogPrintf("%s: address index %s\n", __func__, fAddressIndex ? "enabled" : "disabled");

    // Check whether we have a timestamp index
    pblocktree->ReadFlag("timestampindex", fTimestampIndex);
    LogPrintf("%s: timestamp index %s\n", __func__, fTimestampIndex ? "enabled" : "disabled");

    // Check whether we have a spent index
    pblocktree->ReadFlag("spentindex", fSpentIndex);
    LogPrintf("%s: spent index %s\n", __func__, fSpentIndex ? "enabled" : "disabled");

    // Fill in-memory data
    BOOST_FOREACH(const PAIRTYPE(uint256, CBlockIndex*)& item, mapBlockIndex)
    {
        CBlockIndex* pindex = item.second;
        // - This relationship will always be true even if pprev has multiple
        //   children, because hashSproutAnchor is technically a property of pprev,
        //   not its children.
        // - This will miss chain tips; we handle the best tip below, and other
        //   tips will be handled by ConnectTip during a re-org.
        if (pindex->pprev) {
            pindex->pprev->hashFinalSproutRoot = pindex->hashSproutAnchor;
        }
        //komodo_pindex_init(pindex,(int32_t)pindex->GetHeight());
    }

    // Load pointer to end of best chain
    BlockMap::iterator it = mapBlockIndex.find(pcoinsTip->GetBestBlock());
    if (it == mapBlockIndex.end())
        return true;

    chainActive.SetTip(it->second);

    // Set hashFinalSproutRoot for the end of best chain
    it->second->hashFinalSproutRoot = pcoinsTip->GetBestAnchor(SPROUT);

    PruneBlockIndexCandidates();

    double progress;
    if ( ASSETCHAINS_SYMBOL[0] == 0 ) {
        progress = Checkpoints::GuessVerificationProgress(chainparams.Checkpoints(), chainActive.LastTip());
    } else {
        int32_t longestchain = komodo_longestchain();
        // TODO: komodo_longestchain does not have the data it needs at the time LoadBlockIndexDB
        // runs, which makes it return 0, so we guess 50% for now
        progress = (longestchain > 0 ) ? (double) chainActive.Height() / longestchain : 0.5;
    }
    LogPrintf("%s: hashBestChain=%s height=%d date=%s progress=%f\n", __func__,
              chainActive.LastTip()->GetBlockHash().ToString(), chainActive.Height(),
              DateTimeStrFormat("%Y-%m-%d %H:%M:%S", chainActive.LastTip()->GetBlockTime()),
	      progress);

    EnforceNodeDeprecation(chainActive.Height(), true);
    CBlockIndex *pindex;
    if ( (pindex= chainActive.LastTip()) != 0 )
    {
        if ( ASSETCHAINS_SAPLING <= 0 )
        {
            fprintf(stderr,"set sapling height, if possible from ht.%d %u\n",(int32_t)pindex->GetHeight(),(uint32_t)pindex->nTime);
            komodo_activate_sapling(pindex);
        }
    }
    return true;
}

CVerifyDB::CVerifyDB()
{
    uiInterface.ShowProgress(_("Verifying blocks..."), 0);
}

CVerifyDB::~CVerifyDB()
{
    uiInterface.ShowProgress("", 100);
}

bool CVerifyDB::VerifyDB(CCoinsView *coinsview, int nCheckLevel, int nCheckDepth)
{
    LOCK(cs_main);
    if (chainActive.Tip() == NULL || chainActive.Tip()->pprev == NULL)
        return true;

    // Verify blocks in the best chain
    if (nCheckDepth <= 0)
        nCheckDepth = 1000000000; // suffices until the year 19000
    if (nCheckDepth > chainActive.Height())
        nCheckDepth = chainActive.Height();
    nCheckLevel = std::max(0, std::min(4, nCheckLevel));
    LogPrintf("Verifying last %i blocks at level %i\n", nCheckDepth, nCheckLevel);
    CCoinsViewCache coins(coinsview);
    CBlockIndex* pindexState = chainActive.Tip();
    CBlockIndex* pindexFailure = NULL;
    int nGoodTransactions = 0;
    CValidationState state;
    // No need to verify JoinSplits twice
    auto verifier = libzcash::ProofVerifier::Disabled();
    //fprintf(stderr,"start VerifyDB %u\n",(uint32_t)time(NULL));
    for (CBlockIndex* pindex = chainActive.Tip(); pindex && pindex->pprev; pindex = pindex->pprev)
    {
        boost::this_thread::interruption_point();
        uiInterface.ShowProgress(_("Verifying blocks..."), std::max(1, std::min(99, (int)(((double)(chainActive.Height() - pindex->GetHeight())) / (double)nCheckDepth * (nCheckLevel >= 4 ? 50 : 100)))));
        if (pindex->GetHeight() < chainActive.Height()-nCheckDepth)
            break;
        CBlock block;
        // check level 0: read from disk
        if (!ReadBlockFromDisk(block, pindex,0))
            return error("VerifyDB(): *** ReadBlockFromDisk failed at %d, hash=%s", pindex->GetHeight(), pindex->GetBlockHash().ToString());
        // check level 1: verify block validity
        int32_t futureblock;
        if (nCheckLevel >= 1 && !CheckBlock(&futureblock,pindex->GetHeight(),pindex,block, state, verifier,0) )
            return error("VerifyDB(): *** found bad block at %d, hash=%s\n", pindex->GetHeight(), pindex->GetBlockHash().ToString());
        // check level 2: verify undo validity
        if (nCheckLevel >= 2 && pindex) {
            CBlockUndo undo;
            CDiskBlockPos pos = pindex->GetUndoPos();
            if (!pos.IsNull()) {
                if (!UndoReadFromDisk(undo, pos, pindex->pprev->GetBlockHash()))
                    return error("VerifyDB(): *** found bad undo data at %d, hash=%s\n", pindex->GetHeight(), pindex->GetBlockHash().ToString());
            }
        }
        // check level 3: check for inconsistencies during memory-only disconnect of tip blocks
        if (nCheckLevel >= 3 && pindex == pindexState && (coins.DynamicMemoryUsage() + pcoinsTip->DynamicMemoryUsage()) <= nCoinCacheUsage) {
            bool fClean = true;
            if (!DisconnectBlock(block, state, pindex, coins, &fClean))
                return error("VerifyDB(): *** irrecoverable inconsistency in block data at %d, hash=%s", pindex->GetHeight(), pindex->GetBlockHash().ToString());
            pindexState = pindex->pprev;
            if (!fClean) {
                nGoodTransactions = 0;
                pindexFailure = pindex;
            } else
                nGoodTransactions += block.vtx.size();
        }
        if (ShutdownRequested())
            return true;
    }
    //fprintf(stderr,"end VerifyDB %u\n",(uint32_t)time(NULL));
    if (pindexFailure)
        return error("VerifyDB(): *** coin database inconsistencies found (last %i blocks, %i good transactions before that)\n", chainActive.Height() - pindexFailure->GetHeight() + 1, nGoodTransactions);
    
    // check level 4: try reconnecting blocks
    if (nCheckLevel >= 4) {
        CBlockIndex *pindex = pindexState;
        while (pindex != chainActive.Tip()) {
            boost::this_thread::interruption_point();
            uiInterface.ShowProgress(_("Verifying blocks..."), std::max(1, std::min(99, 100 - (int)(((double)(chainActive.Height() - pindex->GetHeight())) / (double)nCheckDepth * 50))));
            pindex = chainActive.Next(pindex);
            CBlock block;
            if (!ReadBlockFromDisk(block, pindex,0))
                return error("VerifyDB(): *** ReadBlockFromDisk failed at %d, hash=%s", pindex->GetHeight(), pindex->GetBlockHash().ToString());
            if (!ConnectBlock(block, state, pindex, coins,false, true))
                return error("VerifyDB(): *** found unconnectable block at %d, hash=%s", pindex->GetHeight(), pindex->GetBlockHash().ToString());
        }
    }
    
    LogPrintf("No coin database inconsistencies in last %i blocks (%i transactions)\n", chainActive.Height() - pindexState->GetHeight(), nGoodTransactions);
    
    return true;
}

bool RewindBlockIndex(const CChainParams& params, bool& clearWitnessCaches)
{
    LOCK(cs_main);

    // RewindBlockIndex is called after LoadBlockIndex, so at this point every block
    // index will have nCachedBranchId set based on the values previously persisted
    // to disk. By definition, a set nCachedBranchId means that the block was
    // fully-validated under the corresponding consensus rules. Thus we can quickly
    // identify whether the current active chain matches our expected sequence of
    // consensus rule changes, with two checks:
    //
    // - BLOCK_ACTIVATES_UPGRADE is set only on blocks that activate upgrades.
    // - nCachedBranchId for each block matches what we expect.
    auto sufficientlyValidated = [&params](const CBlockIndex* pindex) {
        auto consensus = params.GetConsensus();
        bool fFlagSet = pindex->nStatus & BLOCK_ACTIVATES_UPGRADE;
        bool fFlagExpected = IsActivationHeightForAnyUpgrade(pindex->GetHeight(), consensus);
        return fFlagSet == fFlagExpected &&
        pindex->nCachedBranchId &&
        *pindex->nCachedBranchId == CurrentEpochBranchId(pindex->GetHeight(), consensus);
    };

    int nHeight = 1;
    while (nHeight <= chainActive.Height()) {
        if (!sufficientlyValidated(chainActive[nHeight])) {
            break;
        }
        nHeight++;
    }

    // nHeight is now the height of the first insufficiently-validated block, or tipheight + 1
    auto rewindLength = chainActive.Height() - nHeight;
    if (rewindLength > 0 && rewindLength > MAX_REORG_LENGTH)
    {
        auto pindexOldTip = chainActive.Tip();
        auto pindexRewind = chainActive[nHeight - 1];
        auto msg = strprintf(_(
                               "A block chain rewind has been detected that would roll back %d blocks! "
                               "This is larger than the maximum of %d blocks, and so the node is shutting down for your safety."
                               ), rewindLength, MAX_REORG_LENGTH) + "\n\n" +
        _("Rewind details") + ":\n" +
        "- " + strprintf(_("Current tip:   %s, height %d"),
                         pindexOldTip->phashBlock->GetHex(), pindexOldTip->GetHeight()) + "\n" +
        "- " + strprintf(_("Rewinding to:  %s, height %d"),
                         pindexRewind->phashBlock->GetHex(), pindexRewind->GetHeight()) + "\n\n" +
        _("Please help, human!");
        LogPrintf("*** %s\n", msg);
        uiInterface.ThreadSafeMessageBox(msg, "", CClientUIInterface::MSG_ERROR);
        StartShutdown();
        return false;
    }

    CValidationState state;
    CBlockIndex* pindex = chainActive.Tip();
    while (chainActive.Height() >= nHeight) {
        if (fPruneMode && !(chainActive.Tip()->nStatus & BLOCK_HAVE_DATA)) {
            // If pruning, don't try rewinding past the HAVE_DATA point;
            // since older blocks can't be served anyway, there's
            // no need to walk further, and trying to DisconnectTip()
            // will fail (and require a needless reindex/redownload
            // of the blockchain).
            break;
        }
        if (!DisconnectTip(state, true)) {
            return error("RewindBlockIndex: unable to disconnect block at height %i", pindex->GetHeight());
        }
        // Occasionally flush state to disk.
        if (!FlushStateToDisk(state, FLUSH_STATE_PERIODIC))
            return false;
    }

    // Reduce validity flag and have-data flags.

    // Collect blocks to be removed (blocks in mapBlockIndex must be at least BLOCK_VALID_TREE).
    // We do this after actual disconnecting, otherwise we'll end up writing the lack of data
    // to disk before writing the chainstate, resulting in a failure to continue if interrupted.
    std::vector<const CBlockIndex*> vBlocks;
    for (BlockMap::iterator it = mapBlockIndex.begin(); it != mapBlockIndex.end(); it++) {
        CBlockIndex* pindexIter = it->second;

        // Note: If we encounter an insufficiently validated block that
        // is on chainActive, it must be because we are a pruning node, and
        // this block or some successor doesn't HAVE_DATA, so we were unable to
        // rewind all the way.  Blocks remaining on chainActive at this point
        // must not have their validity reduced.
        if (pindexIter && !sufficientlyValidated(pindexIter) && !chainActive.Contains(pindexIter)) {
            // Reduce validity
            pindexIter->nStatus =
            std::min<unsigned int>(pindexIter->nStatus & BLOCK_VALID_MASK, BLOCK_VALID_TREE) |
            (pindexIter->nStatus & ~BLOCK_VALID_MASK);
            // Remove have-data flags
            pindexIter->nStatus &= ~(BLOCK_HAVE_DATA | BLOCK_HAVE_UNDO);
            // Remove branch ID
            pindexIter->nStatus &= ~BLOCK_ACTIVATES_UPGRADE;
            pindexIter->nCachedBranchId = boost::none;
            // Remove storage location
            pindexIter->nFile = 0;
            pindexIter->nDataPos = 0;
            pindexIter->nUndoPos = 0;
            // Remove various other things
            pindexIter->nTx = 0;
            pindexIter->nChainTx = 0;
            pindexIter->nSproutValue = boost::none;
            pindexIter->nChainSproutValue = boost::none;
            pindexIter->nSaplingValue = 0;
            pindexIter->nChainSaplingValue = boost::none;
            pindexIter->nSequenceId = 0;

            // Make sure it gets written
            /* corresponds to commented out block below as an alternative to setDirtyBlockIndex
            vBlocks.push_back(pindexIter);
            */
            setDirtyBlockIndex.insert(pindexIter);
            if (pindexIter == pindexBestInvalid)
            {
                //fprintf(stderr,"Reset invalid block marker if it was pointing to this block\n");
                pindexBestInvalid = NULL;
            }

            // Update indices
            setBlockIndexCandidates.erase(pindexIter);
            auto ret = mapBlocksUnlinked.equal_range(pindexIter->pprev);
            while (ret.first != ret.second) {
                if (ret.first->second == pindexIter) {
                    mapBlocksUnlinked.erase(ret.first++);
                } else {
                    ++ret.first;
                }
            }
        } else if (pindexIter->IsValid(BLOCK_VALID_TRANSACTIONS) && pindexIter->nChainTx) {
            setBlockIndexCandidates.insert(pindexIter);
        }
    }

    PruneBlockIndexCandidates();

    CheckBlockIndex();

    if (!FlushStateToDisk(state, FLUSH_STATE_ALWAYS)) {
        return false;
    }

    return true;
}

void UnloadBlockIndex()
{
    LOCK(cs_main);
    setBlockIndexCandidates.clear();
    chainActive.SetTip(NULL);
    pindexBestInvalid = NULL;
    pindexBestHeader = NULL;
    mempool.clear();
    mapOrphanTransactions.clear();
    mapOrphanTransactionsByPrev.clear();
    nSyncStarted = 0;
    mapBlocksUnlinked.clear();
    vinfoBlockFile.clear();
    nLastBlockFile = 0;
    nBlockSequenceId = 1;
    mapBlockSource.clear();
    mapBlocksInFlight.clear();
    nQueuedValidatedHeaders = 0;
    nPreferredDownload = 0;
    setDirtyBlockIndex.clear();
    setDirtyFileInfo.clear();
    mapNodeState.clear();
    recentRejects.reset(NULL);

    BOOST_FOREACH(BlockMap::value_type& entry, mapBlockIndex) {
        delete entry.second;
    }
    mapBlockIndex.clear();
    fHavePruned = false;
}

bool LoadBlockIndex()
{
    // Load block index from databases
    KOMODO_LOADINGBLOCKS = 1;
    if (!fReindex && !LoadBlockIndexDB())
    {
        KOMODO_LOADINGBLOCKS = 0;
        return false;
    }
    fprintf(stderr,"finished loading blocks %s\n",ASSETCHAINS_SYMBOL);
    return true;
}


bool InitBlockIndex() {
    const CChainParams& chainparams = Params();
    LOCK(cs_main);

    // Initialize global variables that cannot be constructed at startup.
    recentRejects.reset(new CRollingBloomFilter(120000, 0.000001));
    // Check whether we're already initialized
    if (chainActive.Genesis() != NULL)
    {
        return true;
    }
    // Use the provided setting for -txindex in the new database
    fTxIndex = GetBoolArg("-txindex", true);
    pblocktree->WriteFlag("txindex", fTxIndex);
    // Use the provided setting for -addressindex in the new database
    fAddressIndex = GetBoolArg("-addressindex", DEFAULT_ADDRESSINDEX);
    pblocktree->WriteFlag("addressindex", fAddressIndex);

    // Use the provided setting for -timestampindex in the new database
    fTimestampIndex = GetBoolArg("-timestampindex", DEFAULT_TIMESTAMPINDEX);
    pblocktree->WriteFlag("timestampindex", fTimestampIndex);

    fSpentIndex = GetBoolArg("-spentindex", DEFAULT_SPENTINDEX);
    pblocktree->WriteFlag("spentindex", fSpentIndex);
    fprintf(stderr,"fAddressIndex.%d/%d fSpentIndex.%d/%d\n",fAddressIndex,DEFAULT_ADDRESSINDEX,fSpentIndex,DEFAULT_SPENTINDEX);
    LogPrintf("Initializing databases...\n");

    // Only add the genesis block if not reindexing (in which case we reuse the one already on disk)
    if (!fReindex) {
        try {
            CBlock &block = const_cast<CBlock&>(Params().GenesisBlock());
            // Start new block file
            unsigned int nBlockSize = ::GetSerializeSize(block, SER_DISK, CLIENT_VERSION);
            CDiskBlockPos blockPos;
            CValidationState state;
            if (!FindBlockPos(state, blockPos, nBlockSize+8, 0, block.GetBlockTime()))
                return error("LoadBlockIndex(): FindBlockPos failed");
            if (!WriteBlockToDisk(block, blockPos, chainparams.MessageStart()))
                return error("LoadBlockIndex(): writing genesis block to disk failed");
            CBlockIndex *pindex = AddToBlockIndex(block);
            if ( pindex == 0 )
                return error("LoadBlockIndex(): couldnt add to block index");
            if (!ReceivedBlockTransactions(block, state, pindex, blockPos))
                return error("LoadBlockIndex(): genesis block not accepted");
            if (!ActivateBestChain(state, &block))
                return error("LoadBlockIndex(): genesis block cannot be activated");
            // Force a chainstate write so that when we VerifyDB in a moment, it doesn't check stale data
            return FlushStateToDisk(state, FLUSH_STATE_ALWAYS);
        } catch (const std::runtime_error& e) {
            return error("LoadBlockIndex(): failed to initialize block database: %s", e.what());
        }
    }

    return true;
}



bool LoadExternalBlockFile(FILE* fileIn, CDiskBlockPos *dbp)
{
    const CChainParams& chainparams = Params();
    // Map of disk positions for blocks with unknown parent (only used for reindex)
    static std::multimap<uint256, CDiskBlockPos> mapBlocksUnknownParent;
    int64_t nStart = GetTimeMillis();

    int nLoaded = 0;
    try {
        // This takes over fileIn and calls fclose() on it in the CBufferedFile destructor
        //CBufferedFile blkdat(fileIn, 2*MAX_BLOCK_SIZE, MAX_BLOCK_SIZE+8, SER_DISK, CLIENT_VERSION);
        CBufferedFile blkdat(fileIn, 32*MAX_BLOCK_SIZE(10000000), MAX_BLOCK_SIZE(10000000)+8, SER_DISK, CLIENT_VERSION);
        uint64_t nRewind = blkdat.GetPos();
        while (!blkdat.eof()) {
            boost::this_thread::interruption_point();

            blkdat.SetPos(nRewind);
            nRewind++; // start one byte further next time, in case of failure
            blkdat.SetLimit(); // remove former limit
            unsigned int nSize = 0;
            try {
                // locate a header
                unsigned char buf[MESSAGE_START_SIZE];
                blkdat.FindByte(Params().MessageStart()[0]);
                nRewind = blkdat.GetPos()+1;
                blkdat >> FLATDATA(buf);
                if (memcmp(buf, Params().MessageStart(), MESSAGE_START_SIZE))
                    continue;
                // read size
                blkdat >> nSize;
                if (nSize < 80 || nSize > MAX_BLOCK_SIZE(10000000))
                    continue;
            } catch (const std::exception&) {
                // no valid block header found; don't complain
                break;
            }
            try {
                // read block
                uint64_t nBlockPos = blkdat.GetPos();
                if (dbp)
                    dbp->nPos = nBlockPos;
                blkdat.SetLimit(nBlockPos + nSize);
                blkdat.SetPos(nBlockPos);
                CBlock block;
                blkdat >> block;
                nRewind = blkdat.GetPos();

                // detect out of order blocks, and store them for later
                uint256 hash = block.GetHash();
                if (hash != chainparams.GetConsensus().hashGenesisBlock && mapBlockIndex.find(block.hashPrevBlock) == mapBlockIndex.end()) {
                    LogPrint("reindex", "%s: Out of order block %s, parent %s not known\n", __func__, hash.ToString(),
                             block.hashPrevBlock.ToString());
                    if (dbp)
                        mapBlocksUnknownParent.insert(std::make_pair(block.hashPrevBlock, *dbp));
                    continue;
                }

                // process in case the block isn't known yet
                if (mapBlockIndex.count(hash) == 0 || (mapBlockIndex[hash]->nStatus & BLOCK_HAVE_DATA) == 0) {
                    CValidationState state;
                    if (ProcessNewBlock(0,0,state, NULL, &block, true, dbp))
                        nLoaded++;
                    if (state.IsError())
                        break;
                } else if (hash != chainparams.GetConsensus().hashGenesisBlock && mapBlockIndex[hash]->GetHeight() % 1000 == 0) {
                    LogPrintf("Block Import: already had block %s at height %d\n", hash.ToString(), mapBlockIndex[hash]->GetHeight());
                }

                // Recursively process earlier encountered successors of this block
                deque<uint256> queue;
                queue.push_back(hash);
                while (!queue.empty()) {
                    uint256 head = queue.front();
                    queue.pop_front();
                    std::pair<std::multimap<uint256, CDiskBlockPos>::iterator, std::multimap<uint256, CDiskBlockPos>::iterator> range = mapBlocksUnknownParent.equal_range(head);
                    while (range.first != range.second) {
                        std::multimap<uint256, CDiskBlockPos>::iterator it = range.first;
                        if (ReadBlockFromDisk(mapBlockIndex.count(hash)!=0?mapBlockIndex[hash]->GetHeight():0,block, it->second,1))
                        {
                            LogPrintf("%s: Processing out of order child %s of %s\n", __func__, block.GetHash().ToString(),
                                      head.ToString());
                            CValidationState dummy;
                            if (ProcessNewBlock(0,0,dummy, NULL, &block, true, &it->second))
                            {
                                nLoaded++;
                                queue.push_back(block.GetHash());
                            }
                        }
                        range.first++;
                        mapBlocksUnknownParent.erase(it);
                    }
                }
            } catch (const std::exception& e) {
                LogPrintf("%s: Deserialize or I/O error - %s\n", __func__, e.what());
            }
        }
    } catch (const std::runtime_error& e) {
        AbortNode(std::string("System error: ") + e.what());
    }
    if (nLoaded > 0)
        LogPrintf("Loaded %i blocks from external file in %dms\n", nLoaded, GetTimeMillis() - nStart);
    return nLoaded > 0;
}

void static CheckBlockIndex()
{
    const Consensus::Params& consensusParams = Params().GetConsensus();
    if (!fCheckBlockIndex) {
        return;
    }

    LOCK(cs_main);

    // During a reindex, we read the genesis block and call CheckBlockIndex before ActivateBestChain,
    // so we have the genesis block in mapBlockIndex but no active chain.  (A few of the tests when
    // iterating the block tree require that chainActive has been initialized.)
    if (chainActive.Height() < 0) {
        assert(mapBlockIndex.size() <= 1);
        return;
    }

    // Build forward-pointing map of the entire block tree.
    std::multimap<CBlockIndex*,CBlockIndex*> forward;
    for (BlockMap::iterator it = mapBlockIndex.begin(); it != mapBlockIndex.end(); it++) {
        if ( it->second != 0 )
            forward.insert(std::make_pair(it->second->pprev, it->second));
    }
    if ( Params().NetworkIDString() != "regtest" )
        assert(forward.size() == mapBlockIndex.size());

    std::pair<std::multimap<CBlockIndex*,CBlockIndex*>::iterator,std::multimap<CBlockIndex*,CBlockIndex*>::iterator> rangeGenesis = forward.equal_range(NULL);
    CBlockIndex *pindex = rangeGenesis.first->second;
    rangeGenesis.first++;
    assert(rangeGenesis.first == rangeGenesis.second); // There is only one index entry with parent NULL.

    // Iterate over the entire block tree, using depth-first search.
    // Along the way, remember whether there are blocks on the path from genesis
    // block being explored which are the first to have certain properties.
    size_t nNodes = 0;
    int nHeight = 0;
    CBlockIndex* pindexFirstInvalid = NULL; // Oldest ancestor of pindex which is invalid.
    CBlockIndex* pindexFirstMissing = NULL; // Oldest ancestor of pindex which does not have BLOCK_HAVE_DATA.
    CBlockIndex* pindexFirstNeverProcessed = NULL; // Oldest ancestor of pindex for which nTx == 0.
    CBlockIndex* pindexFirstNotTreeValid = NULL; // Oldest ancestor of pindex which does not have BLOCK_VALID_TREE (regardless of being valid or not).
    CBlockIndex* pindexFirstNotTransactionsValid = NULL; // Oldest ancestor of pindex which does not have BLOCK_VALID_TRANSACTIONS (regardless of being valid or not).
    CBlockIndex* pindexFirstNotChainValid = NULL; // Oldest ancestor of pindex which does not have BLOCK_VALID_CHAIN (regardless of being valid or not).
    CBlockIndex* pindexFirstNotScriptsValid = NULL; // Oldest ancestor of pindex which does not have BLOCK_VALID_SCRIPTS (regardless of being valid or not).
    while (pindex != NULL) {
        nNodes++;
        if (pindexFirstInvalid == NULL && pindex->nStatus & BLOCK_FAILED_VALID) pindexFirstInvalid = pindex;
        if (pindexFirstMissing == NULL && !(pindex->nStatus & BLOCK_HAVE_DATA)) pindexFirstMissing = pindex;
        if (pindexFirstNeverProcessed == NULL && pindex->nTx == 0) pindexFirstNeverProcessed = pindex;
        if (pindex->pprev != NULL && pindexFirstNotTreeValid == NULL && (pindex->nStatus & BLOCK_VALID_MASK) < BLOCK_VALID_TREE) pindexFirstNotTreeValid = pindex;
        if (pindex->pprev != NULL && pindexFirstNotTransactionsValid == NULL && (pindex->nStatus & BLOCK_VALID_MASK) < BLOCK_VALID_TRANSACTIONS) pindexFirstNotTransactionsValid = pindex;
        if (pindex->pprev != NULL && pindexFirstNotChainValid == NULL && (pindex->nStatus & BLOCK_VALID_MASK) < BLOCK_VALID_CHAIN) pindexFirstNotChainValid = pindex;
        if (pindex->pprev != NULL && pindexFirstNotScriptsValid == NULL && (pindex->nStatus & BLOCK_VALID_MASK) < BLOCK_VALID_SCRIPTS) pindexFirstNotScriptsValid = pindex;

        // Begin: actual consistency checks.
        if (pindex->pprev == NULL) {
            // Genesis block checks.
            assert(pindex->GetBlockHash() == consensusParams.hashGenesisBlock); // Genesis block's hash must match.
            assert(pindex == chainActive.Genesis()); // The current active chain's genesis block must be this block.
        }
        if (pindex->nChainTx == 0) assert(pindex->nSequenceId == 0);  // nSequenceId can't be set for blocks that aren't linked
        // VALID_TRANSACTIONS is equivalent to nTx > 0 for all nodes (whether or not pruning has occurred).
        // HAVE_DATA is only equivalent to nTx > 0 (or VALID_TRANSACTIONS) if no pruning has occurred.
        if (!fHavePruned) {
            // If we've never pruned, then HAVE_DATA should be equivalent to nTx > 0
            assert(!(pindex->nStatus & BLOCK_HAVE_DATA) == (pindex->nTx == 0));
            assert(pindexFirstMissing == pindexFirstNeverProcessed);
        } else {
            // If we have pruned, then we can only say that HAVE_DATA implies nTx > 0
            if (pindex->nStatus & BLOCK_HAVE_DATA) assert(pindex->nTx > 0);
        }
        if (pindex->nStatus & BLOCK_HAVE_UNDO) assert(pindex->nStatus & BLOCK_HAVE_DATA);
        assert(((pindex->nStatus & BLOCK_VALID_MASK) >= BLOCK_VALID_TRANSACTIONS) == (pindex->nTx > 0)); // This is pruning-independent.
        // All parents having had data (at some point) is equivalent to all parents being VALID_TRANSACTIONS, which is equivalent to nChainTx being set.
        assert((pindexFirstNeverProcessed != NULL) == (pindex->nChainTx == 0)); // nChainTx != 0 is used to signal that all parent blocks have been processed (but may have been pruned).
        assert((pindexFirstNotTransactionsValid != NULL) == (pindex->nChainTx == 0));
        assert(pindex->GetHeight() == nHeight); // nHeight must be consistent.
        assert(pindex->pprev == NULL || pindex->chainPower >= pindex->pprev->chainPower); // For every block except the genesis block, the chainwork must be larger than the parent's.
        assert(nHeight < 2 || (pindex->pskip && (pindex->pskip->GetHeight() < nHeight))); // The pskip pointer must point back for all but the first 2 blocks.
        assert(pindexFirstNotTreeValid == NULL); // All mapBlockIndex entries must at least be TREE valid
        if ((pindex->nStatus & BLOCK_VALID_MASK) >= BLOCK_VALID_TREE) assert(pindexFirstNotTreeValid == NULL); // TREE valid implies all parents are TREE valid
        if ((pindex->nStatus & BLOCK_VALID_MASK) >= BLOCK_VALID_CHAIN) assert(pindexFirstNotChainValid == NULL); // CHAIN valid implies all parents are CHAIN valid
        if ((pindex->nStatus & BLOCK_VALID_MASK) >= BLOCK_VALID_SCRIPTS) assert(pindexFirstNotScriptsValid == NULL); // SCRIPTS valid implies all parents are SCRIPTS valid
        if (pindexFirstInvalid == NULL) {
            // Checks for not-invalid blocks.
            assert((pindex->nStatus & BLOCK_FAILED_MASK) == 0); // The failed mask cannot be set for blocks without invalid parents.
        }
        if (!CBlockIndexWorkComparator()(pindex, chainActive.Tip()) && pindexFirstNeverProcessed == NULL) {
            if (pindexFirstInvalid == NULL) {
                // If this block sorts at least as good as the current tip and
                // is valid and we have all data for its parents, it must be in
                // setBlockIndexCandidates.  chainActive.Tip() must also be there
                // even if some data has been pruned.
                if (pindexFirstMissing == NULL || pindex == chainActive.Tip()) {
                    assert(setBlockIndexCandidates.count(pindex));
                }
                // If some parent is missing, then it could be that this block was in
                // setBlockIndexCandidates but had to be removed because of the missing data.
                // In this case it must be in mapBlocksUnlinked -- see test below.
            }
        } else { // If this block sorts worse than the current tip or some ancestor's block has never been seen, it cannot be in setBlockIndexCandidates.
            assert(setBlockIndexCandidates.count(pindex) == 0);
        }
        // Check whether this block is in mapBlocksUnlinked.
        std::pair<std::multimap<CBlockIndex*,CBlockIndex*>::iterator,std::multimap<CBlockIndex*,CBlockIndex*>::iterator> rangeUnlinked = mapBlocksUnlinked.equal_range(pindex->pprev);
        bool foundInUnlinked = false;
        while (rangeUnlinked.first != rangeUnlinked.second) {
            assert(rangeUnlinked.first->first == pindex->pprev);
            if (rangeUnlinked.first->second == pindex) {
                foundInUnlinked = true;
                break;
            }
            rangeUnlinked.first++;
        }
        if (pindex->pprev && (pindex->nStatus & BLOCK_HAVE_DATA) && pindexFirstNeverProcessed != NULL && pindexFirstInvalid == NULL) {
            // If this block has block data available, some parent was never received, and has no invalid parents, it must be in mapBlocksUnlinked.
            assert(foundInUnlinked);
        }
        if (!(pindex->nStatus & BLOCK_HAVE_DATA)) assert(!foundInUnlinked); // Can't be in mapBlocksUnlinked if we don't HAVE_DATA
        if (pindexFirstMissing == NULL) assert(!foundInUnlinked); // We aren't missing data for any parent -- cannot be in mapBlocksUnlinked.
        if (pindex->pprev && (pindex->nStatus & BLOCK_HAVE_DATA) && pindexFirstNeverProcessed == NULL && pindexFirstMissing != NULL) {
            // We HAVE_DATA for this block, have received data for all parents at some point, but we're currently missing data for some parent.
            assert(fHavePruned); // We must have pruned.
            // This block may have entered mapBlocksUnlinked if:
            //  - it has a descendant that at some point had more work than the
            //    tip, and
            //  - we tried switching to that descendant but were missing
            //    data for some intermediate block between chainActive and the
            //    tip.
            // So if this block is itself better than chainActive.Tip() and it wasn't in
            // setBlockIndexCandidates, then it must be in mapBlocksUnlinked.
            if (!CBlockIndexWorkComparator()(pindex, chainActive.Tip()) && setBlockIndexCandidates.count(pindex) == 0) {
                if (pindexFirstInvalid == NULL) {
                    assert(foundInUnlinked);
                }
            }
        }
        // assert(pindex->GetBlockHash() == pindex->GetBlockHeader().GetHash()); // Perhaps too slow
        // End: actual consistency checks.

        // Try descending into the first subnode.
        std::pair<std::multimap<CBlockIndex*,CBlockIndex*>::iterator,std::multimap<CBlockIndex*,CBlockIndex*>::iterator> range = forward.equal_range(pindex);
        if (range.first != range.second) {
            // A subnode was found.
            pindex = range.first->second;
            nHeight++;
            continue;
        }
        // This is a leaf node.
        // Move upwards until we reach a node of which we have not yet visited the last child.
        while (pindex) {
            // We are going to either move to a parent or a sibling of pindex.
            // If pindex was the first with a certain property, unset the corresponding variable.
            if (pindex == pindexFirstInvalid) pindexFirstInvalid = NULL;
            if (pindex == pindexFirstMissing) pindexFirstMissing = NULL;
            if (pindex == pindexFirstNeverProcessed) pindexFirstNeverProcessed = NULL;
            if (pindex == pindexFirstNotTreeValid) pindexFirstNotTreeValid = NULL;
            if (pindex == pindexFirstNotTransactionsValid) pindexFirstNotTransactionsValid = NULL;
            if (pindex == pindexFirstNotChainValid) pindexFirstNotChainValid = NULL;
            if (pindex == pindexFirstNotScriptsValid) pindexFirstNotScriptsValid = NULL;
            // Find our parent.
            CBlockIndex* pindexPar = pindex->pprev;
            // Find which child we just visited.
            std::pair<std::multimap<CBlockIndex*,CBlockIndex*>::iterator,std::multimap<CBlockIndex*,CBlockIndex*>::iterator> rangePar = forward.equal_range(pindexPar);
            while (rangePar.first->second != pindex) {
                assert(rangePar.first != rangePar.second); // Our parent must have at least the node we're coming from as child.
                rangePar.first++;
            }
            // Proceed to the next one.
            rangePar.first++;
            if (rangePar.first != rangePar.second) {
                // Move to the sibling.
                pindex = rangePar.first->second;
                break;
            } else {
                // Move up further.
                pindex = pindexPar;
                nHeight--;
                continue;
            }
        }
    }

    // Check that we actually traversed the entire map.
    assert(nNodes == forward.size());
}

//////////////////////////////////////////////////////////////////////////////
//
// CAlert
//

std::string GetWarnings(const std::string& strFor)
{
    int nPriority = 0;
    string strStatusBar;
    string strRPC;

    if (!CLIENT_VERSION_IS_RELEASE)
        strStatusBar = _("This is a pre-release test build - use at your own risk - do not use for mining or merchant applications");

    if (GetBoolArg("-testsafemode", false))
        strStatusBar = strRPC = "testsafemode enabled";

    // Misc warnings like out of disk space and clock is wrong
    if (strMiscWarning != "")
    {
        nPriority = 1000;
        strStatusBar = strMiscWarning;
    }

    if (fLargeWorkForkFound)
    {
        nPriority = 2000;
        strStatusBar = strRPC = _("Warning: The network does not appear to fully agree! Some miners appear to be experiencing issues.");
    }
    else if (fLargeWorkInvalidChainFound)
    {
        nPriority = 2000;
        strStatusBar = strRPC = _("Warning: We do not appear to fully agree with our peers! You may need to upgrade, or other nodes may need to upgrade.");
    }

    // Alerts
    {
        LOCK(cs_mapAlerts);
        BOOST_FOREACH(PAIRTYPE(const uint256, CAlert)& item, mapAlerts)
        {
            const CAlert& alert = item.second;
            if (alert.AppliesToMe() && alert.nPriority > nPriority)
            {
                nPriority = alert.nPriority;
                strStatusBar = alert.strStatusBar;
                if (alert.nPriority >= ALERT_PRIORITY_SAFE_MODE) {
                    strRPC = alert.strRPCError;
                }
            }
        }
    }

    if (strFor == "statusbar")
        return strStatusBar;
    else if (strFor == "rpc")
        return strRPC;
    assert(!"GetWarnings(): invalid parameter");
    return "error";
}








//////////////////////////////////////////////////////////////////////////////
//
// Messages
//


bool static AlreadyHave(const CInv& inv) EXCLUSIVE_LOCKS_REQUIRED(cs_main)
{
    switch (inv.type)
    {
        case MSG_TX:
        {
            assert(recentRejects);
            if (chainActive.Tip()->GetBlockHash() != hashRecentRejectsChainTip)
            {
                // If the chain tip has changed previously rejected transactions
                // might be now valid, e.g. due to a nLockTime'd tx becoming valid,
                // or a double-spend. Reset the rejects filter and give those
                // txs a second chance.
                hashRecentRejectsChainTip = chainActive.Tip()->GetBlockHash();
                recentRejects->reset();
            }

            return recentRejects->contains(inv.hash) ||
            mempool.exists(inv.hash) ||
            mapOrphanTransactions.count(inv.hash) ||
            pcoinsTip->HaveCoins(inv.hash);
        }
        case MSG_BLOCK:
            return mapBlockIndex.count(inv.hash);
    }
    // Don't know what it is, just say we already got one
    return true;
}

void static ProcessGetData(CNode* pfrom)
{
    std::deque<CInv>::iterator it = pfrom->vRecvGetData.begin();

    vector<CInv> vNotFound;

    LOCK(cs_main);

    while (it != pfrom->vRecvGetData.end()) {
        // Don't bother if send buffer is too full to respond anyway
        if (pfrom->nSendSize >= SendBufferSize())
            break;

        const CInv &inv = *it;
        {
            boost::this_thread::interruption_point();
            it++;

            if (inv.type == MSG_BLOCK || inv.type == MSG_FILTERED_BLOCK)
            {
                bool send = false;
                BlockMap::iterator mi = mapBlockIndex.find(inv.hash);
                if (mi != mapBlockIndex.end())
                {
                    if (chainActive.Contains(mi->second)) {
                        send = true;
                    } else {
                        static const int nOneMonth = 30 * 24 * 60 * 60;
                        // To prevent fingerprinting attacks, only send blocks outside of the active
                        // chain if they are valid, and no more than a month older (both in time, and in
                        // best equivalent proof of work) than the best header chain we know about.
                        send = mi->second->IsValid(BLOCK_VALID_SCRIPTS) && (pindexBestHeader != NULL) &&
                        (pindexBestHeader->GetBlockTime() - mi->second->GetBlockTime() < nOneMonth) &&
                        (GetBlockProofEquivalentTime(*pindexBestHeader, *mi->second, *pindexBestHeader, Params().GetConsensus()) < nOneMonth);
                        if (!send) {
                            LogPrintf("%s: ignoring request from peer=%i for old block that isn't in the main chain\n", __func__, pfrom->GetId());
                        }
                    }
                }
                // Pruned nodes may have deleted the block, so check whether
                // it's available before trying to send.
                if (send && (mi->second->nStatus & BLOCK_HAVE_DATA))
                {
                    // Send block from disk
                    CBlock block;
                    if (!ReadBlockFromDisk(block, (*mi).second,1))
                    {
                        assert(!"cannot load block from disk");
                    }
                    else
                    {
                        if (inv.type == MSG_BLOCK)
                        {
                            //uint256 hash; int32_t z;
                            //hash = block.GetHash();
                            //for (z=31; z>=0; z--)
                            //    fprintf(stderr,"%02x",((uint8_t *)&hash)[z]);
                            //fprintf(stderr," send block %d\n",komodo_block2height(&block));
                            pfrom->PushMessage("block", block);
                        }
                        else // MSG_FILTERED_BLOCK)
                        {
                            LOCK(pfrom->cs_filter);
                            if (pfrom->pfilter)
                            {
                                CMerkleBlock merkleBlock(block, *pfrom->pfilter);
                                pfrom->PushMessage("merkleblock", merkleBlock);
                                // CMerkleBlock just contains hashes, so also push any transactions in the block the client did not see
                                // This avoids hurting performance by pointlessly requiring a round-trip
                                // Note that there is currently no way for a node to request any single transactions we didn't send here -
                                // they must either disconnect and retry or request the full block.
                                // Thus, the protocol spec specified allows for us to provide duplicate txn here,
                                // however we MUST always provide at least what the remote peer needs
                                typedef std::pair<unsigned int, uint256> PairType;
                                BOOST_FOREACH(PairType& pair, merkleBlock.vMatchedTxn)
                                if (!pfrom->setInventoryKnown.count(CInv(MSG_TX, pair.second)))
                                    pfrom->PushMessage("tx", block.vtx[pair.first]);
                            }
                            // else
                            // no response
                        }
                    }
                    // Trigger the peer node to send a getblocks request for the next batch of inventory
                    if (inv.hash == pfrom->hashContinue)
                    {
                        // Bypass PushInventory, this must send even if redundant,
                        // and we want it right after the last block so they don't
                        // wait for other stuff first.
                        vector<CInv> vInv;
                        vInv.push_back(CInv(MSG_BLOCK, chainActive.Tip()->GetBlockHash()));
                        pfrom->PushMessage("inv", vInv);
                        pfrom->hashContinue.SetNull();
                    }
                }
            }
            else if (inv.IsKnownType())
            {
                // Send stream from relay memory
                bool pushed = false;
                {
                    LOCK(cs_mapRelay);
                    map<CInv, CDataStream>::iterator mi = mapRelay.find(inv);
                    if (mi != mapRelay.end()) {
                        pfrom->PushMessage(inv.GetCommand(), (*mi).second);
                        pushed = true;
                    }
                }
                if (!pushed && inv.type == MSG_TX) {
                    CTransaction tx;
                    if (mempool.lookup(inv.hash, tx)) {
                        CDataStream ss(SER_NETWORK, PROTOCOL_VERSION);
                        ss.reserve(1000);
                        ss << tx;
                        pfrom->PushMessage("tx", ss);
                        pushed = true;
                    }
                }
                if (!pushed) {
                    vNotFound.push_back(inv);
                }
            }

            // Track requests for our stuff.
            GetMainSignals().Inventory(inv.hash);

            if (inv.type == MSG_BLOCK || inv.type == MSG_FILTERED_BLOCK)
                break;
        }
    }

    pfrom->vRecvGetData.erase(pfrom->vRecvGetData.begin(), it);

    if (!vNotFound.empty()) {
        // Let the peer know that we didn't find what it asked for, so it doesn't
        // have to wait around forever. Currently only SPV clients actually care
        // about this message: it's needed when they are recursively walking the
        // dependencies of relevant unconfirmed transactions. SPV clients want to
        // do that because they want to know about (and store and rebroadcast and
        // risk analyze) the dependencies of transactions relevant to them, without
        // having to download the entire memory pool.
        pfrom->PushMessage("notfound", vNotFound);
    }
}

bool static ProcessMessage(CNode* pfrom, string strCommand, CDataStream& vRecv, int64_t nTimeReceived)
{
    const CChainParams& chainparams = Params();
    LogPrint("net", "received: %s (%u bytes) peer=%d\n", SanitizeString(strCommand), vRecv.size(), pfrom->id);
    //fprintf(stderr, "recv: %s peer=%d\n", SanitizeString(strCommand).c_str(), (int32_t)pfrom->GetId());
    if (mapArgs.count("-dropmessagestest") && GetRand(atoi(mapArgs["-dropmessagestest"])) == 0)
    {
        LogPrintf("dropmessagestest DROPPING RECV MESSAGE\n");
        return true;
    }

//fprintf(stderr,"netmsg: %s\n", strCommand.c_str());

    if (strCommand == "version")
    {
        // Each connection can only send one version message
        if (pfrom->nVersion != 0)
        {
            pfrom->PushMessage("reject", strCommand, REJECT_DUPLICATE, string("Duplicate version message"));
            Misbehaving(pfrom->GetId(), 1);
            return false;
        }

        int64_t nTime;
        CAddress addrMe;
        CAddress addrFrom;
        uint64_t nNonce = 1;
<<<<<<< HEAD
        vRecv >> pfrom->nVersion >> pfrom->nServices >> nTime >> addrMe;
        if ( is_STAKED(ASSETCHAINS_SYMBOL) != 0 )
=======
        int nVersion;           // use temporary for version, don't set version number until validated as connected
        vRecv >> nVersion >> pfrom->nServices >> nTime >> addrMe;
        if (nVersion == 10300)
            nVersion = 300;

        if (nVersion < MIN_PEER_PROTO_VERSION)
>>>>>>> cc77288f
        {
          if (pfrom->nVersion < STAKEDMIN_PEER_PROTO_VERSION)
          {
              // disconnect from peers older than this proto version
              LogPrintf("peer=%d using obsolete version %i; disconnecting\n", pfrom->id, pfrom->nVersion);
              pfrom->PushMessage("reject", strCommand, REJECT_OBSOLETE,
                                strprintf("Version must be %d or greater", MIN_PEER_PROTO_VERSION));
              pfrom->fDisconnect = true;
              return false;
          }
        } else
        {
          if (pfrom->nVersion < MIN_PEER_PROTO_VERSION)
          {
              // disconnect from peers older than this proto version
              LogPrintf("peer=%d using obsolete version %i; disconnecting\n", pfrom->id, pfrom->nVersion);
              pfrom->PushMessage("reject", strCommand, REJECT_OBSOLETE,
                                strprintf("Version must be %d or greater", MIN_PEER_PROTO_VERSION));
              pfrom->fDisconnect = true;
              return false;
          }
        }

        // Reject incoming connections from nodes that don't know about the current epoch
        const Consensus::Params& params = Params().GetConsensus();
        auto currentEpoch = CurrentEpoch(GetHeight(), params);
        if (nVersion < params.vUpgrades[currentEpoch].nProtocolVersion)
        {
            LogPrintf("peer=%d using obsolete version %i; disconnecting\n", pfrom->id, nVersion);
            pfrom->PushMessage("reject", strCommand, REJECT_OBSOLETE,
                            strprintf("Version must be %d or greater",
                            params.vUpgrades[currentEpoch].nProtocolVersion));
            pfrom->fDisconnect = true;
            return false;
        }
        
        if (!vRecv.empty())
            vRecv >> addrFrom >> nNonce;
        if (!vRecv.empty()) {
            vRecv >> LIMITED_STRING(pfrom->strSubVer, MAX_SUBVERSION_LENGTH);
            pfrom->cleanSubVer = SanitizeString(pfrom->strSubVer);
        }
        if (!vRecv.empty())
            vRecv >> pfrom->nStartingHeight;
        if (!vRecv.empty())
            vRecv >> pfrom->fRelayTxes; // set to true after we get the first filter* message
        else
            pfrom->fRelayTxes = true;

        // Disconnect if we connected to ourself
        if (nNonce == nLocalHostNonce && nNonce > 1)
        {
            LogPrintf("connected to self at %s, disconnecting\n", pfrom->addr.ToString());
            pfrom->fDisconnect = true;
            return true;
        }

        pfrom->nVersion = nVersion;
        
        pfrom->addrLocal = addrMe;
        if (pfrom->fInbound && addrMe.IsRoutable())
        {
            SeenLocal(addrMe);
        }

        // Be shy and don't send version until we hear
        if (pfrom->fInbound)
            pfrom->PushVersion();

        pfrom->fClient = !(pfrom->nServices & NODE_NETWORK);

        // Potentially mark this peer as a preferred download peer.
        UpdatePreferredDownload(pfrom, State(pfrom->GetId()));

        // Change version
        pfrom->PushMessage("verack");
        pfrom->ssSend.SetVersion(min(pfrom->nVersion, PROTOCOL_VERSION));

        if (!pfrom->fInbound)
        {
            // Advertise our address
            if (fListen && !IsInitialBlockDownload())
            {
                CAddress addr = GetLocalAddress(&pfrom->addr);
                if (addr.IsRoutable())
                {
                    LogPrintf("ProcessMessages: advertizing address %s\n", addr.ToString());
                    pfrom->PushAddress(addr);
                } else if (IsPeerAddrLocalGood(pfrom)) {
                    addr.SetIP(pfrom->addrLocal);
                    LogPrintf("ProcessMessages: advertizing address %s\n", addr.ToString());
                    pfrom->PushAddress(addr);
                }
            }

            // Get recent addresses
            if (pfrom->fOneShot || pfrom->nVersion >= CADDR_TIME_VERSION || addrman.size() < 1000)
            {
                pfrom->PushMessage("getaddr");
                pfrom->fGetAddr = true;
            }
            addrman.Good(pfrom->addr);
        } else {
            if (((CNetAddr)pfrom->addr) == (CNetAddr)addrFrom)
            {
                addrman.Add(addrFrom, addrFrom);
                addrman.Good(addrFrom);
            }
        }

        // Relay alerts
        {
            LOCK(cs_mapAlerts);
            BOOST_FOREACH(PAIRTYPE(const uint256, CAlert)& item, mapAlerts)
            item.second.RelayTo(pfrom);
        }

        pfrom->fSuccessfullyConnected = true;

        string remoteAddr;
        if (fLogIPs)
            remoteAddr = ", peeraddr=" + pfrom->addr.ToString();

        LogPrintf("receive version message: %s: version %d, blocks=%d, us=%s, peer=%d%s\n",
                  pfrom->cleanSubVer, pfrom->nVersion,
                  pfrom->nStartingHeight, addrMe.ToString(), pfrom->id,
                  remoteAddr);

        int64_t nTimeOffset = nTime - GetTime();
        pfrom->nTimeOffset = nTimeOffset;
        AddTimeData(pfrom->addr, nTimeOffset);
    }


    else if (pfrom->nVersion == 0)
    {
        // Must have a version message before anything else
        Misbehaving(pfrom->GetId(), 1);
        return false;
    }


    else if (strCommand == "verack")
    {
        pfrom->SetRecvVersion(min(pfrom->nVersion, PROTOCOL_VERSION));

        // Mark this node as currently connected, so we update its timestamp later.
        if (pfrom->fNetworkNode) {
            LOCK(cs_main);
            State(pfrom->GetId())->fCurrentlyConnected = true;
        }
    }


    // Disconnect existing peer connection when:
    // 1. The version message has been received
    // 2. Peer version is below the minimum version for the current epoch
    else if (pfrom->nVersion < chainparams.GetConsensus().vUpgrades[
        CurrentEpoch(GetHeight(), chainparams.GetConsensus())].nProtocolVersion)
    {
        LogPrintf("peer=%d using obsolete version %i; disconnecting\n", pfrom->id, pfrom->nVersion);
        pfrom->PushMessage("reject", strCommand, REJECT_OBSOLETE,
                            strprintf("Version must be %d or greater",
                            chainparams.GetConsensus().vUpgrades[
                                CurrentEpoch(GetHeight(), chainparams.GetConsensus())].nProtocolVersion));
        pfrom->fDisconnect = true;
        return false;
    }


    else if (strCommand == "addr")
    {
        vector<CAddress> vAddr;
        vRecv >> vAddr;

        // Don't want addr from older versions unless seeding
        if (pfrom->nVersion < CADDR_TIME_VERSION && addrman.size() > 1000)
            return true;
        if (vAddr.size() > 1000)
        {
            Misbehaving(pfrom->GetId(), 20);
            return error("message addr size() = %u", vAddr.size());
        }

        // Store the new addresses
        vector<CAddress> vAddrOk;
        int64_t nNow = GetAdjustedTime();
        int64_t nSince = nNow - 10 * 60;
        BOOST_FOREACH(CAddress& addr, vAddr)
        {
            boost::this_thread::interruption_point();

            if (addr.nTime <= 100000000 || addr.nTime > nNow + 10 * 60)
                addr.nTime = nNow - 5 * 24 * 60 * 60;
            pfrom->AddAddressKnown(addr);
            bool fReachable = IsReachable(addr);
            if (addr.nTime > nSince && !pfrom->fGetAddr && vAddr.size() <= 10 && addr.IsRoutable())
            {
                // Relay to a limited number of other nodes
                {
                    LOCK(cs_vNodes);
                    // Use deterministic randomness to send to the same nodes for 24 hours
                    // at a time so the addrKnowns of the chosen nodes prevent repeats
                    static uint256 hashSalt;
                    if (hashSalt.IsNull())
                        hashSalt = GetRandHash();
                    uint64_t hashAddr = addr.GetHash();
                    uint256 hashRand = ArithToUint256(UintToArith256(hashSalt) ^ (hashAddr<<32) ^ ((GetTime()+hashAddr)/(24*60*60)));
                    hashRand = Hash(BEGIN(hashRand), END(hashRand));
                    multimap<uint256, CNode*> mapMix;
                    BOOST_FOREACH(CNode* pnode, vNodes)
                    {
                        if (pnode->nVersion < CADDR_TIME_VERSION)
                            continue;
                        unsigned int nPointer;
                        memcpy(&nPointer, &pnode, sizeof(nPointer));
                        uint256 hashKey = ArithToUint256(UintToArith256(hashRand) ^ nPointer);
                        hashKey = Hash(BEGIN(hashKey), END(hashKey));
                        mapMix.insert(make_pair(hashKey, pnode));
                    }
                    int nRelayNodes = fReachable ? 2 : 1; // limited relaying of addresses outside our network(s)
                    for (multimap<uint256, CNode*>::iterator mi = mapMix.begin(); mi != mapMix.end() && nRelayNodes-- > 0; ++mi)
                        ((*mi).second)->PushAddress(addr);
                }
            }
            // Do not store addresses outside our network
            if (fReachable)
                vAddrOk.push_back(addr);
        }
        addrman.Add(vAddrOk, pfrom->addr, 2 * 60 * 60);
        if (vAddr.size() < 1000)
            pfrom->fGetAddr = false;
        if (pfrom->fOneShot)
            pfrom->fDisconnect = true;
    }


    else if (strCommand == "inv")
    {
        vector<CInv> vInv;
        vRecv >> vInv;
        if (vInv.size() > MAX_INV_SZ)
        {
            Misbehaving(pfrom->GetId(), 20);
            return error("message inv size() = %u", vInv.size());
        }

        LOCK(cs_main);

        std::vector<CInv> vToFetch;

        for (unsigned int nInv = 0; nInv < vInv.size(); nInv++)
        {
            const CInv &inv = vInv[nInv];

            boost::this_thread::interruption_point();
            pfrom->AddInventoryKnown(inv);

            bool fAlreadyHave = AlreadyHave(inv);
            LogPrint("net", "got inv: %s  %s peer=%d\n", inv.ToString(), fAlreadyHave ? "have" : "new", pfrom->id);

            if (!fAlreadyHave && !fImporting && !fReindex && inv.type != MSG_BLOCK)
                pfrom->AskFor(inv);

            if (inv.type == MSG_BLOCK) {
                UpdateBlockAvailability(pfrom->GetId(), inv.hash);
                if (!fAlreadyHave && !fImporting && !fReindex && !mapBlocksInFlight.count(inv.hash)) {
                    // First request the headers preceding the announced block. In the normal fully-synced
                    // case where a new block is announced that succeeds the current tip (no reorganization),
                    // there are no such headers.
                    // Secondly, and only when we are close to being synced, we request the announced block directly,
                    // to avoid an extra round-trip. Note that we must *first* ask for the headers, so by the
                    // time the block arrives, the header chain leading up to it is already validated. Not
                    // doing this will result in the received block being rejected as an orphan in case it is
                    // not a direct successor.
                    pfrom->PushMessage("getheaders", chainActive.GetLocator(pindexBestHeader), inv.hash);
                    CNodeState *nodestate = State(pfrom->GetId());
                    if (chainActive.Tip()->GetBlockTime() > GetAdjustedTime() - chainparams.GetConsensus().nPowTargetSpacing * 20 &&
                        nodestate->nBlocksInFlight < MAX_BLOCKS_IN_TRANSIT_PER_PEER) {
                        vToFetch.push_back(inv);
                        // Mark block as in flight already, even though the actual "getdata" message only goes out
                        // later (within the same cs_main lock, though).
                        MarkBlockAsInFlight(pfrom->GetId(), inv.hash, chainparams.GetConsensus());
                    }
                    LogPrint("net", "getheaders (%d) %s to peer=%d\n", pindexBestHeader->GetHeight(), inv.hash.ToString(), pfrom->id);
                }
            }

            // Track requests for our stuff
            GetMainSignals().Inventory(inv.hash);

            if (pfrom->nSendSize > (SendBufferSize() * 2)) {
                Misbehaving(pfrom->GetId(), 50);
                return error("send buffer size() = %u", pfrom->nSendSize);
            }
        }

        if (!vToFetch.empty())
            pfrom->PushMessage("getdata", vToFetch);
    }


    else if (strCommand == "getdata")
    {
        vector<CInv> vInv;
        vRecv >> vInv;
        if (vInv.size() > MAX_INV_SZ)
        {
            Misbehaving(pfrom->GetId(), 20);
            return error("message getdata size() = %u", vInv.size());
        }

        if (fDebug || (vInv.size() != 1))
            LogPrint("net", "received getdata (%u invsz) peer=%d\n", vInv.size(), pfrom->id);

        if ((fDebug && vInv.size() > 0) || (vInv.size() == 1))
            LogPrint("net", "received getdata for: %s peer=%d\n", vInv[0].ToString(), pfrom->id);

        pfrom->vRecvGetData.insert(pfrom->vRecvGetData.end(), vInv.begin(), vInv.end());
        ProcessGetData(pfrom);
    }


    else if (strCommand == "getblocks")
    {
        CBlockLocator locator;
        uint256 hashStop;
        vRecv >> locator >> hashStop;

        LOCK(cs_main);

        // Find the last block the caller has in the main chain
        CBlockIndex* pindex = FindForkInGlobalIndex(chainActive, locator);

        // Send the rest of the chain
        if (pindex)
            pindex = chainActive.Next(pindex);
        int nLimit = 500;
        LogPrint("net", "getblocks %d to %s limit %d from peer=%d\n", (pindex ? pindex->GetHeight() : -1), hashStop.IsNull() ? "end" : hashStop.ToString(), nLimit, pfrom->id);
        for (; pindex; pindex = chainActive.Next(pindex))
        {
            if (pindex->GetBlockHash() == hashStop)
            {
                LogPrint("net", "  getblocks stopping at %d %s\n", pindex->GetHeight(), pindex->GetBlockHash().ToString());
                break;
            }
            pfrom->PushInventory(CInv(MSG_BLOCK, pindex->GetBlockHash()));
            if (--nLimit <= 0)
            {
                // When this block is requested, we'll send an inv that'll
                // trigger the peer to getblocks the next batch of inventory.
                LogPrint("net", "  getblocks stopping at limit %d %s\n", pindex->GetHeight(), pindex->GetBlockHash().ToString());
                pfrom->hashContinue = pindex->GetBlockHash();
                break;
            }
        }
    }


    else if (strCommand == "getheaders")
    {
        CBlockLocator locator;
        uint256 hashStop;
        vRecv >> locator >> hashStop;

        LOCK(cs_main);

        if (chainActive.LastTip() != 0 && chainActive.LastTip()->GetHeight() > 100000 && IsInitialBlockDownload())
        {
            //fprintf(stderr,"dont process getheaders during initial download\n");
            return true;
        }
        CBlockIndex* pindex = NULL;
        if (locator.IsNull())
        {
            // If locator is null, return the hashStop block
            BlockMap::iterator mi = mapBlockIndex.find(hashStop);
            if (mi == mapBlockIndex.end())
            {
                //fprintf(stderr,"mi == end()\n");
                return true;
            }
            pindex = (*mi).second;
        }
        else
        {
            // Find the last block the caller has in the main chain
            pindex = FindForkInGlobalIndex(chainActive, locator);
            if (pindex)
                pindex = chainActive.Next(pindex);
        }

        // we must use CNetworkBlockHeader, as CBlockHeader won't include the 0x00 nTx count at the end for compatibility
        vector<CNetworkBlockHeader> vHeaders;
        int nLimit = MAX_HEADERS_RESULTS;
        LogPrint("net", "getheaders %d to %s from peer=%d\n", (pindex ? pindex->GetHeight() : -1), hashStop.ToString(), pfrom->id);
        //if ( pfrom->lasthdrsreq >= chainActive.Height()-MAX_HEADERS_RESULTS || pfrom->lasthdrsreq != (int32_t)(pindex ? pindex->GetHeight() : -1) )// no need to ever suppress this
        {
            pfrom->lasthdrsreq = (int32_t)(pindex ? pindex->GetHeight() : -1);
            for (; pindex; pindex = chainActive.Next(pindex))
            {
                CBlockHeader h = pindex->GetBlockHeader();
                //printf("size.%i, solution size.%i\n", (int)sizeof(h), (int)h.nSolution.size());
                //printf("hash.%s prevhash.%s nonce.%s\n", h.GetHash().ToString().c_str(), h.hashPrevBlock.ToString().c_str(), h.nNonce.ToString().c_str());
                vHeaders.push_back(pindex->GetBlockHeader());
                if (--nLimit <= 0 || pindex->GetBlockHash() == hashStop)
                    break;
            }
            pfrom->PushMessage("headers", vHeaders);
        }
        /*else if ( IS_KOMODO_NOTARY != 0 )
        {
            static uint32_t counter;
            if ( counter++ < 3 )
                fprintf(stderr,"you can ignore redundant getheaders from peer.%d %d prev.%d\n",(int32_t)pfrom->id,(int32_t)(pindex ? pindex->GetHeight() : -1),pfrom->lasthdrsreq);
        }*/
    }


    else if (strCommand == "tx")
    {
        vector<uint256> vWorkQueue;
        vector<uint256> vEraseQueue;
        CTransaction tx;
        vRecv >> tx;

        CInv inv(MSG_TX, tx.GetHash());
        pfrom->AddInventoryKnown(inv);

        LOCK(cs_main);

        bool fMissingInputs = false;
        CValidationState state;

        pfrom->setAskFor.erase(inv.hash);
        mapAlreadyAskedFor.erase(inv);

        if (!AlreadyHave(inv) && AcceptToMemoryPool(mempool, state, tx, true, &fMissingInputs))
        {
            mempool.check(pcoinsTip);
            RelayTransaction(tx);
            vWorkQueue.push_back(inv.hash);

            LogPrint("mempool", "AcceptToMemoryPool: peer=%d %s: accepted %s (poolsz %u)\n",
                     pfrom->id, pfrom->cleanSubVer,
                     tx.GetHash().ToString(),
                     mempool.mapTx.size());

            // Recursively process any orphan transactions that depended on this one
            set<NodeId> setMisbehaving;
            for (unsigned int i = 0; i < vWorkQueue.size(); i++)
            {
                map<uint256, set<uint256> >::iterator itByPrev = mapOrphanTransactionsByPrev.find(vWorkQueue[i]);
                if (itByPrev == mapOrphanTransactionsByPrev.end())
                    continue;
                for (set<uint256>::iterator mi = itByPrev->second.begin();
                     mi != itByPrev->second.end();
                     ++mi)
                {
                    const uint256& orphanHash = *mi;
                    const CTransaction& orphanTx = mapOrphanTransactions[orphanHash].tx;
                    NodeId fromPeer = mapOrphanTransactions[orphanHash].fromPeer;
                    bool fMissingInputs2 = false;
                    // Use a dummy CValidationState so someone can't setup nodes to counter-DoS based on orphan
                    // resolution (that is, feeding people an invalid transaction based on LegitTxX in order to get
                    // anyone relaying LegitTxX banned)
                    CValidationState stateDummy;


                    if (setMisbehaving.count(fromPeer))
                        continue;
                    if (AcceptToMemoryPool(mempool, stateDummy, orphanTx, true, &fMissingInputs2))
                    {
                        LogPrint("mempool", "   accepted orphan tx %s\n", orphanHash.ToString());
                        RelayTransaction(orphanTx);
                        vWorkQueue.push_back(orphanHash);
                        vEraseQueue.push_back(orphanHash);
                    }
                    else if (!fMissingInputs2)
                    {
                        int nDos = 0;
                        if (stateDummy.IsInvalid(nDos) && nDos > 0)
                        {
                            // Punish peer that gave us an invalid orphan tx
                            Misbehaving(fromPeer, nDos);
                            setMisbehaving.insert(fromPeer);
                            LogPrint("mempool", "   invalid orphan tx %s\n", orphanHash.ToString());
                        }
                        // Has inputs but not accepted to mempool
                        // Probably non-standard or insufficient fee/priority
                        LogPrint("mempool", "   removed orphan tx %s\n", orphanHash.ToString());
                        vEraseQueue.push_back(orphanHash);
                        assert(recentRejects);
                        recentRejects->insert(orphanHash);
                    }
                    mempool.check(pcoinsTip);
                }
            }

            BOOST_FOREACH(uint256 hash, vEraseQueue)
            EraseOrphanTx(hash);
        }
        // TODO: currently, prohibit joinsplits and shielded spends/outputs from entering mapOrphans
        else if (fMissingInputs &&
                 tx.vjoinsplit.empty() &&
                 tx.vShieldedSpend.empty() &&
                 tx.vShieldedOutput.empty())
        {
            // valid stake transactions end up in the orphan tx bin
            AddOrphanTx(tx, pfrom->GetId());

            // DoS prevention: do not allow mapOrphanTransactions to grow unbounded
            unsigned int nMaxOrphanTx = (unsigned int)std::max((int64_t)0, GetArg("-maxorphantx", DEFAULT_MAX_ORPHAN_TRANSACTIONS));
            unsigned int nEvicted = LimitOrphanTxSize(nMaxOrphanTx);
            if (nEvicted > 0)
                LogPrint("mempool", "mapOrphan overflow, removed %u tx\n", nEvicted);
        } else {
            assert(recentRejects);
            recentRejects->insert(tx.GetHash());

            if (pfrom->fWhitelisted) {
                // Always relay transactions received from whitelisted peers, even
                // if they were already in the mempool or rejected from it due
                // to policy, allowing the node to function as a gateway for
                // nodes hidden behind it.
                //
                // Never relay transactions that we would assign a non-zero DoS
                // score for, as we expect peers to do the same with us in that
                // case.
                int nDoS = 0;
                if (!state.IsInvalid(nDoS) || nDoS == 0) {
                    LogPrintf("Force relaying tx %s from whitelisted peer=%d\n", tx.GetHash().ToString(), pfrom->id);
                    RelayTransaction(tx);
                } else {
                    LogPrintf("Not relaying invalid transaction %s from whitelisted peer=%d (%s (code %d))\n",
                              tx.GetHash().ToString(), pfrom->id, state.GetRejectReason(), state.GetRejectCode());
                }
            }
        }
        int nDoS = 0;
        if (state.IsInvalid(nDoS))
        {
            LogPrint("mempool", "%s from peer=%d %s was not accepted into the memory pool: %s\n", tx.GetHash().ToString(),
                     pfrom->id, pfrom->cleanSubVer,
                     state.GetRejectReason());
            pfrom->PushMessage("reject", strCommand, state.GetRejectCode(),
                               state.GetRejectReason().substr(0, MAX_REJECT_MESSAGE_LENGTH), inv.hash);
            if (nDoS > 0)
                Misbehaving(pfrom->GetId(), nDoS);
        }
    }

    else if (strCommand == "headers" && !fImporting && !fReindex) // Ignore headers received while importing
    {
        std::vector<CBlockHeader> headers;

        // Bypass the normal CBlock deserialization, as we don't want to risk deserializing 2000 full blocks.
        unsigned int nCount = ReadCompactSize(vRecv);
        if (nCount > MAX_HEADERS_RESULTS) {
            Misbehaving(pfrom->GetId(), 20);
            return error("headers message size = %u", nCount);
        }
        headers.resize(nCount);
        for (unsigned int n = 0; n < nCount; n++) {
            vRecv >> headers[n];
            ReadCompactSize(vRecv); // ignore tx count; assume it is 0.
        }

        LOCK(cs_main);

        if (nCount == 0) {
            // Nothing interesting. Stop asking this peers for more headers.
            return true;
        }

        CBlockIndex *pindexLast = NULL;
        BOOST_FOREACH(const CBlockHeader& header, headers) {
            //printf("size.%i, solution size.%i\n", (int)sizeof(header), (int)header.nSolution.size());
            //printf("hash.%s prevhash.%s nonce.%s\n", header.GetHash().ToString().c_str(), header.hashPrevBlock.ToString().c_str(), header.nNonce.ToString().c_str());

            CValidationState state;
            if (pindexLast != NULL && header.hashPrevBlock != pindexLast->GetBlockHash()) {
                Misbehaving(pfrom->GetId(), 20);
                return error("non-continuous headers sequence");
            }
            int32_t futureblock;
            if (!AcceptBlockHeader(&futureblock,header, state, &pindexLast)) {
                int nDoS;
                if (state.IsInvalid(nDoS) && futureblock == 0)
                {
                    if (nDoS > 0 && futureblock == 0)
                        Misbehaving(pfrom->GetId(), nDoS/nDoS);
                    return error("invalid header received");
                }
            }
        }

        if (pindexLast)
            UpdateBlockAvailability(pfrom->GetId(), pindexLast->GetBlockHash());

        if (nCount == MAX_HEADERS_RESULTS && pindexLast) {
            // Headers message had its maximum size; the peer may have more headers.
            // TODO: optimize: if pindexLast is an ancestor of chainActive.Tip or pindexBestHeader, continue
            // from there instead.
            if ( pfrom->sendhdrsreq >= chainActive.Height()-MAX_HEADERS_RESULTS || pindexLast->GetHeight() != pfrom->sendhdrsreq )
            {
                pfrom->sendhdrsreq = (int32_t)pindexLast->GetHeight();
                LogPrint("net", "more getheaders (%d) to end to peer=%d (startheight:%d)\n", pindexLast->GetHeight(), pfrom->id, pfrom->nStartingHeight);
                pfrom->PushMessage("getheaders", chainActive.GetLocator(pindexLast), uint256());
            }
        }

        CheckBlockIndex();
    }

    else if (strCommand == "block" && !fImporting && !fReindex) // Ignore blocks received while importing
    {
        CBlock block;
        vRecv >> block;

        CInv inv(MSG_BLOCK, block.GetHash());
        LogPrint("net", "received block %s peer=%d\n", inv.hash.ToString(), pfrom->id);

        pfrom->AddInventoryKnown(inv);

        CValidationState state;
        // Process all blocks from whitelisted peers, even if not requested,
        // unless we're still syncing with the network.
        // Such an unrequested block may still be processed, subject to the
        // conditions in AcceptBlock().
        bool forceProcessing = pfrom->fWhitelisted && !IsInitialBlockDownload();
        ProcessNewBlock(0,0,state, pfrom, &block, forceProcessing, NULL);
        int nDoS;
        if (state.IsInvalid(nDoS)) {
            pfrom->PushMessage("reject", strCommand, state.GetRejectCode(),
                               state.GetRejectReason().substr(0, MAX_REJECT_MESSAGE_LENGTH), inv.hash);
            if (nDoS > 0) {
                LOCK(cs_main);
                Misbehaving(pfrom->GetId(), nDoS);
            }
        }

    }


    // This asymmetric behavior for inbound and outbound connections was introduced
    // to prevent a fingerprinting attack: an attacker can send specific fake addresses
    // to users' AddrMan and later request them by sending getaddr messages.
    // Making nodes which are behind NAT and can only make outgoing connections ignore
    // the getaddr message mitigates the attack.
    else if ((strCommand == "getaddr") && (pfrom->fInbound))
    {
        // Only send one GetAddr response per connection to reduce resource waste
        //  and discourage addr stamping of INV announcements.
        if (pfrom->fSentAddr) {
            LogPrint("net", "Ignoring repeated \"getaddr\". peer=%d\n", pfrom->id);
            return true;
        }
        pfrom->fSentAddr = true;

        pfrom->vAddrToSend.clear();
        vector<CAddress> vAddr = addrman.GetAddr();
        BOOST_FOREACH(const CAddress &addr, vAddr)
        pfrom->PushAddress(addr);
    }


    else if (strCommand == "mempool")
    {
        LOCK2(cs_main, pfrom->cs_filter);

        std::vector<uint256> vtxid;
        mempool.queryHashes(vtxid);
        vector<CInv> vInv;
        BOOST_FOREACH(uint256& hash, vtxid) {
            CInv inv(MSG_TX, hash);
            if (pfrom->pfilter) {
                CTransaction tx;
                bool fInMemPool = mempool.lookup(hash, tx);
                if (!fInMemPool) continue; // another thread removed since queryHashes, maybe...
                if (!pfrom->pfilter->IsRelevantAndUpdate(tx)) continue;
            }
            vInv.push_back(inv);
            if (vInv.size() == MAX_INV_SZ) {
                pfrom->PushMessage("inv", vInv);
                vInv.clear();
            }
        }
        if (vInv.size() > 0)
            pfrom->PushMessage("inv", vInv);
    }


    else if (strCommand == "ping")
    {
        if (pfrom->nVersion > BIP0031_VERSION)
        {
            uint64_t nonce = 0;
            vRecv >> nonce;
            // Echo the message back with the nonce. This allows for two useful features:
            //
            // 1) A remote node can quickly check if the connection is operational
            // 2) Remote nodes can measure the latency of the network thread. If this node
            //    is overloaded it won't respond to pings quickly and the remote node can
            //    avoid sending us more work, like chain download requests.
            //
            // The nonce stops the remote getting confused between different pings: without
            // it, if the remote node sends a ping once per second and this node takes 5
            // seconds to respond to each, the 5th ping the remote sends would appear to
            // return very quickly.
            pfrom->PushMessage("pong", nonce);
        }
    }


    else if (strCommand == "pong")
    {
        int64_t pingUsecEnd = nTimeReceived;
        uint64_t nonce = 0;
        size_t nAvail = vRecv.in_avail();
        bool bPingFinished = false;
        std::string sProblem;

        if (nAvail >= sizeof(nonce)) {
            vRecv >> nonce;

            // Only process pong message if there is an outstanding ping (old ping without nonce should never pong)
            if (pfrom->nPingNonceSent != 0) {
                if (nonce == pfrom->nPingNonceSent) {
                    // Matching pong received, this ping is no longer outstanding
                    bPingFinished = true;
                    int64_t pingUsecTime = pingUsecEnd - pfrom->nPingUsecStart;
                    if (pingUsecTime > 0) {
                        // Successful ping time measurement, replace previous
                        pfrom->nPingUsecTime = pingUsecTime;
                        pfrom->nMinPingUsecTime = std::min(pfrom->nMinPingUsecTime, pingUsecTime);
                    } else {
                        // This should never happen
                        sProblem = "Timing mishap";
                    }
                } else {
                    // Nonce mismatches are normal when pings are overlapping
                    sProblem = "Nonce mismatch";
                    if (nonce == 0) {
                        // This is most likely a bug in another implementation somewhere; cancel this ping
                        bPingFinished = true;
                        sProblem = "Nonce zero";
                    }
                }
            } else {
                sProblem = "Unsolicited pong without ping";
            }
        } else {
            // This is most likely a bug in another implementation somewhere; cancel this ping
            bPingFinished = true;
            sProblem = "Short payload";
        }

        if (!(sProblem.empty())) {
            LogPrint("net", "pong peer=%d %s: %s, %x expected, %x received, %u bytes\n",
                     pfrom->id,
                     pfrom->cleanSubVer,
                     sProblem,
                     pfrom->nPingNonceSent,
                     nonce,
                     nAvail);
        }
        if (bPingFinished) {
            pfrom->nPingNonceSent = 0;
        }
    }


    else if (fAlerts && strCommand == "alert")
    {
        CAlert alert;
        vRecv >> alert;

        uint256 alertHash = alert.GetHash();
        if (pfrom->setKnown.count(alertHash) == 0)
        {
            if (alert.ProcessAlert(Params().AlertKey()))
            {
                // Relay
                pfrom->setKnown.insert(alertHash);
                {
                    LOCK(cs_vNodes);
                    BOOST_FOREACH(CNode* pnode, vNodes)
                    alert.RelayTo(pnode);
                }
            }
            else {
                // Small DoS penalty so peers that send us lots of
                // duplicate/expired/invalid-signature/whatever alerts
                // eventually get banned.
                // This isn't a Misbehaving(100) (immediate ban) because the
                // peer might be an older or different implementation with
                // a different signature key, etc.
                Misbehaving(pfrom->GetId(), 10);
            }
        }
    }

    else if (!(nLocalServices & NODE_BLOOM) &&
              (strCommand == "filterload" ||
               strCommand == "filteradd"))
    {
        if (pfrom->nVersion >= NO_BLOOM_VERSION) {
            Misbehaving(pfrom->GetId(), 100);
            return false;
        } else if (GetBoolArg("-enforcenodebloom", false)) {
            pfrom->fDisconnect = true;
            return false;
        }
    }


    else if (strCommand == "filterload")
    {
        CBloomFilter filter;
        vRecv >> filter;

        if (!filter.IsWithinSizeConstraints())
            // There is no excuse for sending a too-large filter
            Misbehaving(pfrom->GetId(), 100);
        else
        {
            LOCK(pfrom->cs_filter);
            delete pfrom->pfilter;
            pfrom->pfilter = new CBloomFilter(filter);
            pfrom->pfilter->UpdateEmptyFull();
        }
        pfrom->fRelayTxes = true;
    }


    else if (strCommand == "filteradd")
    {
        vector<unsigned char> vData;
        vRecv >> vData;

        // Nodes must NEVER send a data item > 520 bytes (the max size for a script data object,
        // and thus, the maximum size any matched object can have) in a filteradd message
        if (vData.size() > MAX_SCRIPT_ELEMENT_SIZE)
        {
            Misbehaving(pfrom->GetId(), 100);
        } else {
            LOCK(pfrom->cs_filter);
            if (pfrom->pfilter)
                pfrom->pfilter->insert(vData);
            else
                Misbehaving(pfrom->GetId(), 100);
        }
    }


    else if (strCommand == "filterclear")
    {
        LOCK(pfrom->cs_filter);
        if (nLocalServices & NODE_BLOOM) {
            delete pfrom->pfilter;
            pfrom->pfilter = new CBloomFilter();
        }
        pfrom->fRelayTxes = true;
    }


    else if (strCommand == "reject")
    {
        if (fDebug) {
            try {
                string strMsg; unsigned char ccode; string strReason;
                vRecv >> LIMITED_STRING(strMsg, CMessageHeader::COMMAND_SIZE) >> ccode >> LIMITED_STRING(strReason, MAX_REJECT_MESSAGE_LENGTH);

                ostringstream ss;
                ss << strMsg << " code " << itostr(ccode) << ": " << strReason;

                if (strMsg == "block" || strMsg == "tx")
                {
                    uint256 hash;
                    vRecv >> hash;
                    ss << ": hash " << hash.ToString();
                }
                LogPrint("net", "Reject %s\n", SanitizeString(ss.str()));
            } catch (const std::ios_base::failure&) {
                // Avoid feedback loops by preventing reject messages from triggering a new reject message.
                LogPrint("net", "Unparseable reject message received\n");
            }
        }
    }
    else if (strCommand == "notfound") {
        // We do not care about the NOTFOUND message, but logging an Unknown Command
        // message would be undesirable as we transmit it ourselves.
    }

    else {
        // Ignore unknown commands for extensibility
        LogPrint("net", "Unknown command \"%s\" from peer=%d\n", SanitizeString(strCommand), pfrom->id);
    }



    return true;
}

// requires LOCK(cs_vRecvMsg)
bool ProcessMessages(CNode* pfrom)
{
    //if (fDebug)
    //    LogPrintf("%s(%u messages)\n", __func__, pfrom->vRecvMsg.size());

    //
    // Message format
    //  (4) message start
    //  (12) command
    //  (4) size
    //  (4) checksum
    //  (x) data
    //
    bool fOk = true;

    if (!pfrom->vRecvGetData.empty())
        ProcessGetData(pfrom);

    // this maintains the order of responses
    if (!pfrom->vRecvGetData.empty()) return fOk;

    std::deque<CNetMessage>::iterator it = pfrom->vRecvMsg.begin();
    while (!pfrom->fDisconnect && it != pfrom->vRecvMsg.end()) {
        // Don't bother if send buffer is too full to respond anyway
        if (pfrom->nSendSize >= SendBufferSize())
            break;

        // get next message
        CNetMessage& msg = *it;

        //if (fDebug)
        //    LogPrintf("%s(message %u msgsz, %u bytes, complete:%s)\n", __func__,
        //            msg.hdr.nMessageSize, msg.vRecv.size(),
        //            msg.complete() ? "Y" : "N");

        // end, if an incomplete message is found
        if (!msg.complete())
            break;

        // at this point, any failure means we can delete the current message
        it++;

        // Scan for message start
        if (memcmp(msg.hdr.pchMessageStart, Params().MessageStart(), MESSAGE_START_SIZE) != 0) {
            LogPrintf("PROCESSMESSAGE: INVALID MESSAGESTART %s peer=%d\n", SanitizeString(msg.hdr.GetCommand()), pfrom->id);
            fOk = false;
            break;
        }

        // Read header
        CMessageHeader& hdr = msg.hdr;
        if (!hdr.IsValid(Params().MessageStart()))
        {
            LogPrintf("PROCESSMESSAGE: ERRORS IN HEADER %s peer=%d\n", SanitizeString(hdr.GetCommand()), pfrom->id);
            continue;
        }
        string strCommand = hdr.GetCommand();

        // Message size
        unsigned int nMessageSize = hdr.nMessageSize;

        // Checksum
        CDataStream& vRecv = msg.vRecv;
        uint256 hash = Hash(vRecv.begin(), vRecv.begin() + nMessageSize);
        unsigned int nChecksum = ReadLE32((unsigned char*)&hash);
        if (nChecksum != hdr.nChecksum)
        {
            LogPrintf("%s(%s, %u bytes): CHECKSUM ERROR nChecksum=%08x hdr.nChecksum=%08x\n", __func__,
                      SanitizeString(strCommand), nMessageSize, nChecksum, hdr.nChecksum);
            continue;
        }

        // Process message
        bool fRet = false;
        try
        {
            fRet = ProcessMessage(pfrom, strCommand, vRecv, msg.nTime);
            boost::this_thread::interruption_point();
        }
        catch (const std::ios_base::failure& e)
        {
            pfrom->PushMessage("reject", strCommand, REJECT_MALFORMED, string("error parsing message"));
            if (strstr(e.what(), "end of data"))
            {
                // Allow exceptions from under-length message on vRecv
                LogPrintf("%s(%s, %u bytes): Exception '%s' caught, normally caused by a message being shorter than its stated length\n", __func__, SanitizeString(strCommand), nMessageSize, e.what());
            }
            else if (strstr(e.what(), "size too large"))
            {
                // Allow exceptions from over-long size
                LogPrintf("%s(%s, %u bytes): Exception '%s' caught\n", __func__, SanitizeString(strCommand), nMessageSize, e.what());
            }
            else
            {
                //PrintExceptionContinue(&e, "ProcessMessages()");
            }
        }
        catch (const boost::thread_interrupted&) {
            throw;
        }
        catch (const std::exception& e) {
            PrintExceptionContinue(&e, "ProcessMessages()");
        } catch (...) {
            PrintExceptionContinue(NULL, "ProcessMessages()");
        }

        if (!fRet)
            LogPrintf("%s(%s, %u bytes) FAILED peer=%d\n", __func__, SanitizeString(strCommand), nMessageSize, pfrom->id);

        break;
    }

    // In case the connection got shut down, its receive buffer was wiped
    if (!pfrom->fDisconnect)
        pfrom->vRecvMsg.erase(pfrom->vRecvMsg.begin(), it);

    return fOk;
}


bool SendMessages(CNode* pto, bool fSendTrickle)
{
    const Consensus::Params& consensusParams = Params().GetConsensus();
    {
        // Don't send anything until we get its version message
        if (pto->nVersion == 0)
            return true;

        //
        // Message: ping
        //
        bool pingSend = false;
        if (pto->fPingQueued) {
            // RPC ping request by user
            pingSend = true;
        }
        if (pto->nPingNonceSent == 0 && pto->nPingUsecStart + PING_INTERVAL * 1000000 < GetTimeMicros()) {
            // Ping automatically sent as a latency probe & keepalive.
            pingSend = true;
        }
        if (pingSend) {
            uint64_t nonce = 0;
            while (nonce == 0) {
                GetRandBytes((unsigned char*)&nonce, sizeof(nonce));
            }
            pto->fPingQueued = false;
            pto->nPingUsecStart = GetTimeMicros();
            if (pto->nVersion > BIP0031_VERSION) {
                pto->nPingNonceSent = nonce;
                pto->PushMessage("ping", nonce);
            } else {
                // Peer is too old to support ping command with nonce, pong will never arrive.
                pto->nPingNonceSent = 0;
                pto->PushMessage("ping");
            }
        }

        TRY_LOCK(cs_main, lockMain); // Acquire cs_main for IsInitialBlockDownload() and CNodeState()
        if (!lockMain)
            return true;

        // Address refresh broadcast
        static int64_t nLastRebroadcast;
        if (!IsInitialBlockDownload() && (GetTime() - nLastRebroadcast > 24 * 60 * 60))
        {
            LOCK(cs_vNodes);
            BOOST_FOREACH(CNode* pnode, vNodes)
            {
                // Periodically clear addrKnown to allow refresh broadcasts
                if (nLastRebroadcast)
                    pnode->addrKnown.reset();

                // Rebroadcast our address
                AdvertizeLocal(pnode);
            }
            if (!vNodes.empty())
                nLastRebroadcast = GetTime();
        }

        //
        // Message: addr
        //
        if (fSendTrickle)
        {
            vector<CAddress> vAddr;
            vAddr.reserve(pto->vAddrToSend.size());
            BOOST_FOREACH(const CAddress& addr, pto->vAddrToSend)
            {
                if (!pto->addrKnown.contains(addr.GetKey()))
                {
                    pto->addrKnown.insert(addr.GetKey());
                    vAddr.push_back(addr);
                    // receiver rejects addr messages larger than 1000
                    if (vAddr.size() >= 1000)
                    {
                        pto->PushMessage("addr", vAddr);
                        vAddr.clear();
                    }
                }
            }
            pto->vAddrToSend.clear();
            if (!vAddr.empty())
                pto->PushMessage("addr", vAddr);
        }

        CNodeState &state = *State(pto->GetId());
        if (state.fShouldBan) {
            if (pto->fWhitelisted)
                LogPrintf("Warning: not punishing whitelisted peer %s!\n", pto->addr.ToString());
            else {
                pto->fDisconnect = true;
                if (pto->addr.IsLocal())
                    LogPrintf("Warning: not banning local peer %s!\n", pto->addr.ToString());
                else
                {
                    CNode::Ban(pto->addr);
                }
            }
            state.fShouldBan = false;
        }

        BOOST_FOREACH(const CBlockReject& reject, state.rejects)
        pto->PushMessage("reject", (string)"block", reject.chRejectCode, reject.strRejectReason, reject.hashBlock);
        state.rejects.clear();

        // Start block sync
        if (pindexBestHeader == NULL)
            pindexBestHeader = chainActive.Tip();
        bool fFetch = state.fPreferredDownload || (nPreferredDownload == 0 && !pto->fClient && !pto->fOneShot); // Download if this is a nice peer, or we have no nice peers and this one might do.
        if (!state.fSyncStarted && !pto->fClient && !fImporting && !fReindex) {
            // Only actively request headers from a single peer, unless we're close to today.
            if ((nSyncStarted == 0 && fFetch) || pindexBestHeader->GetBlockTime() > GetAdjustedTime() - 24 * 60 * 60) {
                state.fSyncStarted = true;
                nSyncStarted++;
                CBlockIndex *pindexStart = pindexBestHeader->pprev ? pindexBestHeader->pprev : pindexBestHeader;
                LogPrint("net", "initial getheaders (%d) to peer=%d (startheight:%d)\n", pindexStart->GetHeight(), pto->id, pto->nStartingHeight);
                pto->PushMessage("getheaders", chainActive.GetLocator(pindexStart), uint256());
            }
        }

        // Resend wallet transactions that haven't gotten in a block yet
        // Except during reindex, importing and IBD, when old wallet
        // transactions become unconfirmed and spams other nodes.
        if (!fReindex && !fImporting && !IsInitialBlockDownload())
        {
            GetMainSignals().Broadcast(nTimeBestReceived);
        }

        //
        // Message: inventory
        //
        vector<CInv> vInv;
        vector<CInv> vInvWait;
        {
            LOCK(pto->cs_inventory);
            vInv.reserve(pto->vInventoryToSend.size());
            vInvWait.reserve(pto->vInventoryToSend.size());
            BOOST_FOREACH(const CInv& inv, pto->vInventoryToSend)
            {
                if (pto->setInventoryKnown.count(inv))
                    continue;

                // trickle out tx inv to protect privacy
                if (inv.type == MSG_TX && !fSendTrickle)
                {
                    // 1/4 of tx invs blast to all immediately
                    static uint256 hashSalt;
                    if (hashSalt.IsNull())
                        hashSalt = GetRandHash();
                    uint256 hashRand = ArithToUint256(UintToArith256(inv.hash) ^ UintToArith256(hashSalt));
                    hashRand = Hash(BEGIN(hashRand), END(hashRand));
                    bool fTrickleWait = ((UintToArith256(hashRand) & 3) != 0);

                    if (fTrickleWait)
                    {
                        vInvWait.push_back(inv);
                        continue;
                    }
                }

                // returns true if wasn't already contained in the set
                if (pto->setInventoryKnown.insert(inv).second)
                {
                    vInv.push_back(inv);
                    if (vInv.size() >= 1000)
                    {
                        pto->PushMessage("inv", vInv);
                        vInv.clear();
                    }
                }
            }
            pto->vInventoryToSend = vInvWait;
        }
        if (!vInv.empty())
            pto->PushMessage("inv", vInv);

        // Detect whether we're stalling
        int64_t nNow = GetTimeMicros();
        if (!pto->fDisconnect && state.nStallingSince && state.nStallingSince < nNow - 1000000 * BLOCK_STALLING_TIMEOUT) {
            // Stalling only triggers when the block download window cannot move. During normal steady state,
            // the download window should be much larger than the to-be-downloaded set of blocks, so disconnection
            // should only happen during initial block download.
            LogPrintf("Peer=%d is stalling block download, disconnecting\n", pto->id);
            pto->fDisconnect = true;
        }
        // In case there is a block that has been in flight from this peer for (2 + 0.5 * N) times the block interval
        // (with N the number of validated blocks that were in flight at the time it was requested), disconnect due to
        // timeout. We compensate for in-flight blocks to prevent killing off peers due to our own downstream link
        // being saturated. We only count validated in-flight blocks so peers can't advertise non-existing block hashes
        // to unreasonably increase our timeout.
        // We also compare the block download timeout originally calculated against the time at which we'd disconnect
        // if we assumed the block were being requested now (ignoring blocks we've requested from this peer, since we're
        // only looking at this peer's oldest request).  This way a large queue in the past doesn't result in a
        // permanently large window for this block to be delivered (ie if the number of blocks in flight is decreasing
        // more quickly than once every 5 minutes, then we'll shorten the download window for this block).
        if (!pto->fDisconnect && state.vBlocksInFlight.size() > 0) {
            QueuedBlock &queuedBlock = state.vBlocksInFlight.front();
            int64_t nTimeoutIfRequestedNow = GetBlockTimeout(nNow, nQueuedValidatedHeaders - state.nBlocksInFlightValidHeaders, consensusParams);
            if (queuedBlock.nTimeDisconnect > nTimeoutIfRequestedNow) {
                LogPrint("net", "Reducing block download timeout for peer=%d block=%s, orig=%d new=%d\n", pto->id, queuedBlock.hash.ToString(), queuedBlock.nTimeDisconnect, nTimeoutIfRequestedNow);
                queuedBlock.nTimeDisconnect = nTimeoutIfRequestedNow;
            }
            if (queuedBlock.nTimeDisconnect < nNow) {
                LogPrintf("Timeout downloading block %s from peer=%d, disconnecting\n", queuedBlock.hash.ToString(), pto->id);
                pto->fDisconnect = true;
            }
        }

        //
        // Message: getdata (blocks)
        //
        static uint256 zero;
        vector<CInv> vGetData;
        if (!pto->fDisconnect && !pto->fClient && (fFetch || !IsInitialBlockDownload()) && state.nBlocksInFlight < MAX_BLOCKS_IN_TRANSIT_PER_PEER) {
            vector<CBlockIndex*> vToDownload;
            NodeId staller = -1;
            FindNextBlocksToDownload(pto->GetId(), MAX_BLOCKS_IN_TRANSIT_PER_PEER - state.nBlocksInFlight, vToDownload, staller);
            BOOST_FOREACH(CBlockIndex *pindex, vToDownload) {
                vGetData.push_back(CInv(MSG_BLOCK, pindex->GetBlockHash()));
                MarkBlockAsInFlight(pto->GetId(), pindex->GetBlockHash(), consensusParams, pindex);
                LogPrint("net", "Requesting block %s (%d) peer=%d\n", pindex->GetBlockHash().ToString(),
                         pindex->GetHeight(), pto->id);
            }
            if (state.nBlocksInFlight == 0 && staller != -1) {
                if (State(staller)->nStallingSince == 0) {
                    State(staller)->nStallingSince = nNow;
                    LogPrint("net", "Stall started peer=%d\n", staller);
                }
            }
        }
        /*CBlockIndex *pindex;
        if ( komodo_requestedhash != zero && komodo_requestedcount < 16 && (pindex= komodo_getblockindex(komodo_requestedhash)) != 0 )
        {
            LogPrint("net","komodo_requestedhash.%d request %s to nodeid.%d\n",komodo_requestedcount,komodo_requestedhash.ToString().c_str(),pto->GetId());
            fprintf(stderr,"komodo_requestedhash.%d request %s to nodeid.%d\n",komodo_requestedcount,komodo_requestedhash.ToString().c_str(),pto->GetId());
            vGetData.push_back(CInv(MSG_BLOCK, komodo_requestedhash));
            MarkBlockAsInFlight(pto->GetId(), komodo_requestedhash, consensusParams, pindex);
            komodo_requestedcount++;
            if ( komodo_requestedcount > 16 )
            {
                memset(&komodo_requestedhash,0,sizeof(komodo_requestedhash));
                komodo_requestedcount = 0;
            }
        }*/

        //
        // Message: getdata (non-blocks)
        //
        while (!pto->fDisconnect && !pto->mapAskFor.empty() && (*pto->mapAskFor.begin()).first <= nNow)
        {
            const CInv& inv = (*pto->mapAskFor.begin()).second;
            if (!AlreadyHave(inv))
            {
                if (fDebug)
                    LogPrint("net", "Requesting %s peer=%d\n", inv.ToString(), pto->id);
                vGetData.push_back(inv);
                if (vGetData.size() >= 1000)
                {
                    pto->PushMessage("getdata", vGetData);
                    vGetData.clear();
                }
            } else {
                //If we're not going to ask, don't expect a response.
                pto->setAskFor.erase(inv.hash);
            }
            pto->mapAskFor.erase(pto->mapAskFor.begin());
        }
        if (!vGetData.empty())
            pto->PushMessage("getdata", vGetData);

    }
    return true;
}

std::string CBlockFileInfo::ToString() const {
    return strprintf("CBlockFileInfo(blocks=%u, size=%u, heights=%u...%u, time=%s...%s)", nBlocks, nSize, nHeightFirst, nHeightLast, DateTimeStrFormat("%Y-%m-%d", nTimeFirst), DateTimeStrFormat("%Y-%m-%d", nTimeLast));
}



static class CMainCleanup
{
public:
    CMainCleanup() {}
    ~CMainCleanup() {
        // block headers
        BlockMap::iterator it1 = mapBlockIndex.begin();
        for (; it1 != mapBlockIndex.end(); it1++)
            delete (*it1).second;
        mapBlockIndex.clear();

        // orphan transactions
        mapOrphanTransactions.clear();
        mapOrphanTransactionsByPrev.clear();
    }
} instance_of_cmaincleanup;

extern "C" const char* getDataDir()
{
    return GetDataDir().string().c_str();
}


// Set default values of new CMutableTransaction based on consensus rules at given height.
CMutableTransaction CreateNewContextualCMutableTransaction(const Consensus::Params& consensusParams, int nHeight)
{
    CMutableTransaction mtx;

    bool isOverwintered = NetworkUpgradeActive(nHeight, consensusParams, Consensus::UPGRADE_OVERWINTER);
    if (isOverwintered) {
        mtx.fOverwintered = true;
        mtx.nExpiryHeight = nHeight + expiryDelta;

        if (NetworkUpgradeActive(nHeight, consensusParams, Consensus::UPGRADE_SAPLING)) {
            mtx.nVersionGroupId = SAPLING_VERSION_GROUP_ID;
            mtx.nVersion = SAPLING_TX_VERSION;
        } else {
            mtx.nVersionGroupId = OVERWINTER_VERSION_GROUP_ID;
            mtx.nVersion = OVERWINTER_TX_VERSION;
            mtx.nExpiryHeight = std::min(
                mtx.nExpiryHeight,
                static_cast<uint32_t>(consensusParams.vUpgrades[Consensus::UPGRADE_SAPLING].nActivationHeight - 1));
        }
    }
    return mtx;
}<|MERGE_RESOLUTION|>--- conflicted
+++ resolved
@@ -33,15 +33,11 @@
 #include "validationinterface.h"
 #include "wallet/asyncrpcoperation_sendmany.h"
 #include "wallet/asyncrpcoperation_shieldcoinbase.h"
-
-<<<<<<< HEAD
 #include "notaries_staked.h"
 
-=======
 #include <cstring>
 #include <algorithm>
 #include <atomic>
->>>>>>> cc77288f
 #include <sstream>
 #include <map>
 #include <unordered_map>
@@ -139,7 +135,7 @@
             // First sort by most total work, ...
             if (pa->chainPower > pb->chainPower) return false;
             if (pa->chainPower < pb->chainPower) return true;
-            
+
             // ... then by earliest time received, ...
             if (pa->nSequenceId < pb->nSequenceId) return false;
             if (pa->nSequenceId > pb->nSequenceId) return true;
@@ -474,7 +470,7 @@
 
         // Make sure pindexBestKnownBlock is up to date, we'll need it.
         ProcessBlockAvailability(nodeid);
-        
+
         if (state->pindexBestKnownBlock == NULL || state->pindexBestKnownBlock->chainPower < chainActive.Tip()->chainPower) {
             // This peer has nothing interesting.
             return;
@@ -966,13 +962,13 @@
 bool ContextualCheckCoinbaseTransaction(const CTransaction& tx, const int nHeight)
 {
     // if time locks are on, ensure that this coin base is time locked exactly as it should be
-    if (((uint64_t)(tx.GetValueOut()) >= ASSETCHAINS_TIMELOCKGTE) || 
+    if (((uint64_t)(tx.GetValueOut()) >= ASSETCHAINS_TIMELOCKGTE) ||
         (((nHeight >= 31680) || strcmp(ASSETCHAINS_SYMBOL, "VRSC") != 0) && komodo_ac_block_subsidy(nHeight) >= ASSETCHAINS_TIMELOCKGTE))
     {
         CScriptID scriptHash;
 
-        // to be valid, it must be a P2SH transaction and have an op_return in vout[1] that 
-        // holds the full output script, which may include multisig, etc., but starts with 
+        // to be valid, it must be a P2SH transaction and have an op_return in vout[1] that
+        // holds the full output script, which may include multisig, etc., but starts with
         // the time lock verify of the correct time lock for this block height
         if (tx.vout.size() == 2 &&
             CScriptExt(tx.vout[0].scriptPubKey).IsPayToScriptHash(&scriptHash) &&
@@ -1116,7 +1112,7 @@
             return state.DoS(100, error("CheckTransaction(): error computing signature hash"),
                              REJECT_INVALID, "error-computing-signature-hash");
         }
-        
+
     }
 
     if (!(tx.IsMint() || tx.vjoinsplit.empty()))
@@ -1782,7 +1778,7 @@
 
             // Bring the best block into scope
             view.GetBestBlock();
-            
+
             nValueIn = view.GetValueIn(chainActive.LastTip()->GetHeight(),&interest,tx,chainActive.LastTip()->nTime);
             if ( 0 && interest != 0 )
                 fprintf(stderr,"add interest %.8f\n",(double)interest/COIN);
@@ -1877,7 +1873,7 @@
             dFreeCount += nSize;
         }
 
-        if (fRejectAbsurdFee && nFees > ::minRelayTxFee.GetFee(nSize) * 10000 && nFees > nValueOut/19) 
+        if (fRejectAbsurdFee && nFees > ::minRelayTxFee.GetFee(nSize) * 10000 && nFees > nValueOut/19)
         {
             string errmsg = strprintf("absurdly high fees %s, %d > %d",
                                       hash.ToString(),
@@ -2229,55 +2225,7 @@
     }
     else
     {
-<<<<<<< HEAD
-        if ( nHeight == 1 )
-        {
-            if ( ASSETCHAINS_STAKED == 0 || strcmp("VRSC",ASSETCHAINS_SYMBOL) == 0 )
-                return(ASSETCHAINS_SUPPLY * COIN + (ASSETCHAINS_MAGIC & 0xffffff));
-            else return(ASSETCHAINS_SUPPLY * COIN + ASSETCHAINS_MAGIC);
-        }
-        else if ( ASSETCHAINS_ENDSUBSIDY == 0 || nHeight < ASSETCHAINS_ENDSUBSIDY )
-        {
-            if ( ASSETCHAINS_REWARD == 0 )
-                return(10000);
-            else if (  ASSETCHAINS_ENDSUBSIDY != 0 && nHeight >= ASSETCHAINS_ENDSUBSIDY )
-                return(0);
-            else
-            {
-                nSubsidy = ASSETCHAINS_REWARD;
-                if ( ASSETCHAINS_HALVING != 0 )
-                {
-                    if ( (numhalvings= (nHeight / ASSETCHAINS_HALVING)) > 0 )
-                    {
-                        if ( numhalvings >= 64 && ASSETCHAINS_DECAY == 0 )
-                            return(0);
-                        if ( ASSETCHAINS_DECAY == 0 )
-                            nSubsidy >>= numhalvings;
-                        else if ( ASSETCHAINS_DECAY == 100000000 && ASSETCHAINS_ENDSUBSIDY != 0 )
-                        {
-                            numerator = (ASSETCHAINS_ENDSUBSIDY - nHeight);
-                            nSubsidy = (nSubsidy * numerator) / ASSETCHAINS_ENDSUBSIDY;
-                        }
-                        else
-                        {
-                            if ( cached_subsidy > 0 && cached_numhalvings == numhalvings )
-                                nSubsidy = cached_subsidy;
-                            else
-                            {
-                                for (i=0; i<numhalvings&&nSubsidy!=0; i++)
-                                    nSubsidy = (nSubsidy * ASSETCHAINS_DECAY) / 100000000;
-                                cached_subsidy = nSubsidy;
-                                cached_numhalvings = numhalvings;
-                            }
-                        }
-                    }
-                }
-            }
-            return(nSubsidy);
-        } else return(0);
-=======
         return(komodo_ac_block_subsidy(nHeight));
->>>>>>> cc77288f
     }
     /*
      // Mining slow start
@@ -2379,9 +2327,9 @@
 
     CBlockIndex *pbi = chainActive.Tip();
     int longestchain = komodo_longestchain();
-    if ( !pbi || 
-         (pindexBestHeader == 0) || 
-         ((pindexBestHeader->GetHeight() - 1) > pbi->GetHeight()) || 
+    if ( !pbi ||
+         (pindexBestHeader == 0) ||
+         ((pindexBestHeader->GetHeight() - 1) > pbi->GetHeight()) ||
          (longestchain != 0 && longestchain > pbi->GetHeight()) )
     {
         return (pbi && pindexBestHeader && (pindexBestHeader->GetHeight() - 1) > pbi->GetHeight()) ?
@@ -2409,7 +2357,7 @@
     // of our head, drop it
     if (pindexBestForkTip && chainActive.Height() - pindexBestForkTip->GetHeight() >= 288)
         pindexBestForkTip = NULL;
-    
+
     if (pindexBestForkTip || (pindexBestInvalid && pindexBestInvalid->chainPower > (chainActive.LastTip()->chainPower + (GetBlockProof(*chainActive.LastTip()) * 6))))
     {
         if (!fLargeWorkForkFound && pindexBestForkBase)
@@ -3001,7 +2949,7 @@
         {
             CCoinsModifier outs = view.ModifyCoins(hash);
             outs->ClearUnspendable();
-            
+
             CCoins outsBlock(tx, pindex->GetHeight());
             // The CCoins serialization does not serialize negative numbers.
             // No network rules currently depend on the version here, so an inconsistency is harmless
@@ -3185,7 +3133,7 @@
     // Aim for one false-positive about every fifty years of normal running:
     const int FIFTY_YEARS = 50*365*24*60*60;
     double alertThreshold = 1.0 / (FIFTY_YEARS / SPAN_SECONDS);
-    
+
     if (bestHeader->GetHeight() > BLOCKS_EXPECTED)
     {
         if (p <= alertThreshold && nBlocks < BLOCKS_EXPECTED)
@@ -3264,7 +3212,7 @@
         }
         return true;
     }
-    
+
     bool fScriptChecks = (!fCheckpointsEnabled || pindex->GetHeight() >= Checkpoints::GetTotalBlocksEstimate(chainparams.Checkpoints()));
     //if ( KOMODO_TESTNET_EXPIRATION != 0 && pindex->GetHeight() > KOMODO_TESTNET_EXPIRATION ) // "testnet"
     //    return(false);
@@ -3330,7 +3278,7 @@
 
     // Grab the consensus branch ID for the block's height
     auto consensusBranchId = CurrentEpochBranchId(pindex->GetHeight(), Params().GetConsensus());
-    
+
     std::vector<PrecomputedTransactionData> txdata;
     txdata.reserve(block.vtx.size()); // Required so that pointers to individual PrecomputedTransactionData don't get invalidated
     for (unsigned int i = 0; i < block.vtx.size(); i++)
@@ -3465,17 +3413,13 @@
         }
 
         //if ( ASSETCHAINS_SYMBOL[0] == 0 )
-<<<<<<< HEAD
-        //    komod0o_earned_interest(pindex->nHeight,sum);
-=======
         //    komodo_earned_interest(pindex->GetHeight(),sum);
->>>>>>> cc77288f
         CTxUndo undoDummy;
         if (i > 0) {
             blockundo.vtxundo.push_back(CTxUndo());
         }
         UpdateCoins(tx, view, i == 0 ? undoDummy : blockundo.vtxundo.back(), pindex->GetHeight());
-        
+
         BOOST_FOREACH(const JSDescription &joinsplit, tx.vjoinsplit) {
             BOOST_FOREACH(const uint256 &note_commitment, joinsplit.commitments) {
                 // Insert the note commitments into our temporary tree.
@@ -3510,15 +3454,9 @@
     }
     int64_t nTime1 = GetTimeMicros(); nTimeConnect += nTime1 - nTimeStart;
     LogPrint("bench", "      - Connect %u transactions: %.2fms (%.3fms/tx, %.3fms/txin) [%.2fs]\n", (unsigned)block.vtx.size(), 0.001 * (nTime1 - nTimeStart), 0.001 * (nTime1 - nTimeStart) / block.vtx.size(), nInputs <= 1 ? 0 : 0.001 * (nTime1 - nTimeStart) / (nInputs-1), nTimeConnect * 0.000001);
-<<<<<<< HEAD
-
-    CAmount blockReward = nFees + GetBlockSubsidy(pindex->nHeight, chainparams.GetConsensus()) + sum;
+
+    CAmount blockReward = nFees + GetBlockSubsidy(pindex->GetHeight(), chainparams.GetConsensus()) + sum;
     if ( ASSETCHAINS_COMMISSION != 0 ) //ASSETCHAINS_OVERRIDE_PUBKEY33[0] != 0 &&
-=======
-    
-    CAmount blockReward = nFees + GetBlockSubsidy(pindex->GetHeight(), chainparams.GetConsensus()) + sum;
-    if ( ASSETCHAINS_COMMISSION != 0 ) //ASSETCHAINS_OVERRIDE_PUBKEY33[0] != 0 && 
->>>>>>> cc77288f
     {
         uint64_t checktoshis;
         if ( (checktoshis= komodo_commission((CBlock *)&block,(int32_t)pindex->GetHeight())) != 0 )
@@ -3583,7 +3521,7 @@
     }
 
     ConnectNotarisations(block, pindex->GetHeight());
-    
+
     if (fTxIndex)
         if (!pblocktree->WriteTxIndex(vPos))
             return AbortNode(state, "Failed to write transaction index");
@@ -3855,7 +3793,7 @@
     // Write the chain state to disk, if necessary.
     if (!FlushStateToDisk(state, FLUSH_STATE_IF_NEEDED))
         return false;
-    
+
     if (!fBare) {
         // resurrect mempool transactions from the disconnected block.
         for (int i = 0; i < block.vtx.size(); i++)
@@ -3864,7 +3802,7 @@
             CTransaction &tx = block.vtx[i];
             list<CTransaction> removed;
             CValidationState stateDummy;
-            
+
             // don't keep staking or invalid transactions
             if (tx.IsCoinBase() || ((i == (block.vtx.size() - 1)) && (ASSETCHAINS_STAKED && komodo_isPoS((CBlock *)&block) != 0)) || !AcceptToMemoryPool(mempool, stateDummy, tx, false, NULL))
             {
@@ -3885,7 +3823,7 @@
 
     // Update chainActive and related variables.
     UpdateTip(pindexDelete->pprev);
-    
+
     // Get the current commitment tree
     SproutMerkleTree newSproutTree;
     SaplingMerkleTree newSaplingTree;
@@ -4033,10 +3971,10 @@
     // Remove conflicting transactions from the mempool.
     list<CTransaction> txConflicted;
     mempool.removeForBlock(pblock->vtx, pindexNew->GetHeight(), txConflicted, !IsInitialBlockDownload());
-    
+
     // Remove transactions that expire at new block height from mempool
     mempool.removeExpired(pindexNew->GetHeight());
-    
+
     // Update chainActive & related variables.
     UpdateTip(pindexNew);
     // Tell wallet about transactions that went from mempool
@@ -4052,7 +3990,7 @@
     GetMainSignals().ChainTip(pindexNew, pblock, oldSproutTree, oldSaplingTree, true);
 
     EnforceNodeDeprecation(pindexNew->GetHeight());
-    
+
     int64_t nTime6 = GetTimeMicros(); nTimePostConnect += nTime6 - nTime5; nTimeTotal += nTime6 - nTime1;
     LogPrint("bench", "  - Connect postprocess: %.2fms [%.2fs]\n", (nTime6 - nTime5) * 0.001, nTimePostConnect * 0.000001);
     LogPrint("bench", "- Connect block: %.2fms [%.2fs]\n", (nTime6 - nTime1) * 0.001, nTimeTotal * 0.000001);
@@ -4060,7 +3998,7 @@
         KOMODO_INSYNC = (int32_t)pindexNew->GetHeight();
     else KOMODO_INSYNC = 0;
     //fprintf(stderr,"connect.%d insync.%d ASSETCHAINS_SAPLING.%d\n",(int32_t)pindexNew->GetHeight(),KOMODO_INSYNC,ASSETCHAINS_SAPLING);
-    if ( KOMODO_INSYNC != 0 ) //ASSETCHAINS_SYMBOL[0] == 0 && 
+    if ( KOMODO_INSYNC != 0 ) //ASSETCHAINS_SYMBOL[0] == 0 &&
         komodo_broadcast(pblock,8);
     else if ( ASSETCHAINS_SYMBOL[0] != 0 )
         komodo_broadcast(pblock,4);
@@ -4091,7 +4029,7 @@
         bool fInvalidAncestor = false;
         while (pindexTest && !chainActive.Contains(pindexTest)) {
             assert(pindexTest->nChainTx || pindexTest->GetHeight() == 0);
-            
+
             // Pruned nodes may have entries in setBlockIndexCandidates for
             // which block files have been deleted.  Remove those as candidates
             // for the most work chain if we come across them; we can't switch
@@ -4373,9 +4311,9 @@
 
 bool ReconsiderBlock(CValidationState& state, CBlockIndex *pindex) {
     AssertLockHeld(cs_main);
-    
+
     int nHeight = pindex->GetHeight();
-    
+
     // Remove the invalidity flag from this block and all its descendants.
     BlockMap::iterator it = mapBlockIndex.begin();
     while (it != mapBlockIndex.end()) {
@@ -4788,7 +4726,7 @@
             for (i=0; i<block.vtx.size(); i++)
             {
                 CValidationState state;
-                CTransaction Tx; 
+                CTransaction Tx;
                 const CTransaction &tx = (CTransaction)block.vtx[i];
                 if (tx.IsCoinBase() || ((i == (block.vtx.size() - 1)) && (ASSETCHAINS_STAKED && komodo_isPoS((CBlock *)&block) != 0)))
                     continue;
@@ -4879,13 +4817,13 @@
         return true;
 
     assert(pindexPrev);
-    
+
     int nHeight = pindexPrev->GetHeight()+1;
 
     // Check proof of work
     if ( (ASSETCHAINS_SYMBOL[0] != 0 || nHeight < 235300 || nHeight > 236000) && block.nBits != GetNextWorkRequired(pindexPrev, &block, consensusParams))
     {
-        cout << block.nBits << " block.nBits vs. calc " << GetNextWorkRequired(pindexPrev, &block, consensusParams) << 
+        cout << block.nBits << " block.nBits vs. calc " << GetNextWorkRequired(pindexPrev, &block, consensusParams) <<
                                " for block #" << nHeight << endl;
         return state.DoS(100, error("%s: incorrect proof of work", __func__),
                         REJECT_INVALID, "bad-diffbits");
@@ -4960,7 +4898,7 @@
     // Check that all transactions are finalized
     for (uint32_t i = 0; i < block.vtx.size(); i++) {
         const CTransaction& tx = block.vtx[i];
-        
+
         // Check transaction contextually against consensus rules at block height
         if (!ContextualCheckTransaction(tx, state, nHeight, 100)) {
             return false; // Failure reason has been set in validation state object
@@ -5116,7 +5054,7 @@
     // regardless of whether pruning is enabled; it should generally be safe to
     // not process unrequested blocks.
     bool fTooFarAhead = (pindex->GetHeight() > int(chainActive.Height() + BLOCK_DOWNLOAD_WINDOW)); //MIN_BLOCKS_TO_KEEP));
-    
+
     // TODO: deal better with return value and error conditions for duplicate
     // and unrequested blocks.
     //fprintf(stderr,"Accept %s flags already.%d requested.%d morework.%d farahead.%d\n",pindex->GetBlockHash().ToString().c_str(),fAlreadyHave,fRequested,fHasMoreWork,fTooFarAhead);
@@ -5141,7 +5079,7 @@
             return false;
         }
     }
-    
+
     int nHeight = pindex->GetHeight();
     // Write block to history file
     try {
@@ -5544,7 +5482,7 @@
         return false;
     LogPrintf("%s: loaded guts\n", __func__);
     boost::this_thread::interruption_point();
-    
+
     // Calculate chainPower
     vector<pair<int, CBlockIndex*> > vSortedByHeight;
     vSortedByHeight.reserve(mapBlockIndex.size());
@@ -5802,7 +5740,7 @@
     //fprintf(stderr,"end VerifyDB %u\n",(uint32_t)time(NULL));
     if (pindexFailure)
         return error("VerifyDB(): *** coin database inconsistencies found (last %i blocks, %i good transactions before that)\n", chainActive.Height() - pindexFailure->GetHeight() + 1, nGoodTransactions);
-    
+
     // check level 4: try reconnecting blocks
     if (nCheckLevel >= 4) {
         CBlockIndex *pindex = pindexState;
@@ -5817,9 +5755,9 @@
                 return error("VerifyDB(): *** found unconnectable block at %d, hash=%s", pindex->GetHeight(), pindex->GetBlockHash().ToString());
         }
     }
-    
+
     LogPrintf("No coin database inconsistencies in last %i blocks (%i transactions)\n", chainActive.Height() - pindexState->GetHeight(), nGoodTransactions);
-    
+
     return true;
 }
 
@@ -6634,17 +6572,11 @@
         CAddress addrMe;
         CAddress addrFrom;
         uint64_t nNonce = 1;
-<<<<<<< HEAD
-        vRecv >> pfrom->nVersion >> pfrom->nServices >> nTime >> addrMe;
-        if ( is_STAKED(ASSETCHAINS_SYMBOL) != 0 )
-=======
         int nVersion;           // use temporary for version, don't set version number until validated as connected
         vRecv >> nVersion >> pfrom->nServices >> nTime >> addrMe;
         if (nVersion == 10300)
             nVersion = 300;
-
-        if (nVersion < MIN_PEER_PROTO_VERSION)
->>>>>>> cc77288f
+        if ( is_STAKED(ASSETCHAINS_SYMBOL) != 0 )
         {
           if (pfrom->nVersion < STAKEDMIN_PEER_PROTO_VERSION)
           {
@@ -6680,7 +6612,7 @@
             pfrom->fDisconnect = true;
             return false;
         }
-        
+
         if (!vRecv.empty())
             vRecv >> addrFrom >> nNonce;
         if (!vRecv.empty()) {
@@ -6703,7 +6635,7 @@
         }
 
         pfrom->nVersion = nVersion;
-        
+
         pfrom->addrLocal = addrMe;
         if (pfrom->fInbound && addrMe.IsRoutable())
         {
