--- conflicted
+++ resolved
@@ -3399,10 +3399,7 @@
     CBlock block;
     if (!ReadBlockFromDisk(block, pindexDelete,1))
         return AbortNode(state, "Failed to read block");
-<<<<<<< HEAD
-=======
-    if ( ASSETCHAINS_SYMBOL[0] != 0 || pindexDelete->nHeight > 1400000 )
->>>>>>> 12832b1d
+    //if ( ASSETCHAINS_SYMBOL[0] != 0 || pindexDelete->nHeight > 1400000 )
     {
         int32_t prevMoMheight; uint256 notarizedhash,txid;
         komodo_notarized_height(&prevMoMheight,&notarizedhash,&txid);
